<<<<<<< HEAD
2.1.0
 * Fix ordering of static cells (CASSANDRA-7763)
Merged from 2.0:
=======
2.0.10
 * Fix PRSI handling of CQL3 row markers for row cleanup (CASSANDRA-7787)
 * (cqlsh) enable CTRL-R history search with libedit (CASSANDRA-7577)
>>>>>>> 7554eb53
 * Fix dropping collection when it's the last regular column (CASSANDRA-7744)
 * Properly reject operations on list index with conditions (CASSANDRA-7499)
 * (Hadoop) allow ACFRW to limit nodes to local DC (CASSANDRA-7252)


2.1.0-rc6
 * Fix OOM issue from netty caching over time (CASSANDRA-7743)
 * json2sstable couldn't import JSON for CQL table (CASSANDRA-7477)
 * Invalidate all caches on table drop (CASSANDRA-7561)
 * Skip strict endpoint selection for ranges if RF == nodes (CASSANRA-7765)
 * Fix Thrift range filtering without 2ary index lookups (CASSANDRA-7741)
 * Add tracing entries about concurrent range requests (CASSANDRA-7599)
 * (cqlsh) Fix DESCRIBE for NTS keyspaces (CASSANDRA-7729)
 * Remove netty buffer ref-counting (CASSANDRA-7735)
 * Pass mutated cf to index updater for use by PRSI (CASSANDRA-7742)
 * Include stress yaml example in release and deb (CASSANDRA-7717)
 * workaround for netty issue causing corrupted data off the wire (CASSANDRA-7695)
 * cqlsh DESC CLUSTER fails retrieving ring information (CASSANDRA-7687)
 * Fix binding null values inside UDT (CASSANDRA-7685)
 * Fix UDT field selection with empty fields (CASSANDRA-7670)
 * Bogus deserialization of static cells from sstable (CASSANDRA-7684)
 * Fix NPE on compaction leftover cleanup for dropped table (CASSANDRA-7770)
Merged from 2.0:
 * (cqlsh) Wait up to 10 sec for a tracing session (CASSANDRA-7222)
 * Fix NPE in FileCacheService.sizeInBytes (CASSANDRA-7756)
 * Remove duplicates from StorageService.getJoiningNodes (CASSANDRA-7478)
 * Clone token map outside of hot gossip loops (CASSANDRA-7758)
 * Fix MS expiring map timeout for Paxos messages (CASSANDRA-7752)
 * Do not flush on truncate if durable_writes is false (CASSANDRA-7750)
 * Give CRR a default input_cql Statement (CASSANDRA-7226)
 * Better error message when adding a collection with the same name
   than a previously dropped one (CASSANDRA-6276)
 * Fix validation when adding static columns (CASSANDRA-7730)
 * (Thrift) fix range deletion of supercolumns (CASSANDRA-7733)
 * Fix potential AssertionError in RangeTombstoneList (CASSANDRA-7700)
 * Validate arguments of blobAs* functions (CASSANDRA-7707)
 * Fix potential AssertionError with 2ndary indexes (CASSANDRA-6612)
 * Avoid logging CompactionInterrupted at ERROR (CASSANDRA-7694)
 * Minor leak in sstable2jon (CASSANDRA-7709)
 * Add cassandra.auto_bootstrap system property (CASSANDRA-7650)
 * Update java driver (for hadoop) (CASSANDRA-7618)
 * Remove CqlPagingRecordReader/CqlPagingInputFormat (CASSANDRA-7570)
 * Support connecting to ipv6 jmx with nodetool (CASSANDRA-7669)


2.1.0-rc5
 * Reject counters inside user types (CASSANDRA-7672)
 * Switch to notification-based GCInspector (CASSANDRA-7638)
 * (cqlsh) Handle nulls in UDTs and tuples correctly (CASSANDRA-7656)
 * Don't use strict consistency when replacing (CASSANDRA-7568)
 * Fix min/max cell name collection on 2.0 SSTables with range
   tombstones (CASSANDRA-7593)
 * Tolerate min/max cell names of different lengths (CASSANDRA-7651)
 * Filter cached results correctly (CASSANDRA-7636)
 * Fix tracing on the new SEPExecutor (CASSANDRA-7644)
 * Remove shuffle and taketoken (CASSANDRA-7601)
 * Clean up Windows batch scripts (CASSANDRA-7619)
 * Fix native protocol drop user type notification (CASSANDRA-7571)
 * Give read access to system.schema_usertypes to all authenticated users
   (CASSANDRA-7578)
 * (cqlsh) Fix cqlsh display when zero rows are returned (CASSANDRA-7580)
 * Get java version correctly when JAVA_TOOL_OPTIONS is set (CASSANDRA-7572)
 * Fix NPE when dropping index from non-existent keyspace, AssertionError when
   dropping non-existent index with IF EXISTS (CASSANDRA-7590)
 * Fix sstablelevelresetter hang (CASSANDRA-7614)
 * (cqlsh) Fix deserialization of blobs (CASSANDRA-7603)
 * Use "keyspace updated" schema change message for UDT changes in v1 and
   v2 protocols (CASSANDRA-7617)
 * Fix tracing of range slices and secondary index lookups that are local
   to the coordinator (CASSANDRA-7599)
 * Set -Dcassandra.storagedir for all tool shell scripts (CASSANDRA-7587)
 * Don't swap max/min col names when mutating sstable metadata (CASSANDRA-7596)
 * (cqlsh) Correctly handle paged result sets (CASSANDRA-7625)
 * (cqlsh) Improve waiting for a trace to complete (CASSANDRA-7626)
 * Fix tracing of concurrent range slices and 2ary index queries (CASSANDRA-7626)
 * Fix scrub against collection type (CASSANDRA-7665)
Merged from 2.0:
 * Set gc_grace_seconds to seven days for system schema tables (CASSANDRA-7668)
 * SimpleSeedProvider no longer caches seeds forever (CASSANDRA-7663)
 * Always flush on truncate (CASSANDRA-7511)
 * Fix ReversedType(DateType) mapping to native protocol (CASSANDRA-7576)
 * Always merge ranges owned by a single node (CASSANDRA-6930)
 * Track max/min timestamps for range tombstones (CASSANDRA-7647)
 * Fix NPE when listing saved caches dir (CASSANDRA-7632)


2.1.0-rc4
 * Fix word count hadoop example (CASSANDRA-7200)
 * Updated memtable_cleanup_threshold and memtable_flush_writers defaults 
   (CASSANDRA-7551)
 * (Windows) fix startup when WMI memory query fails (CASSANDRA-7505)
 * Anti-compaction proceeds if any part of the repair failed (CASANDRA-7521)
 * Add missing table name to DROP INDEX responses and notifications (CASSANDRA-7539)
 * Bump CQL version to 3.2.0 and update CQL documentation (CASSANDRA-7527)
 * Fix configuration error message when running nodetool ring (CASSANDRA-7508)
 * Support conditional updates, tuple type, and the v3 protocol in cqlsh (CASSANDRA-7509)
 * Handle queries on multiple secondary index types (CASSANDRA-7525)
 * Fix cqlsh authentication with v3 native protocol (CASSANDRA-7564)
 * Fix NPE when unknown prepared statement ID is used (CASSANDRA-7454)
Merged from 2.0:
 * (Windows) force range-based repair to non-sequential mode (CASSANDRA-7541)
 * Fix range merging when DES scores are zero (CASSANDRA-7535)
 * Warn when SSL certificates have expired (CASSANDRA-7528)
 * Fix error when doing reversed queries with static columns (CASSANDRA-7490)
Merged from 1.2:
 * Set correct stream ID on responses when non-Exception Throwables
   are thrown while handling native protocol messages (CASSANDRA-7470)


2.1.0-rc3
 * Consider expiry when reconciling otherwise equal cells (CASSANDRA-7403)
 * Introduce CQL support for stress tool (CASSANDRA-6146)
 * Fix ClassCastException processing expired messages (CASSANDRA-7496)
 * Fix prepared marker for collections inside UDT (CASSANDRA-7472)
 * Remove left-over populate_io_cache_on_flush and replicate_on_write
   uses (CASSANDRA-7493)
 * (Windows) handle spaces in path names (CASSANDRA-7451)
 * Ensure writes have completed after dropping a table, before recycling
   commit log segments (CASSANDRA-7437)
 * Remove left-over rows_per_partition_to_cache (CASSANDRA-7493)
 * Fix error when CONTAINS is used with a bind marker (CASSANDRA-7502)
 * Properly reject unknown UDT field (CASSANDRA-7484)
Merged from 2.0:
 * Fix CC#collectTimeOrderedData() tombstone optimisations (CASSANDRA-7394)
 * Support DISTINCT for static columns and fix behaviour when DISTINC is
   not use (CASSANDRA-7305).
 * Workaround JVM NPE on JMX bind failure (CASSANDRA-7254)
 * Fix race in FileCacheService RemovalListener (CASSANDRA-7278)
 * Fix inconsistent use of consistencyForCommit that allowed LOCAL_QUORUM
   operations to incorrect become full QUORUM (CASSANDRA-7345)
 * Properly handle unrecognized opcodes and flags (CASSANDRA-7440)
 * (Hadoop) close CqlRecordWriter clients when finished (CASSANDRA-7459)
 * Commit disk failure policy (CASSANDRA-7429)
 * Make sure high level sstables get compacted (CASSANDRA-7414)
 * Fix AssertionError when using empty clustering columns and static columns
   (CASSANDRA-7455)
 * Add option to disable STCS in L0 (CASSANDRA-6621)
 * Upgrade to snappy-java 1.0.5.2 (CASSANDRA-7476)


2.1.0-rc2
 * Fix heap size calculation for CompoundSparseCellName and 
   CompoundSparseCellName.WithCollection (CASSANDRA-7421)
 * Allow counter mutations in UNLOGGED batches (CASSANDRA-7351)
 * Modify reconcile logic to always pick a tombstone over a counter cell
   (CASSANDRA-7346)
 * Avoid incremental compaction on Windows (CASSANDRA-7365)
 * Fix exception when querying a composite-keyed table with a collection index
   (CASSANDRA-7372)
 * Use node's host id in place of counter ids (CASSANDRA-7366)
 * Fix error when doing reversed queries with static columns (CASSANDRA-7490)
 * Backport CASSANDRA-6747 (CASSANDRA-7560)
 * Track max/min timestamps for range tombstones (CASSANDRA-7647)
 * Fix NPE when listing saved caches dir (CASSANDRA-7632)
Merged from 1.2:
 * Clone token map outside of hot gossip loops (CASSANDRA-7758)
 * Add stop method to EmbeddedCassandraService (CASSANDRA-7595)
 * Support connecting to ipv6 jmx with nodetool (CASSANDRA-7669)
 * Set gc_grace_seconds to seven days for system schema tables (CASSANDRA-7668)
 * SimpleSeedProvider no longer caches seeds forever (CASSANDRA-7663)
 * Set correct stream ID on responses when non-Exception Throwables
   are thrown while handling native protocol messages (CASSANDRA-7470)
 * Fix row size miscalculation in LazilyCompactedRow (CASSANDRA-7543)
 * Fix race in background compaction check (CASSANDRA-7745)


2.1.0-rc1
 * Revert flush directory (CASSANDRA-6357)
 * More efficient executor service for fast operations (CASSANDRA-4718)
 * Move less common tools into a new cassandra-tools package (CASSANDRA-7160)
 * Support more concurrent requests in native protocol (CASSANDRA-7231)
 * Add tab-completion to debian nodetool packaging (CASSANDRA-6421)
 * Change concurrent_compactors defaults (CASSANDRA-7139)
 * Add PowerShell Windows launch scripts (CASSANDRA-7001)
 * Make commitlog archive+restore more robust (CASSANDRA-6974)
 * Fix marking commitlogsegments clean (CASSANDRA-6959)
 * Add snapshot "manifest" describing files included (CASSANDRA-6326)
 * Parallel streaming for sstableloader (CASSANDRA-3668)
 * Fix bugs in supercolumns handling (CASSANDRA-7138)
 * Fix ClassClassException on composite dense tables (CASSANDRA-7112)
 * Cleanup and optimize collation and slice iterators (CASSANDRA-7107)
 * Upgrade NBHM lib (CASSANDRA-7128)
 * Optimize netty server (CASSANDRA-6861)
 * Fix repair hang when given CF does not exist (CASSANDRA-7189)
 * Allow c* to be shutdown in an embedded mode (CASSANDRA-5635)
 * Add server side batching to native transport (CASSANDRA-5663)
 * Make batchlog replay asynchronous (CASSANDRA-6134)
 * remove unused classes (CASSANDRA-7197)
 * Limit user types to the keyspace they are defined in (CASSANDRA-6643)
 * Add validate method to CollectionType (CASSANDRA-7208)
 * New serialization format for UDT values (CASSANDRA-7209, CASSANDRA-7261)
 * Fix nodetool netstats (CASSANDRA-7270)
 * Fix potential ClassCastException in HintedHandoffManager (CASSANDRA-7284)
 * Use prepared statements internally (CASSANDRA-6975)
 * Fix broken paging state with prepared statement (CASSANDRA-7120)
 * Fix IllegalArgumentException in CqlStorage (CASSANDRA-7287)
 * Allow nulls/non-existant fields in UDT (CASSANDRA-7206)
 * Backport Thrift MultiSliceRequest (CASSANDRA-7027)
 * Handle overlapping MultiSlices (CASSANDRA-7279)
 * Fix DataOutputTest on Windows (CASSANDRA-7265)
 * Embedded sets in user defined data-types are not updating (CASSANDRA-7267)
 * Add tuple type to CQL/native protocol (CASSANDRA-7248)
 * Fix CqlPagingRecordReader on tables with few rows (CASSANDRA-7322)
Merged from 2.0:
 * Copy compaction options to make sure they are reloaded (CASSANDRA-7290)
 * Add option to do more aggressive tombstone compactions (CASSANDRA-6563)
 * Don't try to compact already-compacting files in HHOM (CASSANDRA-7288)
 * Always reallocate buffers in HSHA (CASSANDRA-6285)
 * (Hadoop) support authentication in CqlRecordReader (CASSANDRA-7221)
 * (Hadoop) Close java driver Cluster in CQLRR.close (CASSANDRA-7228)
 * Warn when 'USING TIMESTAMP' is used on a CAS BATCH (CASSANDRA-7067)
 * return all cpu values from BackgroundActivityMonitor.readAndCompute (CASSANDRA-7183)
 * Correctly delete scheduled range xfers (CASSANDRA-7143)
 * return all cpu values from BackgroundActivityMonitor.readAndCompute (CASSANDRA-7183)  
 * reduce garbage creation in calculatePendingRanges (CASSANDRA-7191)
 * fix c* launch issues on Russian os's due to output of linux 'free' cmd (CASSANDRA-6162)
 * Fix disabling autocompaction (CASSANDRA-7187)
 * Fix potential NumberFormatException when deserializing IntegerType (CASSANDRA-7088)
 * cqlsh can't tab-complete disabling compaction (CASSANDRA-7185)
 * cqlsh: Accept and execute CQL statement(s) from command-line parameter (CASSANDRA-7172)
 * Fix IllegalStateException in CqlPagingRecordReader (CASSANDRA-7198)
 * Fix the InvertedIndex trigger example (CASSANDRA-7211)
 * Add --resolve-ip option to 'nodetool ring' (CASSANDRA-7210)
 * reduce garbage on codec flag deserialization (CASSANDRA-7244) 
 * Fix duplicated error messages on directory creation error at startup (CASSANDRA-5818)
 * Proper null handle for IF with map element access (CASSANDRA-7155)
 * Improve compaction visibility (CASSANDRA-7242)
 * Correctly delete scheduled range xfers (CASSANDRA-7143)
 * Make batchlog replica selection rack-aware (CASSANDRA-6551)
 * Fix CFMetaData#getColumnDefinitionFromColumnName() (CASSANDRA-7074)
 * Fix writetime/ttl functions for static columns (CASSANDRA-7081)
 * Suggest CTRL-C or semicolon after three blank lines in cqlsh (CASSANDRA-7142)
 * Fix 2ndary index queries with DESC clustering order (CASSANDRA-6950)
 * Invalid key cache entries on DROP (CASSANDRA-6525)
 * Fix flapping RecoveryManagerTest (CASSANDRA-7084)
 * Add missing iso8601 patterns for date strings (CASSANDRA-6973)
 * Support selecting multiple rows in a partition using IN (CASSANDRA-6875)
 * Add authentication support to shuffle (CASSANDRA-6484)
 * Swap local and global default read repair chances (CASSANDRA-7320)
 * Add conditional CREATE/DROP USER support (CASSANDRA-7264)
 * Cqlsh counts non-empty lines for "Blank lines" warning (CASSANDRA-7325)
Merged from 1.2:
 * Add Cloudstack snitch (CASSANDRA-7147)
 * Update system.peers correctly when relocating tokens (CASSANDRA-7126)
 * Add Google Compute Engine snitch (CASSANDRA-7132)
 * remove duplicate query for local tokens (CASSANDRA-7182)
 * exit CQLSH with error status code if script fails (CASSANDRA-6344)
 * Fix bug with some IN queries missig results (CASSANDRA-7105)
 * Fix availability validation for LOCAL_ONE CL (CASSANDRA-7319)
 * Hint streaming can cause decommission to fail (CASSANDRA-7219)


2.1.0-beta2
 * Increase default CL space to 8GB (CASSANDRA-7031)
 * Add range tombstones to read repair digests (CASSANDRA-6863)
 * Fix BTree.clear for large updates (CASSANDRA-6943)
 * Fail write instead of logging a warning when unable to append to CL
   (CASSANDRA-6764)
 * Eliminate possibility of CL segment appearing twice in active list 
   (CASSANDRA-6557)
 * Apply DONTNEED fadvise to commitlog segments (CASSANDRA-6759)
 * Switch CRC component to Adler and include it for compressed sstables 
   (CASSANDRA-4165)
 * Allow cassandra-stress to set compaction strategy options (CASSANDRA-6451)
 * Add broadcast_rpc_address option to cassandra.yaml (CASSANDRA-5899)
 * Auto reload GossipingPropertyFileSnitch config (CASSANDRA-5897)
 * Fix overflow of memtable_total_space_in_mb (CASSANDRA-6573)
 * Fix ABTC NPE and apply update function correctly (CASSANDRA-6692)
 * Allow nodetool to use a file or prompt for password (CASSANDRA-6660)
 * Fix AIOOBE when concurrently accessing ABSC (CASSANDRA-6742)
 * Fix assertion error in ALTER TYPE RENAME (CASSANDRA-6705)
 * Scrub should not always clear out repaired status (CASSANDRA-5351)
 * Improve handling of range tombstone for wide partitions (CASSANDRA-6446)
 * Fix ClassCastException for compact table with composites (CASSANDRA-6738)
 * Fix potentially repairing with wrong nodes (CASSANDRA-6808)
 * Change caching option syntax (CASSANDRA-6745)
 * Fix stress to do proper counter reads (CASSANDRA-6835)
 * Fix help message for stress counter_write (CASSANDRA-6824)
 * Fix stress smart Thrift client to pick servers correctly (CASSANDRA-6848)
 * Add logging levels (minimal, normal or verbose) to stress tool (CASSANDRA-6849)
 * Fix race condition in Batch CLE (CASSANDRA-6860)
 * Improve cleanup/scrub/upgradesstables failure handling (CASSANDRA-6774)
 * ByteBuffer write() methods for serializing sstables (CASSANDRA-6781)
 * Proper compare function for CollectionType (CASSANDRA-6783)
 * Update native server to Netty 4 (CASSANDRA-6236)
 * Fix off-by-one error in stress (CASSANDRA-6883)
 * Make OpOrder AutoCloseable (CASSANDRA-6901)
 * Remove sync repair JMX interface (CASSANDRA-6900)
 * Add multiple memory allocation options for memtables (CASSANDRA-6689, 6694)
 * Remove adjusted op rate from stress output (CASSANDRA-6921)
 * Add optimized CF.hasColumns() implementations (CASSANDRA-6941)
 * Serialize batchlog mutations with the version of the target node
   (CASSANDRA-6931)
 * Optimize CounterColumn#reconcile() (CASSANDRA-6953)
 * Properly remove 1.2 sstable support in 2.1 (CASSANDRA-6869)
 * Lock counter cells, not partitions (CASSANDRA-6880)
 * Track presence of legacy counter shards in sstables (CASSANDRA-6888)
 * Ensure safe resource cleanup when replacing sstables (CASSANDRA-6912)
 * Add failure handler to async callback (CASSANDRA-6747)
 * Fix AE when closing SSTable without releasing reference (CASSANDRA-7000)
 * Clean up IndexInfo on keyspace/table drops (CASSANDRA-6924)
 * Only snapshot relative SSTables when sequential repair (CASSANDRA-7024)
 * Require nodetool rebuild_index to specify index names (CASSANDRA-7038)
 * fix cassandra stress errors on reads with native protocol (CASSANDRA-7033)
 * Use OpOrder to guard sstable references for reads (CASSANDRA-6919)
 * Preemptive opening of compaction result (CASSANDRA-6916)
 * Multi-threaded scrub/cleanup/upgradesstables (CASSANDRA-5547)
 * Optimize cellname comparison (CASSANDRA-6934)
 * Native protocol v3 (CASSANDRA-6855)
 * Optimize Cell liveness checks and clean up Cell (CASSANDRA-7119)
 * Support consistent range movements (CASSANDRA-2434)
Merged from 2.0:
 * Avoid race-prone second "scrub" of system keyspace (CASSANDRA-6797)
 * Pool CqlRecordWriter clients by inetaddress rather than Range
   (CASSANDRA-6665)
 * Fix compaction_history timestamps (CASSANDRA-6784)
 * Compare scores of full replica ordering in DES (CASSANDRA-6683)
 * fix CME in SessionInfo updateProgress affecting netstats (CASSANDRA-6577)
 * Allow repairing between specific replicas (CASSANDRA-6440)
 * Allow per-dc enabling of hints (CASSANDRA-6157)
 * Add compatibility for Hadoop 0.2.x (CASSANDRA-5201)
 * Fix EstimatedHistogram races (CASSANDRA-6682)
 * Failure detector correctly converts initial value to nanos (CASSANDRA-6658)
 * Add nodetool taketoken to relocate vnodes (CASSANDRA-4445)
 * Expose bulk loading progress over JMX (CASSANDRA-4757)
 * Correctly handle null with IF conditions and TTL (CASSANDRA-6623)
 * Account for range/row tombstones in tombstone drop
   time histogram (CASSANDRA-6522)
 * Stop CommitLogSegment.close() from calling sync() (CASSANDRA-6652)
 * Make commitlog failure handling configurable (CASSANDRA-6364)
 * Avoid overlaps in LCS (CASSANDRA-6688)
 * Improve support for paginating over composites (CASSANDRA-4851)
 * Fix count(*) queries in a mixed cluster (CASSANDRA-6707)
 * Improve repair tasks(snapshot, differencing) concurrency (CASSANDRA-6566)
 * Fix replaying pre-2.0 commit logs (CASSANDRA-6714)
 * Add static columns to CQL3 (CASSANDRA-6561)
 * Optimize single partition batch statements (CASSANDRA-6737)
 * Disallow post-query re-ordering when paging (CASSANDRA-6722)
 * Fix potential paging bug with deleted columns (CASSANDRA-6748)
 * Fix NPE on BulkLoader caused by losing StreamEvent (CASSANDRA-6636)
 * Fix truncating compression metadata (CASSANDRA-6791)
 * Add CMSClassUnloadingEnabled JVM option (CASSANDRA-6541)
 * Catch memtable flush exceptions during shutdown (CASSANDRA-6735)
 * Fix upgradesstables NPE for non-CF-based indexes (CASSANDRA-6645)
 * Fix UPDATE updating PRIMARY KEY columns implicitly (CASSANDRA-6782)
 * Fix IllegalArgumentException when updating from 1.2 with SuperColumns
   (CASSANDRA-6733)
 * FBUtilities.singleton() should use the CF comparator (CASSANDRA-6778)
 * Fix CQLSStableWriter.addRow(Map<String, Object>) (CASSANDRA-6526)
 * Fix HSHA server introducing corrupt data (CASSANDRA-6285)
 * Fix CAS conditions for COMPACT STORAGE tables (CASSANDRA-6813)
 * Starting threads in OutboundTcpConnectionPool constructor causes race conditions (CASSANDRA-7177)
 * Allow overriding cassandra-rackdc.properties file (CASSANDRA-7072)
 * Set JMX RMI port to 7199 (CASSANDRA-7087)
 * Use LOCAL_QUORUM for data reads at LOCAL_SERIAL (CASSANDRA-6939)
 * Log a warning for large batches (CASSANDRA-6487)
 * Put nodes in hibernate when join_ring is false (CASSANDRA-6961)
 * Avoid early loading of non-system keyspaces before compaction-leftovers 
   cleanup at startup (CASSANDRA-6913)
 * Restrict Windows to parallel repairs (CASSANDRA-6907)
 * (Hadoop) Allow manually specifying start/end tokens in CFIF (CASSANDRA-6436)
 * Fix NPE in MeteredFlusher (CASSANDRA-6820)
 * Fix race processing range scan responses (CASSANDRA-6820)
 * Allow deleting snapshots from dropped keyspaces (CASSANDRA-6821)
 * Add uuid() function (CASSANDRA-6473)
 * Omit tombstones from schema digests (CASSANDRA-6862)
 * Include correct consistencyLevel in LWT timeout (CASSANDRA-6884)
 * Lower chances for losing new SSTables during nodetool refresh and
   ColumnFamilyStore.loadNewSSTables (CASSANDRA-6514)
 * Add support for DELETE ... IF EXISTS to CQL3 (CASSANDRA-5708)
 * Update hadoop_cql3_word_count example (CASSANDRA-6793)
 * Fix handling of RejectedExecution in sync Thrift server (CASSANDRA-6788)
 * Log more information when exceeding tombstone_warn_threshold (CASSANDRA-6865)
 * Fix truncate to not abort due to unreachable fat clients (CASSANDRA-6864)
 * Fix schema concurrency exceptions (CASSANDRA-6841)
 * Fix leaking validator FH in StreamWriter (CASSANDRA-6832)
 * Fix saving triggers to schema (CASSANDRA-6789)
 * Fix trigger mutations when base mutation list is immutable (CASSANDRA-6790)
 * Fix accounting in FileCacheService to allow re-using RAR (CASSANDRA-6838)
 * Fix static counter columns (CASSANDRA-6827)
 * Restore expiring->deleted (cell) compaction optimization (CASSANDRA-6844)
 * Fix CompactionManager.needsCleanup (CASSANDRA-6845)
 * Correctly compare BooleanType values other than 0 and 1 (CASSANDRA-6779)
 * Read message id as string from earlier versions (CASSANDRA-6840)
 * Properly use the Paxos consistency for (non-protocol) batch (CASSANDRA-6837)
 * Add paranoid disk failure option (CASSANDRA-6646)
 * Improve PerRowSecondaryIndex performance (CASSANDRA-6876)
 * Extend triggers to support CAS updates (CASSANDRA-6882)
 * Static columns with IF NOT EXISTS don't always work as expected (CASSANDRA-6873)
 * Fix paging with SELECT DISTINCT (CASSANDRA-6857)
 * Fix UnsupportedOperationException on CAS timeout (CASSANDRA-6923)
 * Improve MeteredFlusher handling of MF-unaffected column families
   (CASSANDRA-6867)
 * Add CqlRecordReader using native pagination (CASSANDRA-6311)
 * Add QueryHandler interface (CASSANDRA-6659)
 * Track liveRatio per-memtable, not per-CF (CASSANDRA-6945)
 * Make sure upgradesstables keeps sstable level (CASSANDRA-6958)
 * Fix LIMIT with static columns (CASSANDRA-6956)
 * Fix clash with CQL column name in thrift validation (CASSANDRA-6892)
 * Fix error with super columns in mixed 1.2-2.0 clusters (CASSANDRA-6966)
 * Fix bad skip of sstables on slice query with composite start/finish (CASSANDRA-6825)
 * Fix unintended update with conditional statement (CASSANDRA-6893)
 * Fix map element access in IF (CASSANDRA-6914)
 * Avoid costly range calculations for range queries on system keyspaces
   (CASSANDRA-6906)
 * Fix SSTable not released if stream session fails (CASSANDRA-6818)
 * Avoid build failure due to ANTLR timeout (CASSANDRA-6991)
 * Queries on compact tables can return more rows that requested (CASSANDRA-7052)
 * USING TIMESTAMP for batches does not work (CASSANDRA-7053)
 * Fix performance regression from CASSANDRA-5614 (CASSANDRA-6949)
 * Ensure that batchlog and hint timeouts do not produce hints (CASSANDRA-7058)
 * Merge groupable mutations in TriggerExecutor#execute() (CASSANDRA-7047)
 * Plug holes in resource release when wiring up StreamSession (CASSANDRA-7073)
 * Re-add parameter columns to tracing session (CASSANDRA-6942)
 * Preserves CQL metadata when updating table from thrift (CASSANDRA-6831)
Merged from 1.2:
 * Fix nodetool display with vnodes (CASSANDRA-7082)
 * Add UNLOGGED, COUNTER options to BATCH documentation (CASSANDRA-6816)
 * add extra SSL cipher suites (CASSANDRA-6613)
 * fix nodetool getsstables for blob PK (CASSANDRA-6803)
 * Fix BatchlogManager#deleteBatch() use of millisecond timestamps
   (CASSANDRA-6822)
 * Continue assassinating even if the endpoint vanishes (CASSANDRA-6787)
 * Schedule schema pulls on change (CASSANDRA-6971)
 * Non-droppable verbs shouldn't be dropped from OTC (CASSANDRA-6980)
 * Shutdown batchlog executor in SS#drain() (CASSANDRA-7025)
 * Fix batchlog to account for CF truncation records (CASSANDRA-6999)
 * Fix CQLSH parsing of functions and BLOB literals (CASSANDRA-7018)
 * Properly load trustore in the native protocol (CASSANDRA-6847)
 * Always clean up references in SerializingCache (CASSANDRA-6994)
 * Don't shut MessagingService down when replacing a node (CASSANDRA-6476)
 * fix npe when doing -Dcassandra.fd_initial_value_ms (CASSANDRA-6751)


2.1.0-beta1
 * Add flush directory distinct from compaction directories (CASSANDRA-6357)
 * Require JNA by default (CASSANDRA-6575)
 * add listsnapshots command to nodetool (CASSANDRA-5742)
 * Introduce AtomicBTreeColumns (CASSANDRA-6271, 6692)
 * Multithreaded commitlog (CASSANDRA-3578)
 * allocate fixed index summary memory pool and resample cold index summaries 
   to use less memory (CASSANDRA-5519)
 * Removed multithreaded compaction (CASSANDRA-6142)
 * Parallelize fetching rows for low-cardinality indexes (CASSANDRA-1337)
 * change logging from log4j to logback (CASSANDRA-5883)
 * switch to LZ4 compression for internode communication (CASSANDRA-5887)
 * Stop using Thrift-generated Index* classes internally (CASSANDRA-5971)
 * Remove 1.2 network compatibility code (CASSANDRA-5960)
 * Remove leveled json manifest migration code (CASSANDRA-5996)
 * Remove CFDefinition (CASSANDRA-6253)
 * Use AtomicIntegerFieldUpdater in RefCountedMemory (CASSANDRA-6278)
 * User-defined types for CQL3 (CASSANDRA-5590)
 * Use of o.a.c.metrics in nodetool (CASSANDRA-5871, 6406)
 * Batch read from OTC's queue and cleanup (CASSANDRA-1632)
 * Secondary index support for collections (CASSANDRA-4511, 6383)
 * SSTable metadata(Stats.db) format change (CASSANDRA-6356)
 * Push composites support in the storage engine
   (CASSANDRA-5417, CASSANDRA-6520)
 * Add snapshot space used to cfstats (CASSANDRA-6231)
 * Add cardinality estimator for key count estimation (CASSANDRA-5906)
 * CF id is changed to be non-deterministic. Data dir/key cache are created
   uniquely for CF id (CASSANDRA-5202)
 * New counters implementation (CASSANDRA-6504)
 * Replace UnsortedColumns, EmptyColumns, TreeMapBackedSortedColumns with new
   ArrayBackedSortedColumns (CASSANDRA-6630, CASSANDRA-6662, CASSANDRA-6690)
 * Add option to use row cache with a given amount of rows (CASSANDRA-5357)
 * Avoid repairing already repaired data (CASSANDRA-5351)
 * Reject counter updates with USING TTL/TIMESTAMP (CASSANDRA-6649)
 * Replace index_interval with min/max_index_interval (CASSANDRA-6379)
 * Lift limitation that order by columns must be selected for IN queries (CASSANDRA-4911)


2.0.5
 * Reduce garbage generated by bloom filter lookups (CASSANDRA-6609)
 * Add ks.cf names to tombstone logging (CASSANDRA-6597)
 * Use LOCAL_QUORUM for LWT operations at LOCAL_SERIAL (CASSANDRA-6495)
 * Wait for gossip to settle before accepting client connections (CASSANDRA-4288)
 * Delete unfinished compaction incrementally (CASSANDRA-6086)
 * Allow specifying custom secondary index options in CQL3 (CASSANDRA-6480)
 * Improve replica pinning for cache efficiency in DES (CASSANDRA-6485)
 * Fix LOCAL_SERIAL from thrift (CASSANDRA-6584)
 * Don't special case received counts in CAS timeout exceptions (CASSANDRA-6595)
 * Add support for 2.1 global counter shards (CASSANDRA-6505)
 * Fix NPE when streaming connection is not yet established (CASSANDRA-6210)
 * Avoid rare duplicate read repair triggering (CASSANDRA-6606)
 * Fix paging discardFirst (CASSANDRA-6555)
 * Fix ArrayIndexOutOfBoundsException in 2ndary index query (CASSANDRA-6470)
 * Release sstables upon rebuilding 2i (CASSANDRA-6635)
 * Add AbstractCompactionStrategy.startup() method (CASSANDRA-6637)
 * SSTableScanner may skip rows during cleanup (CASSANDRA-6638)
 * sstables from stalled repair sessions can resurrect deleted data (CASSANDRA-6503)
 * Switch stress to use ITransportFactory (CASSANDRA-6641)
 * Fix IllegalArgumentException during prepare (CASSANDRA-6592)
 * Fix possible loss of 2ndary index entries during compaction (CASSANDRA-6517)
 * Fix direct Memory on architectures that do not support unaligned long access
   (CASSANDRA-6628)
 * Let scrub optionally skip broken counter partitions (CASSANDRA-5930)
Merged from 1.2:
 * fsync compression metadata (CASSANDRA-6531)
 * Validate CF existence on execution for prepared statement (CASSANDRA-6535)
 * Add ability to throttle batchlog replay (CASSANDRA-6550)
 * Fix executing LOCAL_QUORUM with SimpleStrategy (CASSANDRA-6545)
 * Avoid StackOverflow when using large IN queries (CASSANDRA-6567)
 * Nodetool upgradesstables includes secondary indexes (CASSANDRA-6598)
 * Paginate batchlog replay (CASSANDRA-6569)
 * skip blocking on streaming during drain (CASSANDRA-6603)
 * Improve error message when schema doesn't match loaded sstable (CASSANDRA-6262)
 * Add properties to adjust FD initial value and max interval (CASSANDRA-4375)
 * Fix preparing with batch and delete from collection (CASSANDRA-6607)
 * Fix ABSC reverse iterator's remove() method (CASSANDRA-6629)
 * Handle host ID conflicts properly (CASSANDRA-6615)
 * Move handling of migration event source to solve bootstrap race. (CASSANDRA-6648)
 * Make sure compaction throughput value doesn't overflow with int math (CASSANDRA-6647)


2.0.4
 * Allow removing snapshots of no-longer-existing CFs (CASSANDRA-6418)
 * add StorageService.stopDaemon() (CASSANDRA-4268)
 * add IRE for invalid CF supplied to get_count (CASSANDRA-5701)
 * add client encryption support to sstableloader (CASSANDRA-6378)
 * Fix accept() loop for SSL sockets post-shutdown (CASSANDRA-6468)
 * Fix size-tiered compaction in LCS L0 (CASSANDRA-6496)
 * Fix assertion failure in filterColdSSTables (CASSANDRA-6483)
 * Fix row tombstones in larger-than-memory compactions (CASSANDRA-6008)
 * Fix cleanup ClassCastException (CASSANDRA-6462)
 * Reduce gossip memory use by interning VersionedValue strings (CASSANDRA-6410)
 * Allow specifying datacenters to participate in a repair (CASSANDRA-6218)
 * Fix divide-by-zero in PCI (CASSANDRA-6403)
 * Fix setting last compacted key in the wrong level for LCS (CASSANDRA-6284)
 * Add millisecond precision formats to the timestamp parser (CASSANDRA-6395)
 * Expose a total memtable size metric for a CF (CASSANDRA-6391)
 * cqlsh: handle symlinks properly (CASSANDRA-6425)
 * Fix potential infinite loop when paging query with IN (CASSANDRA-6464)
 * Fix assertion error in AbstractQueryPager.discardFirst (CASSANDRA-6447)
 * Fix streaming older SSTable yields unnecessary tombstones (CASSANDRA-6527)
Merged from 1.2:
 * Improved error message on bad properties in DDL queries (CASSANDRA-6453)
 * Randomize batchlog candidates selection (CASSANDRA-6481)
 * Fix thundering herd on endpoint cache invalidation (CASSANDRA-6345, 6485)
 * Improve batchlog write performance with vnodes (CASSANDRA-6488)
 * cqlsh: quote single quotes in strings inside collections (CASSANDRA-6172)
 * Improve gossip performance for typical messages (CASSANDRA-6409)
 * Throw IRE if a prepared statement has more markers than supported 
   (CASSANDRA-5598)
 * Expose Thread metrics for the native protocol server (CASSANDRA-6234)
 * Change snapshot response message verb to INTERNAL to avoid dropping it 
   (CASSANDRA-6415)
 * Warn when collection read has > 65K elements (CASSANDRA-5428)
 * Fix cache persistence when both row and key cache are enabled 
   (CASSANDRA-6413)
 * (Hadoop) add describe_local_ring (CASSANDRA-6268)
 * Fix handling of concurrent directory creation failure (CASSANDRA-6459)
 * Allow executing CREATE statements multiple times (CASSANDRA-6471)
 * Don't send confusing info with timeouts (CASSANDRA-6491)
 * Don't resubmit counter mutation runnables internally (CASSANDRA-6427)
 * Don't drop local mutations without a hint (CASSANDRA-6510)
 * Don't allow null max_hint_window_in_ms (CASSANDRA-6419)
 * Validate SliceRange start and finish lengths (CASSANDRA-6521)


2.0.3
 * Fix FD leak on slice read path (CASSANDRA-6275)
 * Cancel read meter task when closing SSTR (CASSANDRA-6358)
 * free off-heap IndexSummary during bulk (CASSANDRA-6359)
 * Recover from IOException in accept() thread (CASSANDRA-6349)
 * Improve Gossip tolerance of abnormally slow tasks (CASSANDRA-6338)
 * Fix trying to hint timed out counter writes (CASSANDRA-6322)
 * Allow restoring specific columnfamilies from archived CL (CASSANDRA-4809)
 * Avoid flushing compaction_history after each operation (CASSANDRA-6287)
 * Fix repair assertion error when tombstones expire (CASSANDRA-6277)
 * Skip loading corrupt key cache (CASSANDRA-6260)
 * Fixes for compacting larger-than-memory rows (CASSANDRA-6274)
 * Compact hottest sstables first and optionally omit coldest from
   compaction entirely (CASSANDRA-6109)
 * Fix modifying column_metadata from thrift (CASSANDRA-6182)
 * cqlsh: fix LIST USERS output (CASSANDRA-6242)
 * Add IRequestSink interface (CASSANDRA-6248)
 * Update memtable size while flushing (CASSANDRA-6249)
 * Provide hooks around CQL2/CQL3 statement execution (CASSANDRA-6252)
 * Require Permission.SELECT for CAS updates (CASSANDRA-6247)
 * New CQL-aware SSTableWriter (CASSANDRA-5894)
 * Reject CAS operation when the protocol v1 is used (CASSANDRA-6270)
 * Correctly throw error when frame too large (CASSANDRA-5981)
 * Fix serialization bug in PagedRange with 2ndary indexes (CASSANDRA-6299)
 * Fix CQL3 table validation in Thrift (CASSANDRA-6140)
 * Fix bug missing results with IN clauses (CASSANDRA-6327)
 * Fix paging with reversed slices (CASSANDRA-6343)
 * Set minTimestamp correctly to be able to drop expired sstables (CASSANDRA-6337)
 * Support NaN and Infinity as float literals (CASSANDRA-6003)
 * Remove RF from nodetool ring output (CASSANDRA-6289)
 * Fix attempting to flush empty rows (CASSANDRA-6374)
 * Fix potential out of bounds exception when paging (CASSANDRA-6333)
Merged from 1.2:
 * Optimize FD phi calculation (CASSANDRA-6386)
 * Improve initial FD phi estimate when starting up (CASSANDRA-6385)
 * Don't list CQL3 table in CLI describe even if named explicitely 
   (CASSANDRA-5750)
 * Invalidate row cache when dropping CF (CASSANDRA-6351)
 * add non-jamm path for cached statements (CASSANDRA-6293)
 * add windows bat files for shell commands (CASSANDRA-6145)
 * Require logging in for Thrift CQL2/3 statement preparation (CASSANDRA-6254)
 * restrict max_num_tokens to 1536 (CASSANDRA-6267)
 * Nodetool gets default JMX port from cassandra-env.sh (CASSANDRA-6273)
 * make calculatePendingRanges asynchronous (CASSANDRA-6244)
 * Remove blocking flushes in gossip thread (CASSANDRA-6297)
 * Fix potential socket leak in connectionpool creation (CASSANDRA-6308)
 * Allow LOCAL_ONE/LOCAL_QUORUM to work with SimpleStrategy (CASSANDRA-6238)
 * cqlsh: handle 'null' as session duration (CASSANDRA-6317)
 * Fix json2sstable handling of range tombstones (CASSANDRA-6316)
 * Fix missing one row in reverse query (CASSANDRA-6330)
 * Fix reading expired row value from row cache (CASSANDRA-6325)
 * Fix AssertionError when doing set element deletion (CASSANDRA-6341)
 * Make CL code for the native protocol match the one in C* 2.0
   (CASSANDRA-6347)
 * Disallow altering CQL3 table from thrift (CASSANDRA-6370)
 * Fix size computation of prepared statement (CASSANDRA-6369)


2.0.2
 * Update FailureDetector to use nanontime (CASSANDRA-4925)
 * Fix FileCacheService regressions (CASSANDRA-6149)
 * Never return WriteTimeout for CL.ANY (CASSANDRA-6132)
 * Fix race conditions in bulk loader (CASSANDRA-6129)
 * Add configurable metrics reporting (CASSANDRA-4430)
 * drop queries exceeding a configurable number of tombstones (CASSANDRA-6117)
 * Track and persist sstable read activity (CASSANDRA-5515)
 * Fixes for speculative retry (CASSANDRA-5932, CASSANDRA-6194)
 * Improve memory usage of metadata min/max column names (CASSANDRA-6077)
 * Fix thrift validation refusing row markers on CQL3 tables (CASSANDRA-6081)
 * Fix insertion of collections with CAS (CASSANDRA-6069)
 * Correctly send metadata on SELECT COUNT (CASSANDRA-6080)
 * Track clients' remote addresses in ClientState (CASSANDRA-6070)
 * Create snapshot dir if it does not exist when migrating
   leveled manifest (CASSANDRA-6093)
 * make sequential nodetool repair the default (CASSANDRA-5950)
 * Add more hooks for compaction strategy implementations (CASSANDRA-6111)
 * Fix potential NPE on composite 2ndary indexes (CASSANDRA-6098)
 * Delete can potentially be skipped in batch (CASSANDRA-6115)
 * Allow alter keyspace on system_traces (CASSANDRA-6016)
 * Disallow empty column names in cql (CASSANDRA-6136)
 * Use Java7 file-handling APIs and fix file moving on Windows (CASSANDRA-5383)
 * Save compaction history to system keyspace (CASSANDRA-5078)
 * Fix NPE if StorageService.getOperationMode() is executed before full startup (CASSANDRA-6166)
 * CQL3: support pre-epoch longs for TimestampType (CASSANDRA-6212)
 * Add reloadtriggers command to nodetool (CASSANDRA-4949)
 * cqlsh: ignore empty 'value alias' in DESCRIBE (CASSANDRA-6139)
 * Fix sstable loader (CASSANDRA-6205)
 * Reject bootstrapping if the node already exists in gossip (CASSANDRA-5571)
 * Fix NPE while loading paxos state (CASSANDRA-6211)
 * cqlsh: add SHOW SESSION <tracing-session> command (CASSANDRA-6228)
Merged from 1.2:
 * (Hadoop) Require CFRR batchSize to be at least 2 (CASSANDRA-6114)
 * Add a warning for small LCS sstable size (CASSANDRA-6191)
 * Add ability to list specific KS/CF combinations in nodetool cfstats (CASSANDRA-4191)
 * Mark CF clean if a mutation raced the drop and got it marked dirty (CASSANDRA-5946)
 * Add a LOCAL_ONE consistency level (CASSANDRA-6202)
 * Limit CQL prepared statement cache by size instead of count (CASSANDRA-6107)
 * Tracing should log write failure rather than raw exceptions (CASSANDRA-6133)
 * lock access to TM.endpointToHostIdMap (CASSANDRA-6103)
 * Allow estimated memtable size to exceed slab allocator size (CASSANDRA-6078)
 * Start MeteredFlusher earlier to prevent OOM during CL replay (CASSANDRA-6087)
 * Avoid sending Truncate command to fat clients (CASSANDRA-6088)
 * Allow where clause conditions to be in parenthesis (CASSANDRA-6037)
 * Do not open non-ssl storage port if encryption option is all (CASSANDRA-3916)
 * Move batchlog replay to its own executor (CASSANDRA-6079)
 * Add tombstone debug threshold and histogram (CASSANDRA-6042, 6057)
 * Enable tcp keepalive on incoming connections (CASSANDRA-4053)
 * Fix fat client schema pull NPE (CASSANDRA-6089)
 * Fix memtable flushing for indexed tables (CASSANDRA-6112)
 * Fix skipping columns with multiple slices (CASSANDRA-6119)
 * Expose connected thrift + native client counts (CASSANDRA-5084)
 * Optimize auth setup (CASSANDRA-6122)
 * Trace index selection (CASSANDRA-6001)
 * Update sstablesPerReadHistogram to use biased sampling (CASSANDRA-6164)
 * Log UnknownColumnfamilyException when closing socket (CASSANDRA-5725)
 * Properly error out on CREATE INDEX for counters table (CASSANDRA-6160)
 * Handle JMX notification failure for repair (CASSANDRA-6097)
 * (Hadoop) Fetch no more than 128 splits in parallel (CASSANDRA-6169)
 * stress: add username/password authentication support (CASSANDRA-6068)
 * Fix indexed queries with row cache enabled on parent table (CASSANDRA-5732)
 * Fix compaction race during columnfamily drop (CASSANDRA-5957)
 * Fix validation of empty column names for compact tables (CASSANDRA-6152)
 * Skip replaying mutations that pass CRC but fail to deserialize (CASSANDRA-6183)
 * Rework token replacement to use replace_address (CASSANDRA-5916)
 * Fix altering column types (CASSANDRA-6185)
 * cqlsh: fix CREATE/ALTER WITH completion (CASSANDRA-6196)
 * add windows bat files for shell commands (CASSANDRA-6145)
 * Fix potential stack overflow during range tombstones insertion (CASSANDRA-6181)
 * (Hadoop) Make LOCAL_ONE the default consistency level (CASSANDRA-6214)


2.0.1
 * Fix bug that could allow reading deleted data temporarily (CASSANDRA-6025)
 * Improve memory use defaults (CASSANDRA-6059)
 * Make ThriftServer more easlly extensible (CASSANDRA-6058)
 * Remove Hadoop dependency from ITransportFactory (CASSANDRA-6062)
 * add file_cache_size_in_mb setting (CASSANDRA-5661)
 * Improve error message when yaml contains invalid properties (CASSANDRA-5958)
 * Improve leveled compaction's ability to find non-overlapping L0 compactions
   to work on concurrently (CASSANDRA-5921)
 * Notify indexer of columns shadowed by range tombstones (CASSANDRA-5614)
 * Log Merkle tree stats (CASSANDRA-2698)
 * Switch from crc32 to adler32 for compressed sstable checksums (CASSANDRA-5862)
 * Improve offheap memcpy performance (CASSANDRA-5884)
 * Use a range aware scanner for cleanup (CASSANDRA-2524)
 * Cleanup doesn't need to inspect sstables that contain only local data
   (CASSANDRA-5722)
 * Add ability for CQL3 to list partition keys (CASSANDRA-4536)
 * Improve native protocol serialization (CASSANDRA-5664)
 * Upgrade Thrift to 0.9.1 (CASSANDRA-5923)
 * Require superuser status for adding triggers (CASSANDRA-5963)
 * Make standalone scrubber handle old and new style leveled manifest
   (CASSANDRA-6005)
 * Fix paxos bugs (CASSANDRA-6012, 6013, 6023)
 * Fix paged ranges with multiple replicas (CASSANDRA-6004)
 * Fix potential AssertionError during tracing (CASSANDRA-6041)
 * Fix NPE in sstablesplit (CASSANDRA-6027)
 * Migrate pre-2.0 key/value/column aliases to system.schema_columns
   (CASSANDRA-6009)
 * Paging filter empty rows too agressively (CASSANDRA-6040)
 * Support variadic parameters for IN clauses (CASSANDRA-4210)
 * cqlsh: return the result of CAS writes (CASSANDRA-5796)
 * Fix validation of IN clauses with 2ndary indexes (CASSANDRA-6050)
 * Support named bind variables in CQL (CASSANDRA-6033)
Merged from 1.2:
 * Allow cache-keys-to-save to be set at runtime (CASSANDRA-5980)
 * Avoid second-guessing out-of-space state (CASSANDRA-5605)
 * Tuning knobs for dealing with large blobs and many CFs (CASSANDRA-5982)
 * (Hadoop) Fix CQLRW for thrift tables (CASSANDRA-6002)
 * Fix possible divide-by-zero in HHOM (CASSANDRA-5990)
 * Allow local batchlog writes for CL.ANY (CASSANDRA-5967)
 * Upgrade metrics-core to version 2.2.0 (CASSANDRA-5947)
 * Fix CqlRecordWriter with composite keys (CASSANDRA-5949)
 * Add snitch, schema version, cluster, partitioner to JMX (CASSANDRA-5881)
 * Allow disabling SlabAllocator (CASSANDRA-5935)
 * Make user-defined compaction JMX blocking (CASSANDRA-4952)
 * Fix streaming does not transfer wrapped range (CASSANDRA-5948)
 * Fix loading index summary containing empty key (CASSANDRA-5965)
 * Correctly handle limits in CompositesSearcher (CASSANDRA-5975)
 * Pig: handle CQL collections (CASSANDRA-5867)
 * Pass the updated cf to the PRSI index() method (CASSANDRA-5999)
 * Allow empty CQL3 batches (as no-op) (CASSANDRA-5994)
 * Support null in CQL3 functions (CASSANDRA-5910)
 * Replace the deprecated MapMaker with CacheLoader (CASSANDRA-6007)
 * Add SSTableDeletingNotification to DataTracker (CASSANDRA-6010)
 * Fix snapshots in use get deleted during snapshot repair (CASSANDRA-6011)
 * Move hints and exception count to o.a.c.metrics (CASSANDRA-6017)
 * Fix memory leak in snapshot repair (CASSANDRA-6047)
 * Fix sstable2sjon for CQL3 tables (CASSANDRA-5852)


2.0.0
 * Fix thrift validation when inserting into CQL3 tables (CASSANDRA-5138)
 * Fix periodic memtable flushing behavior with clean memtables (CASSANDRA-5931)
 * Fix dateOf() function for pre-2.0 timestamp columns (CASSANDRA-5928)
 * Fix SSTable unintentionally loads BF when opened for batch (CASSANDRA-5938)
 * Add stream session progress to JMX (CASSANDRA-4757)
 * Fix NPE during CAS operation (CASSANDRA-5925)
Merged from 1.2:
 * Fix getBloomFilterDiskSpaceUsed for AlwaysPresentFilter (CASSANDRA-5900)
 * Don't announce schema version until we've loaded the changes locally
   (CASSANDRA-5904)
 * Fix to support off heap bloom filters size greater than 2 GB (CASSANDRA-5903)
 * Properly handle parsing huge map and set literals (CASSANDRA-5893)


2.0.0-rc2
 * enable vnodes by default (CASSANDRA-5869)
 * fix CAS contention timeout (CASSANDRA-5830)
 * fix HsHa to respect max frame size (CASSANDRA-4573)
 * Fix (some) 2i on composite components omissions (CASSANDRA-5851)
 * cqlsh: add DESCRIBE FULL SCHEMA variant (CASSANDRA-5880)
Merged from 1.2:
 * Correctly validate sparse composite cells in scrub (CASSANDRA-5855)
 * Add KeyCacheHitRate metric to CF metrics (CASSANDRA-5868)
 * cqlsh: add support for multiline comments (CASSANDRA-5798)
 * Handle CQL3 SELECT duplicate IN restrictions on clustering columns
   (CASSANDRA-5856)


2.0.0-rc1
 * improve DecimalSerializer performance (CASSANDRA-5837)
 * fix potential spurious wakeup in AsyncOneResponse (CASSANDRA-5690)
 * fix schema-related trigger issues (CASSANDRA-5774)
 * Better validation when accessing CQL3 table from thrift (CASSANDRA-5138)
 * Fix assertion error during repair (CASSANDRA-5801)
 * Fix range tombstone bug (CASSANDRA-5805)
 * DC-local CAS (CASSANDRA-5797)
 * Add a native_protocol_version column to the system.local table (CASSANRDA-5819)
 * Use index_interval from cassandra.yaml when upgraded (CASSANDRA-5822)
 * Fix buffer underflow on socket close (CASSANDRA-5792)
Merged from 1.2:
 * Fix reading DeletionTime from 1.1-format sstables (CASSANDRA-5814)
 * cqlsh: add collections support to COPY (CASSANDRA-5698)
 * retry important messages for any IOException (CASSANDRA-5804)
 * Allow empty IN relations in SELECT/UPDATE/DELETE statements (CASSANDRA-5626)
 * cqlsh: fix crashing on Windows due to libedit detection (CASSANDRA-5812)
 * fix bulk-loading compressed sstables (CASSANDRA-5820)
 * (Hadoop) fix quoting in CqlPagingRecordReader and CqlRecordWriter 
   (CASSANDRA-5824)
 * update default LCS sstable size to 160MB (CASSANDRA-5727)
 * Allow compacting 2Is via nodetool (CASSANDRA-5670)
 * Hex-encode non-String keys in OPP (CASSANDRA-5793)
 * nodetool history logging (CASSANDRA-5823)
 * (Hadoop) fix support for Thrift tables in CqlPagingRecordReader 
   (CASSANDRA-5752)
 * add "all time blocked" to StatusLogger output (CASSANDRA-5825)
 * Future-proof inter-major-version schema migrations (CASSANDRA-5845)
 * (Hadoop) add CqlPagingRecordReader support for ReversedType in Thrift table
   (CASSANDRA-5718)
 * Add -no-snapshot option to scrub (CASSANDRA-5891)
 * Fix to support off heap bloom filters size greater than 2 GB (CASSANDRA-5903)
 * Properly handle parsing huge map and set literals (CASSANDRA-5893)
 * Fix LCS L0 compaction may overlap in L1 (CASSANDRA-5907)
 * New sstablesplit tool to split large sstables offline (CASSANDRA-4766)
 * Fix potential deadlock in native protocol server (CASSANDRA-5926)
 * Disallow incompatible type change in CQL3 (CASSANDRA-5882)
Merged from 1.1:
 * Correctly validate sparse composite cells in scrub (CASSANDRA-5855)


2.0.0-beta2
 * Replace countPendingHints with Hints Created metric (CASSANDRA-5746)
 * Allow nodetool with no args, and with help to run without a server (CASSANDRA-5734)
 * Cleanup AbstractType/TypeSerializer classes (CASSANDRA-5744)
 * Remove unimplemented cli option schema-mwt (CASSANDRA-5754)
 * Support range tombstones in thrift (CASSANDRA-5435)
 * Normalize table-manipulating CQL3 statements' class names (CASSANDRA-5759)
 * cqlsh: add missing table options to DESCRIBE output (CASSANDRA-5749)
 * Fix assertion error during repair (CASSANDRA-5757)
 * Fix bulkloader (CASSANDRA-5542)
 * Add LZ4 compression to the native protocol (CASSANDRA-5765)
 * Fix bugs in the native protocol v2 (CASSANDRA-5770)
 * CAS on 'primary key only' table (CASSANDRA-5715)
 * Support streaming SSTables of old versions (CASSANDRA-5772)
 * Always respect protocol version in native protocol (CASSANDRA-5778)
 * Fix ConcurrentModificationException during streaming (CASSANDRA-5782)
 * Update deletion timestamp in Commit#updatesWithPaxosTime (CASSANDRA-5787)
 * Thrift cas() method crashes if input columns are not sorted (CASSANDRA-5786)
 * Order columns names correctly when querying for CAS (CASSANDRA-5788)
 * Fix streaming retry (CASSANDRA-5775)
Merged from 1.2:
 * if no seeds can be a reached a node won't start in a ring by itself (CASSANDRA-5768)
 * add cassandra.unsafesystem property (CASSANDRA-5704)
 * (Hadoop) quote identifiers in CqlPagingRecordReader (CASSANDRA-5763)
 * Add replace_node functionality for vnodes (CASSANDRA-5337)
 * Add timeout events to query traces (CASSANDRA-5520)
 * Fix serialization of the LEFT gossip value (CASSANDRA-5696)
 * Pig: support for cql3 tables (CASSANDRA-5234)
 * Fix skipping range tombstones with reverse queries (CASSANDRA-5712)
 * Expire entries out of ThriftSessionManager (CASSANDRA-5719)
 * Don't keep ancestor information in memory (CASSANDRA-5342)
 * Expose native protocol server status in nodetool info (CASSANDRA-5735)
 * Fix pathetic performance of range tombstones (CASSANDRA-5677)
 * Fix querying with an empty (impossible) range (CASSANDRA-5573)
 * cqlsh: handle CUSTOM 2i in DESCRIBE output (CASSANDRA-5760)
 * Fix minor bug in Range.intersects(Bound) (CASSANDRA-5771)
 * cqlsh: handle disabled compression in DESCRIBE output (CASSANDRA-5766)
 * Ensure all UP events are notified on the native protocol (CASSANDRA-5769)
 * Fix formatting of sstable2json with multiple -k arguments (CASSANDRA-5781)
 * Don't rely on row marker for queries in general to hide lost markers
   after TTL expires (CASSANDRA-5762)
 * Sort nodetool help output (CASSANDRA-5776)
 * Fix column expiring during 2 phases compaction (CASSANDRA-5799)
 * now() is being rejected in INSERTs when inside collections (CASSANDRA-5795)


2.0.0-beta1
 * Add support for indexing clustered columns (CASSANDRA-5125)
 * Removed on-heap row cache (CASSANDRA-5348)
 * use nanotime consistently for node-local timeouts (CASSANDRA-5581)
 * Avoid unnecessary second pass on name-based queries (CASSANDRA-5577)
 * Experimental triggers (CASSANDRA-1311)
 * JEMalloc support for off-heap allocation (CASSANDRA-3997)
 * Single-pass compaction (CASSANDRA-4180)
 * Removed token range bisection (CASSANDRA-5518)
 * Removed compatibility with pre-1.2.5 sstables and network messages
   (CASSANDRA-5511)
 * removed PBSPredictor (CASSANDRA-5455)
 * CAS support (CASSANDRA-5062, 5441, 5442, 5443, 5619, 5667)
 * Leveled compaction performs size-tiered compactions in L0 
   (CASSANDRA-5371, 5439)
 * Add yaml network topology snitch for mixed ec2/other envs (CASSANDRA-5339)
 * Log when a node is down longer than the hint window (CASSANDRA-4554)
 * Optimize tombstone creation for ExpiringColumns (CASSANDRA-4917)
 * Improve LeveledScanner work estimation (CASSANDRA-5250, 5407)
 * Replace compaction lock with runWithCompactionsDisabled (CASSANDRA-3430)
 * Change Message IDs to ints (CASSANDRA-5307)
 * Move sstable level information into the Stats component, removing the
   need for a separate Manifest file (CASSANDRA-4872)
 * avoid serializing to byte[] on commitlog append (CASSANDRA-5199)
 * make index_interval configurable per columnfamily (CASSANDRA-3961, CASSANDRA-5650)
 * add default_time_to_live (CASSANDRA-3974)
 * add memtable_flush_period_in_ms (CASSANDRA-4237)
 * replace supercolumns internally by composites (CASSANDRA-3237, 5123)
 * upgrade thrift to 0.9.0 (CASSANDRA-3719)
 * drop unnecessary keyspace parameter from user-defined compaction API 
   (CASSANDRA-5139)
 * more robust solution to incomplete compactions + counters (CASSANDRA-5151)
 * Change order of directory searching for c*.in.sh (CASSANDRA-3983)
 * Add tool to reset SSTable compaction level for LCS (CASSANDRA-5271)
 * Allow custom configuration loader (CASSANDRA-5045)
 * Remove memory emergency pressure valve logic (CASSANDRA-3534)
 * Reduce request latency with eager retry (CASSANDRA-4705)
 * cqlsh: Remove ASSUME command (CASSANDRA-5331)
 * Rebuild BF when loading sstables if bloom_filter_fp_chance
   has changed since compaction (CASSANDRA-5015)
 * remove row-level bloom filters (CASSANDRA-4885)
 * Change Kernel Page Cache skipping into row preheating (disabled by default)
   (CASSANDRA-4937)
 * Improve repair by deciding on a gcBefore before sending
   out TreeRequests (CASSANDRA-4932)
 * Add an official way to disable compactions (CASSANDRA-5074)
 * Reenable ALTER TABLE DROP with new semantics (CASSANDRA-3919)
 * Add binary protocol versioning (CASSANDRA-5436)
 * Swap THshaServer for TThreadedSelectorServer (CASSANDRA-5530)
 * Add alias support to SELECT statement (CASSANDRA-5075)
 * Don't create empty RowMutations in CommitLogReplayer (CASSANDRA-5541)
 * Use range tombstones when dropping cfs/columns from schema (CASSANDRA-5579)
 * cqlsh: drop CQL2/CQL3-beta support (CASSANDRA-5585)
 * Track max/min column names in sstables to be able to optimize slice
   queries (CASSANDRA-5514, CASSANDRA-5595, CASSANDRA-5600)
 * Binary protocol: allow batching already prepared statements (CASSANDRA-4693)
 * Allow preparing timestamp, ttl and limit in CQL3 queries (CASSANDRA-4450)
 * Support native link w/o JNA in Java7 (CASSANDRA-3734)
 * Use SASL authentication in binary protocol v2 (CASSANDRA-5545)
 * Replace Thrift HsHa with LMAX Disruptor based implementation (CASSANDRA-5582)
 * cqlsh: Add row count to SELECT output (CASSANDRA-5636)
 * Include a timestamp with all read commands to determine column expiration
   (CASSANDRA-5149)
 * Streaming 2.0 (CASSANDRA-5286, 5699)
 * Conditional create/drop ks/table/index statements in CQL3 (CASSANDRA-2737)
 * more pre-table creation property validation (CASSANDRA-5693)
 * Redesign repair messages (CASSANDRA-5426)
 * Fix ALTER RENAME post-5125 (CASSANDRA-5702)
 * Disallow renaming a 2ndary indexed column (CASSANDRA-5705)
 * Rename Table to Keyspace (CASSANDRA-5613)
 * Ensure changing column_index_size_in_kb on different nodes don't corrupt the
   sstable (CASSANDRA-5454)
 * Move resultset type information into prepare, not execute (CASSANDRA-5649)
 * Auto paging in binary protocol (CASSANDRA-4415, 5714)
 * Don't tie client side use of AbstractType to JDBC (CASSANDRA-4495)
 * Adds new TimestampType to replace DateType (CASSANDRA-5723, CASSANDRA-5729)
Merged from 1.2:
 * make starting native protocol server idempotent (CASSANDRA-5728)
 * Fix loading key cache when a saved entry is no longer valid (CASSANDRA-5706)
 * Fix serialization of the LEFT gossip value (CASSANDRA-5696)
 * cqlsh: Don't show 'null' in place of empty values (CASSANDRA-5675)
 * Race condition in detecting version on a mixed 1.1/1.2 cluster
   (CASSANDRA-5692)
 * Fix skipping range tombstones with reverse queries (CASSANDRA-5712)
 * Expire entries out of ThriftSessionManager (CASSANRDA-5719)
 * Don't keep ancestor information in memory (CASSANDRA-5342)
 * cqlsh: fix handling of semicolons inside BATCH queries (CASSANDRA-5697)


1.2.6
 * Fix tracing when operation completes before all responses arrive 
   (CASSANDRA-5668)
 * Fix cross-DC mutation forwarding (CASSANDRA-5632)
 * Reduce SSTableLoader memory usage (CASSANDRA-5555)
 * Scale hinted_handoff_throttle_in_kb to cluster size (CASSANDRA-5272)
 * (Hadoop) Add CQL3 input/output formats (CASSANDRA-4421, 5622)
 * (Hadoop) Fix InputKeyRange in CFIF (CASSANDRA-5536)
 * Fix dealing with ridiculously large max sstable sizes in LCS (CASSANDRA-5589)
 * Ignore pre-truncate hints (CASSANDRA-4655)
 * Move System.exit on OOM into a separate thread (CASSANDRA-5273)
 * Write row markers when serializing schema (CASSANDRA-5572)
 * Check only SSTables for the requested range when streaming (CASSANDRA-5569)
 * Improve batchlog replay behavior and hint ttl handling (CASSANDRA-5314)
 * Exclude localTimestamp from validation for tombstones (CASSANDRA-5398)
 * cqlsh: add custom prompt support (CASSANDRA-5539)
 * Reuse prepared statements in hot auth queries (CASSANDRA-5594)
 * cqlsh: add vertical output option (see EXPAND) (CASSANDRA-5597)
 * Add a rate limit option to stress (CASSANDRA-5004)
 * have BulkLoader ignore snapshots directories (CASSANDRA-5587) 
 * fix SnitchProperties logging context (CASSANDRA-5602)
 * Expose whether jna is enabled and memory is locked via JMX (CASSANDRA-5508)
 * cqlsh: fix COPY FROM with ReversedType (CASSANDRA-5610)
 * Allow creating CUSTOM indexes on collections (CASSANDRA-5615)
 * Evaluate now() function at execution time (CASSANDRA-5616)
 * Expose detailed read repair metrics (CASSANDRA-5618)
 * Correct blob literal + ReversedType parsing (CASSANDRA-5629)
 * Allow GPFS to prefer the internal IP like EC2MRS (CASSANDRA-5630)
 * fix help text for -tspw cassandra-cli (CASSANDRA-5643)
 * don't throw away initial causes exceptions for internode encryption issues 
   (CASSANDRA-5644)
 * Fix message spelling errors for cql select statements (CASSANDRA-5647)
 * Suppress custom exceptions thru jmx (CASSANDRA-5652)
 * Update CREATE CUSTOM INDEX syntax (CASSANDRA-5639)
 * Fix PermissionDetails.equals() method (CASSANDRA-5655)
 * Never allow partition key ranges in CQL3 without token() (CASSANDRA-5666)
 * Gossiper incorrectly drops AppState for an upgrading node (CASSANDRA-5660)
 * Connection thrashing during multi-region ec2 during upgrade, due to 
   messaging version (CASSANDRA-5669)
 * Avoid over reconnecting in EC2MRS (CASSANDRA-5678)
 * Fix ReadResponseSerializer.serializedSize() for digest reads (CASSANDRA-5476)
 * allow sstable2json on 2i CFs (CASSANDRA-5694)
Merged from 1.1:
 * Remove buggy thrift max message length option (CASSANDRA-5529)
 * Fix NPE in Pig's widerow mode (CASSANDRA-5488)
 * Add split size parameter to Pig and disable split combination (CASSANDRA-5544)


1.2.5
 * make BytesToken.toString only return hex bytes (CASSANDRA-5566)
 * Ensure that submitBackground enqueues at least one task (CASSANDRA-5554)
 * fix 2i updates with identical values and timestamps (CASSANDRA-5540)
 * fix compaction throttling bursty-ness (CASSANDRA-4316)
 * reduce memory consumption of IndexSummary (CASSANDRA-5506)
 * remove per-row column name bloom filters (CASSANDRA-5492)
 * Include fatal errors in trace events (CASSANDRA-5447)
 * Ensure that PerRowSecondaryIndex is notified of row-level deletes
   (CASSANDRA-5445)
 * Allow empty blob literals in CQL3 (CASSANDRA-5452)
 * Fix streaming RangeTombstones at column index boundary (CASSANDRA-5418)
 * Fix preparing statements when current keyspace is not set (CASSANDRA-5468)
 * Fix SemanticVersion.isSupportedBy minor/patch handling (CASSANDRA-5496)
 * Don't provide oldCfId for post-1.1 system cfs (CASSANDRA-5490)
 * Fix primary range ignores replication strategy (CASSANDRA-5424)
 * Fix shutdown of binary protocol server (CASSANDRA-5507)
 * Fix repair -snapshot not working (CASSANDRA-5512)
 * Set isRunning flag later in binary protocol server (CASSANDRA-5467)
 * Fix use of CQL3 functions with descending clustering order (CASSANDRA-5472)
 * Disallow renaming columns one at a time for thrift table in CQL3
   (CASSANDRA-5531)
 * cqlsh: add CLUSTERING ORDER BY support to DESCRIBE (CASSANDRA-5528)
 * Add custom secondary index support to CQL3 (CASSANDRA-5484)
 * Fix repair hanging silently on unexpected error (CASSANDRA-5229)
 * Fix Ec2Snitch regression introduced by CASSANDRA-5171 (CASSANDRA-5432)
 * Add nodetool enablebackup/disablebackup (CASSANDRA-5556)
 * cqlsh: fix DESCRIBE after case insensitive USE (CASSANDRA-5567)
Merged from 1.1
 * Add retry mechanism to OTC for non-droppable_verbs (CASSANDRA-5393)
 * Use allocator information to improve memtable memory usage estimate
   (CASSANDRA-5497)
 * Fix trying to load deleted row into row cache on startup (CASSANDRA-4463)
 * fsync leveled manifest to avoid corruption (CASSANDRA-5535)
 * Fix Bound intersection computation (CASSANDRA-5551)
 * sstablescrub now respects max memory size in cassandra.in.sh (CASSANDRA-5562)


1.2.4
 * Ensure that PerRowSecondaryIndex updates see the most recent values
   (CASSANDRA-5397)
 * avoid duplicate index entries ind PrecompactedRow and 
   ParallelCompactionIterable (CASSANDRA-5395)
 * remove the index entry on oldColumn when new column is a tombstone 
   (CASSANDRA-5395)
 * Change default stream throughput from 400 to 200 mbps (CASSANDRA-5036)
 * Gossiper logs DOWN for symmetry with UP (CASSANDRA-5187)
 * Fix mixing prepared statements between keyspaces (CASSANDRA-5352)
 * Fix consistency level during bootstrap - strike 3 (CASSANDRA-5354)
 * Fix transposed arguments in AlreadyExistsException (CASSANDRA-5362)
 * Improve asynchronous hint delivery (CASSANDRA-5179)
 * Fix Guava dependency version (12.0 -> 13.0.1) for Maven (CASSANDRA-5364)
 * Validate that provided CQL3 collection value are < 64K (CASSANDRA-5355)
 * Make upgradeSSTable skip current version sstables by default (CASSANDRA-5366)
 * Optimize min/max timestamp collection (CASSANDRA-5373)
 * Invalid streamId in cql binary protocol when using invalid CL 
   (CASSANDRA-5164)
 * Fix validation for IN where clauses with collections (CASSANDRA-5376)
 * Copy resultSet on count query to avoid ConcurrentModificationException 
   (CASSANDRA-5382)
 * Correctly typecheck in CQL3 even with ReversedType (CASSANDRA-5386)
 * Fix streaming compressed files when using encryption (CASSANDRA-5391)
 * cassandra-all 1.2.0 pom missing netty dependency (CASSANDRA-5392)
 * Fix writetime/ttl functions on null values (CASSANDRA-5341)
 * Fix NPE during cql3 select with token() (CASSANDRA-5404)
 * IndexHelper.skipBloomFilters won't skip non-SHA filters (CASSANDRA-5385)
 * cqlsh: Print maps ordered by key, sort sets (CASSANDRA-5413)
 * Add null syntax support in CQL3 for inserts (CASSANDRA-3783)
 * Allow unauthenticated set_keyspace() calls (CASSANDRA-5423)
 * Fix potential incremental backups race (CASSANDRA-5410)
 * Fix prepared BATCH statements with batch-level timestamps (CASSANDRA-5415)
 * Allow overriding superuser setup delay (CASSANDRA-5430)
 * cassandra-shuffle with JMX usernames and passwords (CASSANDRA-5431)
Merged from 1.1:
 * cli: Quote ks and cf names in schema output when needed (CASSANDRA-5052)
 * Fix bad default for min/max timestamp in SSTableMetadata (CASSANDRA-5372)
 * Fix cf name extraction from manifest in Directories.migrateFile() 
   (CASSANDRA-5242)
 * Support pluggable internode authentication (CASSANDRA-5401)


1.2.3
 * add check for sstable overlap within a level on startup (CASSANDRA-5327)
 * replace ipv6 colons in jmx object names (CASSANDRA-5298, 5328)
 * Avoid allocating SSTableBoundedScanner during repair when the range does 
   not intersect the sstable (CASSANDRA-5249)
 * Don't lowercase property map keys (this breaks NTS) (CASSANDRA-5292)
 * Fix composite comparator with super columns (CASSANDRA-5287)
 * Fix insufficient validation of UPDATE queries against counter cfs
   (CASSANDRA-5300)
 * Fix PropertyFileSnitch default DC/Rack behavior (CASSANDRA-5285)
 * Handle null values when executing prepared statement (CASSANDRA-5081)
 * Add netty to pom dependencies (CASSANDRA-5181)
 * Include type arguments in Thrift CQLPreparedResult (CASSANDRA-5311)
 * Fix compaction not removing columns when bf_fp_ratio is 1 (CASSANDRA-5182)
 * cli: Warn about missing CQL3 tables in schema descriptions (CASSANDRA-5309)
 * Re-enable unknown option in replication/compaction strategies option for
   backward compatibility (CASSANDRA-4795)
 * Add binary protocol support to stress (CASSANDRA-4993)
 * cqlsh: Fix COPY FROM value quoting and null handling (CASSANDRA-5305)
 * Fix repair -pr for vnodes (CASSANDRA-5329)
 * Relax CL for auth queries for non-default users (CASSANDRA-5310)
 * Fix AssertionError during repair (CASSANDRA-5245)
 * Don't announce migrations to pre-1.2 nodes (CASSANDRA-5334)
Merged from 1.1:
 * Update offline scrub for 1.0 -> 1.1 directory structure (CASSANDRA-5195)
 * add tmp flag to Descriptor hashcode (CASSANDRA-4021)
 * fix logging of "Found table data in data directories" when only system tables
   are present (CASSANDRA-5289)
 * cli: Add JMX authentication support (CASSANDRA-5080)
 * nodetool: ability to repair specific range (CASSANDRA-5280)
 * Fix possible assertion triggered in SliceFromReadCommand (CASSANDRA-5284)
 * cqlsh: Add inet type support on Windows (ipv4-only) (CASSANDRA-4801)
 * Fix race when initializing ColumnFamilyStore (CASSANDRA-5350)
 * Add UseTLAB JVM flag (CASSANDRA-5361)


1.2.2
 * fix potential for multiple concurrent compactions of the same sstables
   (CASSANDRA-5256)
 * avoid no-op caching of byte[] on commitlog append (CASSANDRA-5199)
 * fix symlinks under data dir not working (CASSANDRA-5185)
 * fix bug in compact storage metadata handling (CASSANDRA-5189)
 * Validate login for USE queries (CASSANDRA-5207)
 * cli: remove default username and password (CASSANDRA-5208)
 * configure populate_io_cache_on_flush per-CF (CASSANDRA-4694)
 * allow configuration of internode socket buffer (CASSANDRA-3378)
 * Make sstable directory picking blacklist-aware again (CASSANDRA-5193)
 * Correctly expire gossip states for edge cases (CASSANDRA-5216)
 * Improve handling of directory creation failures (CASSANDRA-5196)
 * Expose secondary indicies to the rest of nodetool (CASSANDRA-4464)
 * Binary protocol: avoid sending notification for 0.0.0.0 (CASSANDRA-5227)
 * add UseCondCardMark XX jvm settings on jdk 1.7 (CASSANDRA-4366)
 * CQL3 refactor to allow conversion function (CASSANDRA-5226)
 * Fix drop of sstables in some circumstance (CASSANDRA-5232)
 * Implement caching of authorization results (CASSANDRA-4295)
 * Add support for LZ4 compression (CASSANDRA-5038)
 * Fix missing columns in wide rows queries (CASSANDRA-5225)
 * Simplify auth setup and make system_auth ks alterable (CASSANDRA-5112)
 * Stop compactions from hanging during bootstrap (CASSANDRA-5244)
 * fix compressed streaming sending extra chunk (CASSANDRA-5105)
 * Add CQL3-based implementations of IAuthenticator and IAuthorizer
   (CASSANDRA-4898)
 * Fix timestamp-based tomstone removal logic (CASSANDRA-5248)
 * cli: Add JMX authentication support (CASSANDRA-5080)
 * Fix forceFlush behavior (CASSANDRA-5241)
 * cqlsh: Add username autocompletion (CASSANDRA-5231)
 * Fix CQL3 composite partition key error (CASSANDRA-5240)
 * Allow IN clause on last clustering key (CASSANDRA-5230)
Merged from 1.1:
 * fix start key/end token validation for wide row iteration (CASSANDRA-5168)
 * add ConfigHelper support for Thrift frame and max message sizes (CASSANDRA-5188)
 * fix nodetool repair not fail on node down (CASSANDRA-5203)
 * always collect tombstone hints (CASSANDRA-5068)
 * Fix error when sourcing file in cqlsh (CASSANDRA-5235)


1.2.1
 * stream undelivered hints on decommission (CASSANDRA-5128)
 * GossipingPropertyFileSnitch loads saved dc/rack info if needed (CASSANDRA-5133)
 * drain should flush system CFs too (CASSANDRA-4446)
 * add inter_dc_tcp_nodelay setting (CASSANDRA-5148)
 * re-allow wrapping ranges for start_token/end_token range pairitspwng (CASSANDRA-5106)
 * fix validation compaction of empty rows (CASSANDRA-5136)
 * nodetool methods to enable/disable hint storage/delivery (CASSANDRA-4750)
 * disallow bloom filter false positive chance of 0 (CASSANDRA-5013)
 * add threadpool size adjustment methods to JMXEnabledThreadPoolExecutor and 
   CompactionManagerMBean (CASSANDRA-5044)
 * fix hinting for dropped local writes (CASSANDRA-4753)
 * off-heap cache doesn't need mutable column container (CASSANDRA-5057)
 * apply disk_failure_policy to bad disks on initial directory creation 
   (CASSANDRA-4847)
 * Optimize name-based queries to use ArrayBackedSortedColumns (CASSANDRA-5043)
 * Fall back to old manifest if most recent is unparseable (CASSANDRA-5041)
 * pool [Compressed]RandomAccessReader objects on the partitioned read path
   (CASSANDRA-4942)
 * Add debug logging to list filenames processed by Directories.migrateFile 
   method (CASSANDRA-4939)
 * Expose black-listed directories via JMX (CASSANDRA-4848)
 * Log compaction merge counts (CASSANDRA-4894)
 * Minimize byte array allocation by AbstractData{Input,Output} (CASSANDRA-5090)
 * Add SSL support for the binary protocol (CASSANDRA-5031)
 * Allow non-schema system ks modification for shuffle to work (CASSANDRA-5097)
 * cqlsh: Add default limit to SELECT statements (CASSANDRA-4972)
 * cqlsh: fix DESCRIBE for 1.1 cfs in CQL3 (CASSANDRA-5101)
 * Correctly gossip with nodes >= 1.1.7 (CASSANDRA-5102)
 * Ensure CL guarantees on digest mismatch (CASSANDRA-5113)
 * Validate correctly selects on composite partition key (CASSANDRA-5122)
 * Fix exception when adding collection (CASSANDRA-5117)
 * Handle states for non-vnode clusters correctly (CASSANDRA-5127)
 * Refuse unrecognized replication and compaction strategy options (CASSANDRA-4795)
 * Pick the correct value validator in sstable2json for cql3 tables (CASSANDRA-5134)
 * Validate login for describe_keyspace, describe_keyspaces and set_keyspace
   (CASSANDRA-5144)
 * Fix inserting empty maps (CASSANDRA-5141)
 * Don't remove tokens from System table for node we know (CASSANDRA-5121)
 * fix streaming progress report for compresed files (CASSANDRA-5130)
 * Coverage analysis for low-CL queries (CASSANDRA-4858)
 * Stop interpreting dates as valid timeUUID value (CASSANDRA-4936)
 * Adds E notation for floating point numbers (CASSANDRA-4927)
 * Detect (and warn) unintentional use of the cql2 thrift methods when cql3 was
   intended (CASSANDRA-5172)
 * cli: Quote ks and cf names in schema output when needed (CASSANDRA-5052)
 * Fix cf name extraction from manifest in Directories.migrateFile() (CASSANDRA-5242)
 * Replace mistaken usage of commons-logging with slf4j (CASSANDRA-5464)
 * Ensure Jackson dependency matches lib (CASSANDRA-5126)
 * Expose droppable tombstone ratio stats over JMX (CASSANDRA-5159)
Merged from 1.1:
 * Simplify CompressedRandomAccessReader to work around JDK FD bug (CASSANDRA-5088)
 * Improve handling a changing target throttle rate mid-compaction (CASSANDRA-5087)
 * Pig: correctly decode row keys in widerow mode (CASSANDRA-5098)
 * nodetool repair command now prints progress (CASSANDRA-4767)
 * fix user defined compaction to run against 1.1 data directory (CASSANDRA-5118)
 * Fix CQL3 BATCH authorization caching (CASSANDRA-5145)
 * fix get_count returns incorrect value with TTL (CASSANDRA-5099)
 * better handling for mid-compaction failure (CASSANDRA-5137)
 * convert default marshallers list to map for better readability (CASSANDRA-5109)
 * fix ConcurrentModificationException in getBootstrapSource (CASSANDRA-5170)
 * fix sstable maxtimestamp for row deletes and pre-1.1.1 sstables (CASSANDRA-5153)
 * Fix thread growth on node removal (CASSANDRA-5175)
 * Make Ec2Region's datacenter name configurable (CASSANDRA-5155)


1.2.0
 * Disallow counters in collections (CASSANDRA-5082)
 * cqlsh: add unit tests (CASSANDRA-3920)
 * fix default bloom_filter_fp_chance for LeveledCompactionStrategy (CASSANDRA-5093)
Merged from 1.1:
 * add validation for get_range_slices with start_key and end_token (CASSANDRA-5089)


1.2.0-rc2
 * fix nodetool ownership display with vnodes (CASSANDRA-5065)
 * cqlsh: add DESCRIBE KEYSPACES command (CASSANDRA-5060)
 * Fix potential infinite loop when reloading CFS (CASSANDRA-5064)
 * Fix SimpleAuthorizer example (CASSANDRA-5072)
 * cqlsh: force CL.ONE for tracing and system.schema* queries (CASSANDRA-5070)
 * Includes cassandra-shuffle in the debian package (CASSANDRA-5058)
Merged from 1.1:
 * fix multithreaded compaction deadlock (CASSANDRA-4492)
 * fix temporarily missing schema after upgrade from pre-1.1.5 (CASSANDRA-5061)
 * Fix ALTER TABLE overriding compression options with defaults
   (CASSANDRA-4996, 5066)
 * fix specifying and altering crc_check_chance (CASSANDRA-5053)
 * fix Murmur3Partitioner ownership% calculation (CASSANDRA-5076)
 * Don't expire columns sooner than they should in 2ndary indexes (CASSANDRA-5079)


1.2-rc1
 * rename rpc_timeout settings to request_timeout (CASSANDRA-5027)
 * add BF with 0.1 FP to LCS by default (CASSANDRA-5029)
 * Fix preparing insert queries (CASSANDRA-5016)
 * Fix preparing queries with counter increment (CASSANDRA-5022)
 * Fix preparing updates with collections (CASSANDRA-5017)
 * Don't generate UUID based on other node address (CASSANDRA-5002)
 * Fix message when trying to alter a clustering key type (CASSANDRA-5012)
 * Update IAuthenticator to match the new IAuthorizer (CASSANDRA-5003)
 * Fix inserting only a key in CQL3 (CASSANDRA-5040)
 * Fix CQL3 token() function when used with strings (CASSANDRA-5050)
Merged from 1.1:
 * reduce log spam from invalid counter shards (CASSANDRA-5026)
 * Improve schema propagation performance (CASSANDRA-5025)
 * Fix for IndexHelper.IndexFor throws OOB Exception (CASSANDRA-5030)
 * cqlsh: make it possible to describe thrift CFs (CASSANDRA-4827)
 * cqlsh: fix timestamp formatting on some platforms (CASSANDRA-5046)


1.2-beta3
 * make consistency level configurable in cqlsh (CASSANDRA-4829)
 * fix cqlsh rendering of blob fields (CASSANDRA-4970)
 * fix cqlsh DESCRIBE command (CASSANDRA-4913)
 * save truncation position in system table (CASSANDRA-4906)
 * Move CompressionMetadata off-heap (CASSANDRA-4937)
 * allow CLI to GET cql3 columnfamily data (CASSANDRA-4924)
 * Fix rare race condition in getExpireTimeForEndpoint (CASSANDRA-4402)
 * acquire references to overlapping sstables during compaction so bloom filter
   doesn't get free'd prematurely (CASSANDRA-4934)
 * Don't share slice query filter in CQL3 SelectStatement (CASSANDRA-4928)
 * Separate tracing from Log4J (CASSANDRA-4861)
 * Exclude gcable tombstones from merkle-tree computation (CASSANDRA-4905)
 * Better printing of AbstractBounds for tracing (CASSANDRA-4931)
 * Optimize mostRecentTombstone check in CC.collectAllData (CASSANDRA-4883)
 * Change stream session ID to UUID to avoid collision from same node (CASSANDRA-4813)
 * Use Stats.db when bulk loading if present (CASSANDRA-4957)
 * Skip repair on system_trace and keyspaces with RF=1 (CASSANDRA-4956)
 * (cql3) Remove arbitrary SELECT limit (CASSANDRA-4918)
 * Correctly handle prepared operation on collections (CASSANDRA-4945)
 * Fix CQL3 LIMIT (CASSANDRA-4877)
 * Fix Stress for CQL3 (CASSANDRA-4979)
 * Remove cassandra specific exceptions from JMX interface (CASSANDRA-4893)
 * (CQL3) Force using ALLOW FILTERING on potentially inefficient queries (CASSANDRA-4915)
 * (cql3) Fix adding column when the table has collections (CASSANDRA-4982)
 * (cql3) Fix allowing collections with compact storage (CASSANDRA-4990)
 * (cql3) Refuse ttl/writetime function on collections (CASSANDRA-4992)
 * Replace IAuthority with new IAuthorizer (CASSANDRA-4874)
 * clqsh: fix KEY pseudocolumn escaping when describing Thrift tables
   in CQL3 mode (CASSANDRA-4955)
 * add basic authentication support for Pig CassandraStorage (CASSANDRA-3042)
 * fix CQL2 ALTER TABLE compaction_strategy_class altering (CASSANDRA-4965)
Merged from 1.1:
 * Fall back to old describe_splits if d_s_ex is not available (CASSANDRA-4803)
 * Improve error reporting when streaming ranges fail (CASSANDRA-5009)
 * Fix cqlsh timestamp formatting of timezone info (CASSANDRA-4746)
 * Fix assertion failure with leveled compaction (CASSANDRA-4799)
 * Check for null end_token in get_range_slice (CASSANDRA-4804)
 * Remove all remnants of removed nodes (CASSANDRA-4840)
 * Add aut-reloading of the log4j file in debian package (CASSANDRA-4855)
 * Fix estimated row cache entry size (CASSANDRA-4860)
 * reset getRangeSlice filter after finishing a row for get_paged_slice
   (CASSANDRA-4919)
 * expunge row cache post-truncate (CASSANDRA-4940)
 * Allow static CF definition with compact storage (CASSANDRA-4910)
 * Fix endless loop/compaction of schema_* CFs due to broken timestamps (CASSANDRA-4880)
 * Fix 'wrong class type' assertion in CounterColumn (CASSANDRA-4976)


1.2-beta2
 * fp rate of 1.0 disables BF entirely; LCS defaults to 1.0 (CASSANDRA-4876)
 * off-heap bloom filters for row keys (CASSANDRA_4865)
 * add extension point for sstable components (CASSANDRA-4049)
 * improve tracing output (CASSANDRA-4852, 4862)
 * make TRACE verb droppable (CASSANDRA-4672)
 * fix BulkLoader recognition of CQL3 columnfamilies (CASSANDRA-4755)
 * Sort commitlog segments for replay by id instead of mtime (CASSANDRA-4793)
 * Make hint delivery asynchronous (CASSANDRA-4761)
 * Pluggable Thrift transport factories for CLI and cqlsh (CASSANDRA-4609, 4610)
 * cassandra-cli: allow Double value type to be inserted to a column (CASSANDRA-4661)
 * Add ability to use custom TServerFactory implementations (CASSANDRA-4608)
 * optimize batchlog flushing to skip successful batches (CASSANDRA-4667)
 * include metadata for system keyspace itself in schema tables (CASSANDRA-4416)
 * add check to PropertyFileSnitch to verify presence of location for
   local node (CASSANDRA-4728)
 * add PBSPredictor consistency modeler (CASSANDRA-4261)
 * remove vestiges of Thrift unframed mode (CASSANDRA-4729)
 * optimize single-row PK lookups (CASSANDRA-4710)
 * adjust blockFor calculation to account for pending ranges due to node 
   movement (CASSANDRA-833)
 * Change CQL version to 3.0.0 and stop accepting 3.0.0-beta1 (CASSANDRA-4649)
 * (CQL3) Make prepared statement global instead of per connection 
   (CASSANDRA-4449)
 * Fix scrubbing of CQL3 created tables (CASSANDRA-4685)
 * (CQL3) Fix validation when using counter and regular columns in the same 
   table (CASSANDRA-4706)
 * Fix bug starting Cassandra with simple authentication (CASSANDRA-4648)
 * Add support for batchlog in CQL3 (CASSANDRA-4545, 4738)
 * Add support for multiple column family outputs in CFOF (CASSANDRA-4208)
 * Support repairing only the local DC nodes (CASSANDRA-4747)
 * Use rpc_address for binary protocol and change default port (CASSANDRA-4751)
 * Fix use of collections in prepared statements (CASSANDRA-4739)
 * Store more information into peers table (CASSANDRA-4351, 4814)
 * Configurable bucket size for size tiered compaction (CASSANDRA-4704)
 * Run leveled compaction in parallel (CASSANDRA-4310)
 * Fix potential NPE during CFS reload (CASSANDRA-4786)
 * Composite indexes may miss results (CASSANDRA-4796)
 * Move consistency level to the protocol level (CASSANDRA-4734, 4824)
 * Fix Subcolumn slice ends not respected (CASSANDRA-4826)
 * Fix Assertion error in cql3 select (CASSANDRA-4783)
 * Fix list prepend logic (CQL3) (CASSANDRA-4835)
 * Add booleans as literals in CQL3 (CASSANDRA-4776)
 * Allow renaming PK columns in CQL3 (CASSANDRA-4822)
 * Fix binary protocol NEW_NODE event (CASSANDRA-4679)
 * Fix potential infinite loop in tombstone compaction (CASSANDRA-4781)
 * Remove system tables accounting from schema (CASSANDRA-4850)
 * (cql3) Force provided columns in clustering key order in 
   'CLUSTERING ORDER BY' (CASSANDRA-4881)
 * Fix composite index bug (CASSANDRA-4884)
 * Fix short read protection for CQL3 (CASSANDRA-4882)
 * Add tracing support to the binary protocol (CASSANDRA-4699)
 * (cql3) Don't allow prepared marker inside collections (CASSANDRA-4890)
 * Re-allow order by on non-selected columns (CASSANDRA-4645)
 * Bug when composite index is created in a table having collections (CASSANDRA-4909)
 * log index scan subject in CompositesSearcher (CASSANDRA-4904)
Merged from 1.1:
 * add get[Row|Key]CacheEntries to CacheServiceMBean (CASSANDRA-4859)
 * fix get_paged_slice to wrap to next row correctly (CASSANDRA-4816)
 * fix indexing empty column values (CASSANDRA-4832)
 * allow JdbcDate to compose null Date objects (CASSANDRA-4830)
 * fix possible stackoverflow when compacting 1000s of sstables
   (CASSANDRA-4765)
 * fix wrong leveled compaction progress calculation (CASSANDRA-4807)
 * add a close() method to CRAR to prevent leaking file descriptors (CASSANDRA-4820)
 * fix potential infinite loop in get_count (CASSANDRA-4833)
 * fix compositeType.{get/from}String methods (CASSANDRA-4842)
 * (CQL) fix CREATE COLUMNFAMILY permissions check (CASSANDRA-4864)
 * Fix DynamicCompositeType same type comparison (CASSANDRA-4711)
 * Fix duplicate SSTable reference when stream session failed (CASSANDRA-3306)
 * Allow static CF definition with compact storage (CASSANDRA-4910)
 * Fix endless loop/compaction of schema_* CFs due to broken timestamps (CASSANDRA-4880)
 * Fix 'wrong class type' assertion in CounterColumn (CASSANDRA-4976)


1.2-beta1
 * add atomic_batch_mutate (CASSANDRA-4542, -4635)
 * increase default max_hint_window_in_ms to 3h (CASSANDRA-4632)
 * include message initiation time to replicas so they can more
   accurately drop timed-out requests (CASSANDRA-2858)
 * fix clientutil.jar dependencies (CASSANDRA-4566)
 * optimize WriteResponse (CASSANDRA-4548)
 * new metrics (CASSANDRA-4009)
 * redesign KEYS indexes to avoid read-before-write (CASSANDRA-2897)
 * debug tracing (CASSANDRA-1123)
 * parallelize row cache loading (CASSANDRA-4282)
 * Make compaction, flush JBOD-aware (CASSANDRA-4292)
 * run local range scans on the read stage (CASSANDRA-3687)
 * clean up ioexceptions (CASSANDRA-2116)
 * add disk_failure_policy (CASSANDRA-2118)
 * Introduce new json format with row level deletion (CASSANDRA-4054)
 * remove redundant "name" column from schema_keyspaces (CASSANDRA-4433)
 * improve "nodetool ring" handling of multi-dc clusters (CASSANDRA-3047)
 * update NTS calculateNaturalEndpoints to be O(N log N) (CASSANDRA-3881)
 * split up rpc timeout by operation type (CASSANDRA-2819)
 * rewrite key cache save/load to use only sequential i/o (CASSANDRA-3762)
 * update MS protocol with a version handshake + broadcast address id
   (CASSANDRA-4311)
 * multithreaded hint replay (CASSANDRA-4189)
 * add inter-node message compression (CASSANDRA-3127)
 * remove COPP (CASSANDRA-2479)
 * Track tombstone expiration and compact when tombstone content is
   higher than a configurable threshold, default 20% (CASSANDRA-3442, 4234)
 * update MurmurHash to version 3 (CASSANDRA-2975)
 * (CLI) track elapsed time for `delete' operation (CASSANDRA-4060)
 * (CLI) jline version is bumped to 1.0 to properly  support
   'delete' key function (CASSANDRA-4132)
 * Save IndexSummary into new SSTable 'Summary' component (CASSANDRA-2392, 4289)
 * Add support for range tombstones (CASSANDRA-3708)
 * Improve MessagingService efficiency (CASSANDRA-3617)
 * Avoid ID conflicts from concurrent schema changes (CASSANDRA-3794)
 * Set thrift HSHA server thread limit to unlimited by default (CASSANDRA-4277)
 * Avoids double serialization of CF id in RowMutation messages
   (CASSANDRA-4293)
 * stream compressed sstables directly with java nio (CASSANDRA-4297)
 * Support multiple ranges in SliceQueryFilter (CASSANDRA-3885)
 * Add column metadata to system column families (CASSANDRA-4018)
 * (cql3) Always use composite types by default (CASSANDRA-4329)
 * (cql3) Add support for set, map and list (CASSANDRA-3647)
 * Validate date type correctly (CASSANDRA-4441)
 * (cql3) Allow definitions with only a PK (CASSANDRA-4361)
 * (cql3) Add support for row key composites (CASSANDRA-4179)
 * improve DynamicEndpointSnitch by using reservoir sampling (CASSANDRA-4038)
 * (cql3) Add support for 2ndary indexes (CASSANDRA-3680)
 * (cql3) fix defining more than one PK to be invalid (CASSANDRA-4477)
 * remove schema agreement checking from all external APIs (Thrift, CQL and CQL3) (CASSANDRA-4487)
 * add Murmur3Partitioner and make it default for new installations (CASSANDRA-3772, 4621)
 * (cql3) update pseudo-map syntax to use map syntax (CASSANDRA-4497)
 * Finer grained exceptions hierarchy and provides error code with exceptions (CASSANDRA-3979)
 * Adds events push to binary protocol (CASSANDRA-4480)
 * Rewrite nodetool help (CASSANDRA-2293)
 * Make CQL3 the default for CQL (CASSANDRA-4640)
 * update stress tool to be able to use CQL3 (CASSANDRA-4406)
 * Accept all thrift update on CQL3 cf but don't expose their metadata (CASSANDRA-4377)
 * Replace Throttle with Guava's RateLimiter for HintedHandOff (CASSANDRA-4541)
 * fix counter add/get using CQL2 and CQL3 in stress tool (CASSANDRA-4633)
 * Add sstable count per level to cfstats (CASSANDRA-4537)
 * (cql3) Add ALTER KEYSPACE statement (CASSANDRA-4611)
 * (cql3) Allow defining default consistency levels (CASSANDRA-4448)
 * (cql3) Fix queries using LIMIT missing results (CASSANDRA-4579)
 * fix cross-version gossip messaging (CASSANDRA-4576)
 * added inet data type (CASSANDRA-4627)


1.1.6
 * Wait for writes on synchronous read digest mismatch (CASSANDRA-4792)
 * fix commitlog replay for nanotime-infected sstables (CASSANDRA-4782)
 * preflight check ttl for maximum of 20 years (CASSANDRA-4771)
 * (Pig) fix widerow input with single column rows (CASSANDRA-4789)
 * Fix HH to compact with correct gcBefore, which avoids wiping out
   undelivered hints (CASSANDRA-4772)
 * LCS will merge up to 32 L0 sstables as intended (CASSANDRA-4778)
 * NTS will default unconfigured DC replicas to zero (CASSANDRA-4675)
 * use default consistency level in counter validation if none is
   explicitly provide (CASSANDRA-4700)
 * Improve IAuthority interface by introducing fine-grained
   access permissions and grant/revoke commands (CASSANDRA-4490, 4644)
 * fix assumption error in CLI when updating/describing keyspace 
   (CASSANDRA-4322)
 * Adds offline sstablescrub to debian packaging (CASSANDRA-4642)
 * Automatic fixing of overlapping leveled sstables (CASSANDRA-4644)
 * fix error when using ORDER BY with extended selections (CASSANDRA-4689)
 * (CQL3) Fix validation for IN queries for non-PK cols (CASSANDRA-4709)
 * fix re-created keyspace disappering after 1.1.5 upgrade 
   (CASSANDRA-4698, 4752)
 * (CLI) display elapsed time in 2 fraction digits (CASSANDRA-3460)
 * add authentication support to sstableloader (CASSANDRA-4712)
 * Fix CQL3 'is reversed' logic (CASSANDRA-4716, 4759)
 * (CQL3) Don't return ReversedType in result set metadata (CASSANDRA-4717)
 * Backport adding AlterKeyspace statement (CASSANDRA-4611)
 * (CQL3) Correcty accept upper-case data types (CASSANDRA-4770)
 * Add binary protocol events for schema changes (CASSANDRA-4684)
Merged from 1.0:
 * Switch from NBHM to CHM in MessagingService's callback map, which
   prevents OOM in long-running instances (CASSANDRA-4708)


1.1.5
 * add SecondaryIndex.reload API (CASSANDRA-4581)
 * use millis + atomicint for commitlog segment creation instead of
   nanotime, which has issues under some hypervisors (CASSANDRA-4601)
 * fix FD leak in slice queries (CASSANDRA-4571)
 * avoid recursion in leveled compaction (CASSANDRA-4587)
 * increase stack size under Java7 to 180K
 * Log(info) schema changes (CASSANDRA-4547)
 * Change nodetool setcachecapcity to manipulate global caches (CASSANDRA-4563)
 * (cql3) fix setting compaction strategy (CASSANDRA-4597)
 * fix broken system.schema_* timestamps on system startup (CASSANDRA-4561)
 * fix wrong skip of cache saving (CASSANDRA-4533)
 * Avoid NPE when lost+found is in data dir (CASSANDRA-4572)
 * Respect five-minute flush moratorium after initial CL replay (CASSANDRA-4474)
 * Adds ntp as recommended in debian packaging (CASSANDRA-4606)
 * Configurable transport in CF Record{Reader|Writer} (CASSANDRA-4558)
 * (cql3) fix potential NPE with both equal and unequal restriction (CASSANDRA-4532)
 * (cql3) improves ORDER BY validation (CASSANDRA-4624)
 * Fix potential deadlock during counter writes (CASSANDRA-4578)
 * Fix cql error with ORDER BY when using IN (CASSANDRA-4612)
Merged from 1.0:
 * increase Xss to 160k to accomodate latest 1.6 JVMs (CASSANDRA-4602)
 * fix toString of hint destination tokens (CASSANDRA-4568)
 * Fix multiple values for CurrentLocal NodeID (CASSANDRA-4626)


1.1.4
 * fix offline scrub to catch >= out of order rows (CASSANDRA-4411)
 * fix cassandra-env.sh on RHEL and other non-dash-based systems 
   (CASSANDRA-4494)
Merged from 1.0:
 * (Hadoop) fix setting key length for old-style mapred api (CASSANDRA-4534)
 * (Hadoop) fix iterating through a resultset consisting entirely
   of tombstoned rows (CASSANDRA-4466)


1.1.3
 * (cqlsh) add COPY TO (CASSANDRA-4434)
 * munmap commitlog segments before rename (CASSANDRA-4337)
 * (JMX) rename getRangeKeySample to sampleKeyRange to avoid returning
   multi-MB results as an attribute (CASSANDRA-4452)
 * flush based on data size, not throughput; overwritten columns no 
   longer artificially inflate liveRatio (CASSANDRA-4399)
 * update default commitlog segment size to 32MB and total commitlog
   size to 32/1024 MB for 32/64 bit JVMs, respectively (CASSANDRA-4422)
 * avoid using global partitioner to estimate ranges in index sstables
   (CASSANDRA-4403)
 * restore pre-CASSANDRA-3862 approach to removing expired tombstones
   from row cache during compaction (CASSANDRA-4364)
 * (stress) support for CQL prepared statements (CASSANDRA-3633)
 * Correctly catch exception when Snappy cannot be loaded (CASSANDRA-4400)
 * (cql3) Support ORDER BY when IN condition is given in WHERE clause (CASSANDRA-4327)
 * (cql3) delete "component_index" column on DROP TABLE call (CASSANDRA-4420)
 * change nanoTime() to currentTimeInMillis() in schema related code (CASSANDRA-4432)
 * add a token generation tool (CASSANDRA-3709)
 * Fix LCS bug with sstable containing only 1 row (CASSANDRA-4411)
 * fix "Can't Modify Index Name" problem on CF update (CASSANDRA-4439)
 * Fix assertion error in getOverlappingSSTables during repair (CASSANDRA-4456)
 * fix nodetool's setcompactionthreshold command (CASSANDRA-4455)
 * Ensure compacted files are never used, to avoid counter overcount (CASSANDRA-4436)
Merged from 1.0:
 * Push the validation of secondary index values to the SecondaryIndexManager (CASSANDRA-4240)
 * allow dropping columns shadowed by not-yet-expired supercolumn or row
   tombstones in PrecompactedRow (CASSANDRA-4396)


1.1.2
 * Fix cleanup not deleting index entries (CASSANDRA-4379)
 * Use correct partitioner when saving + loading caches (CASSANDRA-4331)
 * Check schema before trying to export sstable (CASSANDRA-2760)
 * Raise a meaningful exception instead of NPE when PFS encounters
   an unconfigured node + no default (CASSANDRA-4349)
 * fix bug in sstable blacklisting with LCS (CASSANDRA-4343)
 * LCS no longer promotes tiny sstables out of L0 (CASSANDRA-4341)
 * skip tombstones during hint replay (CASSANDRA-4320)
 * fix NPE in compactionstats (CASSANDRA-4318)
 * enforce 1m min keycache for auto (CASSANDRA-4306)
 * Have DeletedColumn.isMFD always return true (CASSANDRA-4307)
 * (cql3) exeption message for ORDER BY constraints said primary filter can be
    an IN clause, which is misleading (CASSANDRA-4319)
 * (cql3) Reject (not yet supported) creation of 2ndardy indexes on tables with
   composite primary keys (CASSANDRA-4328)
 * Set JVM stack size to 160k for java 7 (CASSANDRA-4275)
 * cqlsh: add COPY command to load data from CSV flat files (CASSANDRA-4012)
 * CFMetaData.fromThrift to throw ConfigurationException upon error (CASSANDRA-4353)
 * Use CF comparator to sort indexed columns in SecondaryIndexManager
   (CASSANDRA-4365)
 * add strategy_options to the KSMetaData.toString() output (CASSANDRA-4248)
 * (cql3) fix range queries containing unqueried results (CASSANDRA-4372)
 * (cql3) allow updating column_alias types (CASSANDRA-4041)
 * (cql3) Fix deletion bug (CASSANDRA-4193)
 * Fix computation of overlapping sstable for leveled compaction (CASSANDRA-4321)
 * Improve scrub and allow to run it offline (CASSANDRA-4321)
 * Fix assertionError in StorageService.bulkLoad (CASSANDRA-4368)
 * (cqlsh) add option to authenticate to a keyspace at startup (CASSANDRA-4108)
 * (cqlsh) fix ASSUME functionality (CASSANDRA-4352)
 * Fix ColumnFamilyRecordReader to not return progress > 100% (CASSANDRA-3942)
Merged from 1.0:
 * Set gc_grace on index CF to 0 (CASSANDRA-4314)


1.1.1
 * add populate_io_cache_on_flush option (CASSANDRA-2635)
 * allow larger cache capacities than 2GB (CASSANDRA-4150)
 * add getsstables command to nodetool (CASSANDRA-4199)
 * apply parent CF compaction settings to secondary index CFs (CASSANDRA-4280)
 * preserve commitlog size cap when recycling segments at startup
   (CASSANDRA-4201)
 * (Hadoop) fix split generation regression (CASSANDRA-4259)
 * ignore min/max compactions settings in LCS, while preserving
   behavior that min=max=0 disables autocompaction (CASSANDRA-4233)
 * log number of rows read from saved cache (CASSANDRA-4249)
 * calculate exact size required for cleanup operations (CASSANDRA-1404)
 * avoid blocking additional writes during flush when the commitlog
   gets behind temporarily (CASSANDRA-1991)
 * enable caching on index CFs based on data CF cache setting (CASSANDRA-4197)
 * warn on invalid replication strategy creation options (CASSANDRA-4046)
 * remove [Freeable]Memory finalizers (CASSANDRA-4222)
 * include tombstone size in ColumnFamily.size, which can prevent OOM
   during sudden mass delete operations by yielding a nonzero liveRatio
   (CASSANDRA-3741)
 * Open 1 sstableScanner per level for leveled compaction (CASSANDRA-4142)
 * Optimize reads when row deletion timestamps allow us to restrict
   the set of sstables we check (CASSANDRA-4116)
 * add support for commitlog archiving and point-in-time recovery
   (CASSANDRA-3690)
 * avoid generating redundant compaction tasks during streaming
   (CASSANDRA-4174)
 * add -cf option to nodetool snapshot, and takeColumnFamilySnapshot to
   StorageService mbean (CASSANDRA-556)
 * optimize cleanup to drop entire sstables where possible (CASSANDRA-4079)
 * optimize truncate when autosnapshot is disabled (CASSANDRA-4153)
 * update caches to use byte[] keys to reduce memory overhead (CASSANDRA-3966)
 * add column limit to cli (CASSANDRA-3012, 4098)
 * clean up and optimize DataOutputBuffer, used by CQL compression and
   CompositeType (CASSANDRA-4072)
 * optimize commitlog checksumming (CASSANDRA-3610)
 * identify and blacklist corrupted SSTables from future compactions 
   (CASSANDRA-2261)
 * Move CfDef and KsDef validation out of thrift (CASSANDRA-4037)
 * Expose API to repair a user provided range (CASSANDRA-3912)
 * Add way to force the cassandra-cli to refresh its schema (CASSANDRA-4052)
 * Avoid having replicate on write tasks stacking up at CL.ONE (CASSANDRA-2889)
 * (cql3) Backwards compatibility for composite comparators in non-cql3-aware
   clients (CASSANDRA-4093)
 * (cql3) Fix order by for reversed queries (CASSANDRA-4160)
 * (cql3) Add ReversedType support (CASSANDRA-4004)
 * (cql3) Add timeuuid type (CASSANDRA-4194)
 * (cql3) Minor fixes (CASSANDRA-4185)
 * (cql3) Fix prepared statement in BATCH (CASSANDRA-4202)
 * (cql3) Reduce the list of reserved keywords (CASSANDRA-4186)
 * (cql3) Move max/min compaction thresholds to compaction strategy options
   (CASSANDRA-4187)
 * Fix exception during move when localhost is the only source (CASSANDRA-4200)
 * (cql3) Allow paging through non-ordered partitioner results (CASSANDRA-3771)
 * (cql3) Fix drop index (CASSANDRA-4192)
 * (cql3) Don't return range ghosts anymore (CASSANDRA-3982)
 * fix re-creating Keyspaces/ColumnFamilies with the same name as dropped
   ones (CASSANDRA-4219)
 * fix SecondaryIndex LeveledManifest save upon snapshot (CASSANDRA-4230)
 * fix missing arrayOffset in FBUtilities.hash (CASSANDRA-4250)
 * (cql3) Add name of parameters in CqlResultSet (CASSANDRA-4242)
 * (cql3) Correctly validate order by queries (CASSANDRA-4246)
 * rename stress to cassandra-stress for saner packaging (CASSANDRA-4256)
 * Fix exception on colum metadata with non-string comparator (CASSANDRA-4269)
 * Check for unknown/invalid compression options (CASSANDRA-4266)
 * (cql3) Adds simple access to column timestamp and ttl (CASSANDRA-4217)
 * (cql3) Fix range queries with secondary indexes (CASSANDRA-4257)
 * Better error messages from improper input in cli (CASSANDRA-3865)
 * Try to stop all compaction upon Keyspace or ColumnFamily drop (CASSANDRA-4221)
 * (cql3) Allow keyspace properties to contain hyphens (CASSANDRA-4278)
 * (cql3) Correctly validate keyspace access in create table (CASSANDRA-4296)
 * Avoid deadlock in migration stage (CASSANDRA-3882)
 * Take supercolumn names and deletion info into account in memtable throughput
   (CASSANDRA-4264)
 * Add back backward compatibility for old style replication factor (CASSANDRA-4294)
 * Preserve compatibility with pre-1.1 index queries (CASSANDRA-4262)
Merged from 1.0:
 * Fix super columns bug where cache is not updated (CASSANDRA-4190)
 * fix maxTimestamp to include row tombstones (CASSANDRA-4116)
 * (CLI) properly handle quotes in create/update keyspace commands (CASSANDRA-4129)
 * Avoids possible deadlock during bootstrap (CASSANDRA-4159)
 * fix stress tool that hangs forever on timeout or error (CASSANDRA-4128)
 * stress tool to return appropriate exit code on failure (CASSANDRA-4188)
 * fix compaction NPE when out of disk space and assertions disabled
   (CASSANDRA-3985)
 * synchronize LCS getEstimatedTasks to avoid CME (CASSANDRA-4255)
 * ensure unique streaming session id's (CASSANDRA-4223)
 * kick off background compaction when min/max thresholds change 
   (CASSANDRA-4279)
 * improve ability of STCS.getBuckets to deal with 100s of 1000s of
   sstables, such as when convertinb back from LCS (CASSANDRA-4287)
 * Oversize integer in CQL throws NumberFormatException (CASSANDRA-4291)
 * fix 1.0.x node join to mixed version cluster, other nodes >= 1.1 (CASSANDRA-4195)
 * Fix LCS splitting sstable base on uncompressed size (CASSANDRA-4419)
 * Push the validation of secondary index values to the SecondaryIndexManager (CASSANDRA-4240)
 * Don't purge columns during upgradesstables (CASSANDRA-4462)
 * Make cqlsh work with piping (CASSANDRA-4113)
 * Validate arguments for nodetool decommission (CASSANDRA-4061)
 * Report thrift status in nodetool info (CASSANDRA-4010)


1.1.0-final
 * average a reduced liveRatio estimate with the previous one (CASSANDRA-4065)
 * Allow KS and CF names up to 48 characters (CASSANDRA-4157)
 * fix stress build (CASSANDRA-4140)
 * add time remaining estimate to nodetool compactionstats (CASSANDRA-4167)
 * (cql) fix NPE in cql3 ALTER TABLE (CASSANDRA-4163)
 * (cql) Add support for CL.TWO and CL.THREE in CQL (CASSANDRA-4156)
 * (cql) Fix type in CQL3 ALTER TABLE preventing update (CASSANDRA-4170)
 * (cql) Throw invalid exception from CQL3 on obsolete options (CASSANDRA-4171)
 * (cqlsh) fix recognizing uppercase SELECT keyword (CASSANDRA-4161)
 * Pig: wide row support (CASSANDRA-3909)
Merged from 1.0:
 * avoid streaming empty files with bulk loader if sstablewriter errors out
   (CASSANDRA-3946)


1.1-rc1
 * Include stress tool in binary builds (CASSANDRA-4103)
 * (Hadoop) fix wide row iteration when last row read was deleted
   (CASSANDRA-4154)
 * fix read_repair_chance to really default to 0.1 in the cli (CASSANDRA-4114)
 * Adds caching and bloomFilterFpChange to CQL options (CASSANDRA-4042)
 * Adds posibility to autoconfigure size of the KeyCache (CASSANDRA-4087)
 * fix KEYS index from skipping results (CASSANDRA-3996)
 * Remove sliced_buffer_size_in_kb dead option (CASSANDRA-4076)
 * make loadNewSStable preserve sstable version (CASSANDRA-4077)
 * Respect 1.0 cache settings as much as possible when upgrading 
   (CASSANDRA-4088)
 * relax path length requirement for sstable files when upgrading on 
   non-Windows platforms (CASSANDRA-4110)
 * fix terminination of the stress.java when errors were encountered
   (CASSANDRA-4128)
 * Move CfDef and KsDef validation out of thrift (CASSANDRA-4037)
 * Fix get_paged_slice (CASSANDRA-4136)
 * CQL3: Support slice with exclusive start and stop (CASSANDRA-3785)
Merged from 1.0:
 * support PropertyFileSnitch in bulk loader (CASSANDRA-4145)
 * add auto_snapshot option allowing disabling snapshot before drop/truncate
   (CASSANDRA-3710)
 * allow short snitch names (CASSANDRA-4130)


1.1-beta2
 * rename loaded sstables to avoid conflicts with local snapshots
   (CASSANDRA-3967)
 * start hint replay as soon as FD notifies that the target is back up
   (CASSANDRA-3958)
 * avoid unproductive deserializing of cached rows during compaction
   (CASSANDRA-3921)
 * fix concurrency issues with CQL keyspace creation (CASSANDRA-3903)
 * Show Effective Owership via Nodetool ring <keyspace> (CASSANDRA-3412)
 * Update ORDER BY syntax for CQL3 (CASSANDRA-3925)
 * Fix BulkRecordWriter to not throw NPE if reducer gets no map data from Hadoop (CASSANDRA-3944)
 * Fix bug with counters in super columns (CASSANDRA-3821)
 * Remove deprecated merge_shard_chance (CASSANDRA-3940)
 * add a convenient way to reset a node's schema (CASSANDRA-2963)
 * fix for intermittent SchemaDisagreementException (CASSANDRA-3884)
 * CLI `list <CF>` to limit number of columns and their order (CASSANDRA-3012)
 * ignore deprecated KsDef/CfDef/ColumnDef fields in native schema (CASSANDRA-3963)
 * CLI to report when unsupported column_metadata pair was given (CASSANDRA-3959)
 * reincarnate removed and deprecated KsDef/CfDef attributes (CASSANDRA-3953)
 * Fix race between writes and read for cache (CASSANDRA-3862)
 * perform static initialization of StorageProxy on start-up (CASSANDRA-3797)
 * support trickling fsync() on writes (CASSANDRA-3950)
 * expose counters for unavailable/timeout exceptions given to thrift clients (CASSANDRA-3671)
 * avoid quadratic startup time in LeveledManifest (CASSANDRA-3952)
 * Add type information to new schema_ columnfamilies and remove thrift
   serialization for schema (CASSANDRA-3792)
 * add missing column validator options to the CLI help (CASSANDRA-3926)
 * skip reading saved key cache if CF's caching strategy is NONE or ROWS_ONLY (CASSANDRA-3954)
 * Unify migration code (CASSANDRA-4017)
Merged from 1.0:
 * cqlsh: guess correct version of Python for Arch Linux (CASSANDRA-4090)
 * (CLI) properly handle quotes in create/update keyspace commands (CASSANDRA-4129)
 * Avoids possible deadlock during bootstrap (CASSANDRA-4159)
 * fix stress tool that hangs forever on timeout or error (CASSANDRA-4128)
 * Fix super columns bug where cache is not updated (CASSANDRA-4190)
 * stress tool to return appropriate exit code on failure (CASSANDRA-4188)


1.0.9
 * improve index sampling performance (CASSANDRA-4023)
 * always compact away deleted hints immediately after handoff (CASSANDRA-3955)
 * delete hints from dropped ColumnFamilies on handoff instead of
   erroring out (CASSANDRA-3975)
 * add CompositeType ref to the CLI doc for create/update column family (CASSANDRA-3980)
 * Pig: support Counter ColumnFamilies (CASSANDRA-3973)
 * Pig: Composite column support (CASSANDRA-3684)
 * Avoid NPE during repair when a keyspace has no CFs (CASSANDRA-3988)
 * Fix division-by-zero error on get_slice (CASSANDRA-4000)
 * don't change manifest level for cleanup, scrub, and upgradesstables
   operations under LeveledCompactionStrategy (CASSANDRA-3989, 4112)
 * fix race leading to super columns assertion failure (CASSANDRA-3957)
 * fix NPE on invalid CQL delete command (CASSANDRA-3755)
 * allow custom types in CLI's assume command (CASSANDRA-4081)
 * fix totalBytes count for parallel compactions (CASSANDRA-3758)
 * fix intermittent NPE in get_slice (CASSANDRA-4095)
 * remove unnecessary asserts in native code interfaces (CASSANDRA-4096)
 * Validate blank keys in CQL to avoid assertion errors (CASSANDRA-3612)
 * cqlsh: fix bad decoding of some column names (CASSANDRA-4003)
 * cqlsh: fix incorrect padding with unicode chars (CASSANDRA-4033)
 * Fix EC2 snitch incorrectly reporting region (CASSANDRA-4026)
 * Shut down thrift during decommission (CASSANDRA-4086)
 * Expose nodetool cfhistograms for 2ndary indexes (CASSANDRA-4063)
Merged from 0.8:
 * Fix ConcurrentModificationException in gossiper (CASSANDRA-4019)


1.1-beta1
 * (cqlsh)
   + add SOURCE and CAPTURE commands, and --file option (CASSANDRA-3479)
   + add ALTER COLUMNFAMILY WITH (CASSANDRA-3523)
   + bundle Python dependencies with Cassandra (CASSANDRA-3507)
   + added to Debian package (CASSANDRA-3458)
   + display byte data instead of erroring out on decode failure 
     (CASSANDRA-3874)
 * add nodetool rebuild_index (CASSANDRA-3583)
 * add nodetool rangekeysample (CASSANDRA-2917)
 * Fix streaming too much data during move operations (CASSANDRA-3639)
 * Nodetool and CLI connect to localhost by default (CASSANDRA-3568)
 * Reduce memory used by primary index sample (CASSANDRA-3743)
 * (Hadoop) separate input/output configurations (CASSANDRA-3197, 3765)
 * avoid returning internal Cassandra classes over JMX (CASSANDRA-2805)
 * add row-level isolation via SnapTree (CASSANDRA-2893)
 * Optimize key count estimation when opening sstable on startup
   (CASSANDRA-2988)
 * multi-dc replication optimization supporting CL > ONE (CASSANDRA-3577)
 * add command to stop compactions (CASSANDRA-1740, 3566, 3582)
 * multithreaded streaming (CASSANDRA-3494)
 * removed in-tree redhat spec (CASSANDRA-3567)
 * "defragment" rows for name-based queries under STCS, again (CASSANDRA-2503)
 * Recycle commitlog segments for improved performance 
   (CASSANDRA-3411, 3543, 3557, 3615)
 * update size-tiered compaction to prioritize small tiers (CASSANDRA-2407)
 * add message expiration logic to OutboundTcpConnection (CASSANDRA-3005)
 * off-heap cache to use sun.misc.Unsafe instead of JNA (CASSANDRA-3271)
 * EACH_QUORUM is only supported for writes (CASSANDRA-3272)
 * replace compactionlock use in schema migration by checking CFS.isValid
   (CASSANDRA-3116)
 * recognize that "SELECT first ... *" isn't really "SELECT *" (CASSANDRA-3445)
 * Use faster bytes comparison (CASSANDRA-3434)
 * Bulk loader is no longer a fat client, (HADOOP) bulk load output format
   (CASSANDRA-3045)
 * (Hadoop) add support for KeyRange.filter
 * remove assumption that keys and token are in bijection
   (CASSANDRA-1034, 3574, 3604)
 * always remove endpoints from delevery queue in HH (CASSANDRA-3546)
 * fix race between cf flush and its 2ndary indexes flush (CASSANDRA-3547)
 * fix potential race in AES when a repair fails (CASSANDRA-3548)
 * Remove columns shadowed by a deleted container even when we cannot purge
   (CASSANDRA-3538)
 * Improve memtable slice iteration performance (CASSANDRA-3545)
 * more efficient allocation of small bloom filters (CASSANDRA-3618)
 * Use separate writer thread in SSTableSimpleUnsortedWriter (CASSANDRA-3619)
 * fsync the directory after new sstable or commitlog segment are created (CASSANDRA-3250)
 * fix minor issues reported by FindBugs (CASSANDRA-3658)
 * global key/row caches (CASSANDRA-3143, 3849)
 * optimize memtable iteration during range scan (CASSANDRA-3638)
 * introduce 'crc_check_chance' in CompressionParameters to support
   a checksum percentage checking chance similarly to read-repair (CASSANDRA-3611)
 * a way to deactivate global key/row cache on per-CF basis (CASSANDRA-3667)
 * fix LeveledCompactionStrategy broken because of generation pre-allocation
   in LeveledManifest (CASSANDRA-3691)
 * finer-grained control over data directories (CASSANDRA-2749)
 * Fix ClassCastException during hinted handoff (CASSANDRA-3694)
 * Upgrade Thrift to 0.7 (CASSANDRA-3213)
 * Make stress.java insert operation to use microseconds (CASSANDRA-3725)
 * Allows (internally) doing a range query with a limit of columns instead of
   rows (CASSANDRA-3742)
 * Allow rangeSlice queries to be start/end inclusive/exclusive (CASSANDRA-3749)
 * Fix BulkLoader to support new SSTable layout and add stream
   throttling to prevent an NPE when there is no yaml config (CASSANDRA-3752)
 * Allow concurrent schema migrations (CASSANDRA-1391, 3832)
 * Add SnapshotCommand to trigger snapshot on remote node (CASSANDRA-3721)
 * Make CFMetaData conversions to/from thrift/native schema inverses
   (CASSANDRA_3559)
 * Add initial code for CQL 3.0-beta (CASSANDRA-2474, 3781, 3753)
 * Add wide row support for ColumnFamilyInputFormat (CASSANDRA-3264)
 * Allow extending CompositeType comparator (CASSANDRA-3657)
 * Avoids over-paging during get_count (CASSANDRA-3798)
 * Add new command to rebuild a node without (repair) merkle tree calculations
   (CASSANDRA-3483, 3922)
 * respect not only row cache capacity but caching mode when
   trying to read data (CASSANDRA-3812)
 * fix system tests (CASSANDRA-3827)
 * CQL support for altering row key type in ALTER TABLE (CASSANDRA-3781)
 * turn compression on by default (CASSANDRA-3871)
 * make hexToBytes refuse invalid input (CASSANDRA-2851)
 * Make secondary indexes CF inherit compression and compaction from their
   parent CF (CASSANDRA-3877)
 * Finish cleanup up tombstone purge code (CASSANDRA-3872)
 * Avoid NPE on aboarted stream-out sessions (CASSANDRA-3904)
 * BulkRecordWriter throws NPE for counter columns (CASSANDRA-3906)
 * Support compression using BulkWriter (CASSANDRA-3907)


1.0.8
 * fix race between cleanup and flush on secondary index CFSes (CASSANDRA-3712)
 * avoid including non-queried nodes in rangeslice read repair
   (CASSANDRA-3843)
 * Only snapshot CF being compacted for snapshot_before_compaction 
   (CASSANDRA-3803)
 * Log active compactions in StatusLogger (CASSANDRA-3703)
 * Compute more accurate compaction score per level (CASSANDRA-3790)
 * Return InvalidRequest when using a keyspace that doesn't exist
   (CASSANDRA-3764)
 * disallow user modification of System keyspace (CASSANDRA-3738)
 * allow using sstable2json on secondary index data (CASSANDRA-3738)
 * (cqlsh) add DESCRIBE COLUMNFAMILIES (CASSANDRA-3586)
 * (cqlsh) format blobs correctly and use colors to improve output
   readability (CASSANDRA-3726)
 * synchronize BiMap of bootstrapping tokens (CASSANDRA-3417)
 * show index options in CLI (CASSANDRA-3809)
 * add optional socket timeout for streaming (CASSANDRA-3838)
 * fix truncate not to leave behind non-CFS backed secondary indexes
   (CASSANDRA-3844)
 * make CLI `show schema` to use output stream directly instead
   of StringBuilder (CASSANDRA-3842)
 * remove the wait on hint future during write (CASSANDRA-3870)
 * (cqlsh) ignore missing CfDef opts (CASSANDRA-3933)
 * (cqlsh) look for cqlshlib relative to realpath (CASSANDRA-3767)
 * Fix short read protection (CASSANDRA-3934)
 * Make sure infered and actual schema match (CASSANDRA-3371)
 * Fix NPE during HH delivery (CASSANDRA-3677)
 * Don't put boostrapping node in 'hibernate' status (CASSANDRA-3737)
 * Fix double quotes in windows bat files (CASSANDRA-3744)
 * Fix bad validator lookup (CASSANDRA-3789)
 * Fix soft reset in EC2MultiRegionSnitch (CASSANDRA-3835)
 * Don't leave zombie connections with THSHA thrift server (CASSANDRA-3867)
 * (cqlsh) fix deserialization of data (CASSANDRA-3874)
 * Fix removetoken force causing an inconsistent state (CASSANDRA-3876)
 * Fix ahndling of some types with Pig (CASSANDRA-3886)
 * Don't allow to drop the system keyspace (CASSANDRA-3759)
 * Make Pig deletes disabled by default and configurable (CASSANDRA-3628)
Merged from 0.8:
 * (Pig) fix CassandraStorage to use correct comparator in Super ColumnFamily
   case (CASSANDRA-3251)
 * fix thread safety issues in commitlog replay, primarily affecting
   systems with many (100s) of CF definitions (CASSANDRA-3751)
 * Fix relevant tombstone ignored with super columns (CASSANDRA-3875)


1.0.7
 * fix regression in HH page size calculation (CASSANDRA-3624)
 * retry failed stream on IOException (CASSANDRA-3686)
 * allow configuring bloom_filter_fp_chance (CASSANDRA-3497)
 * attempt hint delivery every ten minutes, or when failure detector
   notifies us that a node is back up, whichever comes first.  hint
   handoff throttle delay default changed to 1ms, from 50 (CASSANDRA-3554)
 * add nodetool setstreamthroughput (CASSANDRA-3571)
 * fix assertion when dropping a columnfamily with no sstables (CASSANDRA-3614)
 * more efficient allocation of small bloom filters (CASSANDRA-3618)
 * CLibrary.createHardLinkWithExec() to check for errors (CASSANDRA-3101)
 * Avoid creating empty and non cleaned writer during compaction (CASSANDRA-3616)
 * stop thrift service in shutdown hook so we can quiesce MessagingService
   (CASSANDRA-3335)
 * (CQL) compaction_strategy_options and compression_parameters for
   CREATE COLUMNFAMILY statement (CASSANDRA-3374)
 * Reset min/max compaction threshold when creating size tiered compaction
   strategy (CASSANDRA-3666)
 * Don't ignore IOException during compaction (CASSANDRA-3655)
 * Fix assertion error for CF with gc_grace=0 (CASSANDRA-3579)
 * Shutdown ParallelCompaction reducer executor after use (CASSANDRA-3711)
 * Avoid < 0 value for pending tasks in leveled compaction (CASSANDRA-3693)
 * (Hadoop) Support TimeUUID in Pig CassandraStorage (CASSANDRA-3327)
 * Check schema is ready before continuing boostrapping (CASSANDRA-3629)
 * Catch overflows during parsing of chunk_length_kb (CASSANDRA-3644)
 * Improve stream protocol mismatch errors (CASSANDRA-3652)
 * Avoid multiple thread doing HH to the same target (CASSANDRA-3681)
 * Add JMX property for rp_timeout_in_ms (CASSANDRA-2940)
 * Allow DynamicCompositeType to compare component of different types
   (CASSANDRA-3625)
 * Flush non-cfs backed secondary indexes (CASSANDRA-3659)
 * Secondary Indexes should report memory consumption (CASSANDRA-3155)
 * fix for SelectStatement start/end key are not set correctly
   when a key alias is involved (CASSANDRA-3700)
 * fix CLI `show schema` command insert of an extra comma in
   column_metadata (CASSANDRA-3714)
Merged from 0.8:
 * avoid logging (harmless) exception when GC takes < 1ms (CASSANDRA-3656)
 * prevent new nodes from thinking down nodes are up forever (CASSANDRA-3626)
 * use correct list of replicas for LOCAL_QUORUM reads when read repair
   is disabled (CASSANDRA-3696)
 * block on flush before compacting hints (may prevent OOM) (CASSANDRA-3733)


1.0.6
 * (CQL) fix cqlsh support for replicate_on_write (CASSANDRA-3596)
 * fix adding to leveled manifest after streaming (CASSANDRA-3536)
 * filter out unavailable cipher suites when using encryption (CASSANDRA-3178)
 * (HADOOP) add old-style api support for CFIF and CFRR (CASSANDRA-2799)
 * Support TimeUUIDType column names in Stress.java tool (CASSANDRA-3541)
 * (CQL) INSERT/UPDATE/DELETE/TRUNCATE commands should allow CF names to
   be qualified by keyspace (CASSANDRA-3419)
 * always remove endpoints from delevery queue in HH (CASSANDRA-3546)
 * fix race between cf flush and its 2ndary indexes flush (CASSANDRA-3547)
 * fix potential race in AES when a repair fails (CASSANDRA-3548)
 * fix default value validation usage in CLI SET command (CASSANDRA-3553)
 * Optimize componentsFor method for compaction and startup time
   (CASSANDRA-3532)
 * (CQL) Proper ColumnFamily metadata validation on CREATE COLUMNFAMILY 
   (CASSANDRA-3565)
 * fix compression "chunk_length_kb" option to set correct kb value for 
   thrift/avro (CASSANDRA-3558)
 * fix missing response during range slice repair (CASSANDRA-3551)
 * 'describe ring' moved from CLI to nodetool and available through JMX (CASSANDRA-3220)
 * add back partitioner to sstable metadata (CASSANDRA-3540)
 * fix NPE in get_count for counters (CASSANDRA-3601)
Merged from 0.8:
 * remove invalid assertion that table was opened before dropping it
   (CASSANDRA-3580)
 * range and index scans now only send requests to enough replicas to
   satisfy requested CL + RR (CASSANDRA-3598)
 * use cannonical host for local node in nodetool info (CASSANDRA-3556)
 * remove nonlocal DC write optimization since it only worked with
   CL.ONE or CL.LOCAL_QUORUM (CASSANDRA-3577, 3585)
 * detect misuses of CounterColumnType (CASSANDRA-3422)
 * turn off string interning in json2sstable, take 2 (CASSANDRA-2189)
 * validate compression parameters on add/update of the ColumnFamily 
   (CASSANDRA-3573)
 * Check for 0.0.0.0 is incorrect in CFIF (CASSANDRA-3584)
 * Increase vm.max_map_count in debian packaging (CASSANDRA-3563)
 * gossiper will never add itself to saved endpoints (CASSANDRA-3485)


1.0.5
 * revert CASSANDRA-3407 (see CASSANDRA-3540)
 * fix assertion error while forwarding writes to local nodes (CASSANDRA-3539)


1.0.4
 * fix self-hinting of timed out read repair updates and make hinted handoff
   less prone to OOMing a coordinator (CASSANDRA-3440)
 * expose bloom filter sizes via JMX (CASSANDRA-3495)
 * enforce RP tokens 0..2**127 (CASSANDRA-3501)
 * canonicalize paths exposed through JMX (CASSANDRA-3504)
 * fix "liveSize" stat when sstables are removed (CASSANDRA-3496)
 * add bloom filter FP rates to nodetool cfstats (CASSANDRA-3347)
 * record partitioner in sstable metadata component (CASSANDRA-3407)
 * add new upgradesstables nodetool command (CASSANDRA-3406)
 * skip --debug requirement to see common exceptions in CLI (CASSANDRA-3508)
 * fix incorrect query results due to invalid max timestamp (CASSANDRA-3510)
 * make sstableloader recognize compressed sstables (CASSANDRA-3521)
 * avoids race in OutboundTcpConnection in multi-DC setups (CASSANDRA-3530)
 * use SETLOCAL in cassandra.bat (CASSANDRA-3506)
 * fix ConcurrentModificationException in Table.all() (CASSANDRA-3529)
Merged from 0.8:
 * fix concurrence issue in the FailureDetector (CASSANDRA-3519)
 * fix array out of bounds error in counter shard removal (CASSANDRA-3514)
 * avoid dropping tombstones when they might still be needed to shadow
   data in a different sstable (CASSANDRA-2786)


1.0.3
 * revert name-based query defragmentation aka CASSANDRA-2503 (CASSANDRA-3491)
 * fix invalidate-related test failures (CASSANDRA-3437)
 * add next-gen cqlsh to bin/ (CASSANDRA-3188, 3131, 3493)
 * (CQL) fix handling of rows with no columns (CASSANDRA-3424, 3473)
 * fix querying supercolumns by name returning only a subset of
   subcolumns or old subcolumn versions (CASSANDRA-3446)
 * automatically compute sha1 sum for uncompressed data files (CASSANDRA-3456)
 * fix reading metadata/statistics component for version < h (CASSANDRA-3474)
 * add sstable forward-compatibility (CASSANDRA-3478)
 * report compression ratio in CFSMBean (CASSANDRA-3393)
 * fix incorrect size exception during streaming of counters (CASSANDRA-3481)
 * (CQL) fix for counter decrement syntax (CASSANDRA-3418)
 * Fix race introduced by CASSANDRA-2503 (CASSANDRA-3482)
 * Fix incomplete deletion of delivered hints (CASSANDRA-3466)
 * Avoid rescheduling compactions when no compaction was executed 
   (CASSANDRA-3484)
 * fix handling of the chunk_length_kb compression options (CASSANDRA-3492)
Merged from 0.8:
 * fix updating CF row_cache_provider (CASSANDRA-3414)
 * CFMetaData.convertToThrift method to set RowCacheProvider (CASSANDRA-3405)
 * acquire compactionlock during truncate (CASSANDRA-3399)
 * fix displaying cfdef entries for super columnfamilies (CASSANDRA-3415)
 * Make counter shard merging thread safe (CASSANDRA-3178)
 * Revert CASSANDRA-2855
 * Fix bug preventing the use of efficient cross-DC writes (CASSANDRA-3472)
 * `describe ring` command for CLI (CASSANDRA-3220)
 * (Hadoop) skip empty rows when entire row is requested, redux (CASSANDRA-2855)


1.0.2
 * "defragment" rows for name-based queries under STCS (CASSANDRA-2503)
 * Add timing information to cassandra-cli GET/SET/LIST queries (CASSANDRA-3326)
 * Only create one CompressionMetadata object per sstable (CASSANDRA-3427)
 * cleanup usage of StorageService.setMode() (CASSANDRA-3388)
 * Avoid large array allocation for compressed chunk offsets (CASSANDRA-3432)
 * fix DecimalType bytebuffer marshalling (CASSANDRA-3421)
 * fix bug that caused first column in per row indexes to be ignored 
   (CASSANDRA-3441)
 * add JMX call to clean (failed) repair sessions (CASSANDRA-3316)
 * fix sstableloader reference acquisition bug (CASSANDRA-3438)
 * fix estimated row size regression (CASSANDRA-3451)
 * make sure we don't return more columns than asked (CASSANDRA-3303, 3395)
Merged from 0.8:
 * acquire compactionlock during truncate (CASSANDRA-3399)
 * fix displaying cfdef entries for super columnfamilies (CASSANDRA-3415)


1.0.1
 * acquire references during index build to prevent delete problems
   on Windows (CASSANDRA-3314)
 * describe_ring should include datacenter/topology information (CASSANDRA-2882)
 * Thrift sockets are not properly buffered (CASSANDRA-3261)
 * performance improvement for bytebufferutil compare function (CASSANDRA-3286)
 * add system.versions ColumnFamily (CASSANDRA-3140)
 * reduce network copies (CASSANDRA-3333, 3373)
 * limit nodetool to 32MB of heap (CASSANDRA-3124)
 * (CQL) update parser to accept "timestamp" instead of "date" (CASSANDRA-3149)
 * Fix CLI `show schema` to include "compression_options" (CASSANDRA-3368)
 * Snapshot to include manifest under LeveledCompactionStrategy (CASSANDRA-3359)
 * (CQL) SELECT query should allow CF name to be qualified by keyspace (CASSANDRA-3130)
 * (CQL) Fix internal application error specifying 'using consistency ...'
   in lower case (CASSANDRA-3366)
 * fix Deflate compression when compression actually makes the data bigger
   (CASSANDRA-3370)
 * optimize UUIDGen to avoid lock contention on InetAddress.getLocalHost 
   (CASSANDRA-3387)
 * tolerate index being dropped mid-mutation (CASSANDRA-3334, 3313)
 * CompactionManager is now responsible for checking for new candidates
   post-task execution, enabling more consistent leveled compaction 
   (CASSANDRA-3391)
 * Cache HSHA threads (CASSANDRA-3372)
 * use CF/KS names as snapshot prefix for drop + truncate operations
   (CASSANDRA-2997)
 * Break bloom filters up to avoid heap fragmentation (CASSANDRA-2466)
 * fix cassandra hanging on jsvc stop (CASSANDRA-3302)
 * Avoid leveled compaction getting blocked on errors (CASSANDRA-3408)
 * Make reloading the compaction strategy safe (CASSANDRA-3409)
 * ignore 0.8 hints even if compaction begins before we try to purge
   them (CASSANDRA-3385)
 * remove procrun (bin\daemon) from Cassandra source tree and 
   artifacts (CASSANDRA-3331)
 * make cassandra compile under JDK7 (CASSANDRA-3275)
 * remove dependency of clientutil.jar to FBUtilities (CASSANDRA-3299)
 * avoid truncation errors by using long math on long values (CASSANDRA-3364)
 * avoid clock drift on some Windows machine (CASSANDRA-3375)
 * display cache provider in cli 'describe keyspace' command (CASSANDRA-3384)
 * fix incomplete topology information in describe_ring (CASSANDRA-3403)
 * expire dead gossip states based on time (CASSANDRA-2961)
 * improve CompactionTask extensibility (CASSANDRA-3330)
 * Allow one leveled compaction task to kick off another (CASSANDRA-3363)
 * allow encryption only between datacenters (CASSANDRA-2802)
Merged from 0.8:
 * fix truncate allowing data to be replayed post-restart (CASSANDRA-3297)
 * make iwriter final in IndexWriter to avoid NPE (CASSANDRA-2863)
 * (CQL) update grammar to require key clause in DELETE statement
   (CASSANDRA-3349)
 * (CQL) allow numeric keyspace names in USE statement (CASSANDRA-3350)
 * (Hadoop) skip empty rows when slicing the entire row (CASSANDRA-2855)
 * Fix handling of tombstone by SSTableExport/Import (CASSANDRA-3357)
 * fix ColumnIndexer to use long offsets (CASSANDRA-3358)
 * Improved CLI exceptions (CASSANDRA-3312)
 * Fix handling of tombstone by SSTableExport/Import (CASSANDRA-3357)
 * Only count compaction as active (for throttling) when they have
   successfully acquired the compaction lock (CASSANDRA-3344)
 * Display CLI version string on startup (CASSANDRA-3196)
 * (Hadoop) make CFIF try rpc_address or fallback to listen_address
   (CASSANDRA-3214)
 * (Hadoop) accept comma delimited lists of initial thrift connections
   (CASSANDRA-3185)
 * ColumnFamily min_compaction_threshold should be >= 2 (CASSANDRA-3342)
 * (Pig) add 0.8+ types and key validation type in schema (CASSANDRA-3280)
 * Fix completely removing column metadata using CLI (CASSANDRA-3126)
 * CLI `describe cluster;` output should be on separate lines for separate versions
   (CASSANDRA-3170)
 * fix changing durable_writes keyspace option during CF creation
   (CASSANDRA-3292)
 * avoid locking on update when no indexes are involved (CASSANDRA-3386)
 * fix assertionError during repair with ordered partitioners (CASSANDRA-3369)
 * correctly serialize key_validation_class for avro (CASSANDRA-3391)
 * don't expire counter tombstone after streaming (CASSANDRA-3394)
 * prevent nodes that failed to join from hanging around forever 
   (CASSANDRA-3351)
 * remove incorrect optimization from slice read path (CASSANDRA-3390)
 * Fix race in AntiEntropyService (CASSANDRA-3400)


1.0.0-final
 * close scrubbed sstable fd before deleting it (CASSANDRA-3318)
 * fix bug preventing obsolete commitlog segments from being removed
   (CASSANDRA-3269)
 * tolerate whitespace in seed CDL (CASSANDRA-3263)
 * Change default heap thresholds to max(min(1/2 ram, 1G), min(1/4 ram, 8GB))
   (CASSANDRA-3295)
 * Fix broken CompressedRandomAccessReaderTest (CASSANDRA-3298)
 * (CQL) fix type information returned for wildcard queries (CASSANDRA-3311)
 * add estimated tasks to LeveledCompactionStrategy (CASSANDRA-3322)
 * avoid including compaction cache-warming in keycache stats (CASSANDRA-3325)
 * run compaction and hinted handoff threads at MIN_PRIORITY (CASSANDRA-3308)
 * default hsha thrift server to cpu core count in rpc pool (CASSANDRA-3329)
 * add bin\daemon to binary tarball for Windows service (CASSANDRA-3331)
 * Fix places where uncompressed size of sstables was use in place of the
   compressed one (CASSANDRA-3338)
 * Fix hsha thrift server (CASSANDRA-3346)
 * Make sure repair only stream needed sstables (CASSANDRA-3345)


1.0.0-rc2
 * Log a meaningful warning when a node receives a message for a repair session
   that doesn't exist anymore (CASSANDRA-3256)
 * test for NUMA policy support as well as numactl presence (CASSANDRA-3245)
 * Fix FD leak when internode encryption is enabled (CASSANDRA-3257)
 * Remove incorrect assertion in mergeIterator (CASSANDRA-3260)
 * FBUtilities.hexToBytes(String) to throw NumberFormatException when string
   contains non-hex characters (CASSANDRA-3231)
 * Keep SimpleSnitch proximity ordering unchanged from what the Strategy
   generates, as intended (CASSANDRA-3262)
 * remove Scrub from compactionstats when finished (CASSANDRA-3255)
 * fix counter entry in jdbc TypesMap (CASSANDRA-3268)
 * fix full queue scenario for ParallelCompactionIterator (CASSANDRA-3270)
 * fix bootstrap process (CASSANDRA-3285)
 * don't try delivering hints if when there isn't any (CASSANDRA-3176)
 * CLI documentation change for ColumnFamily `compression_options` (CASSANDRA-3282)
 * ignore any CF ids sent by client for adding CF/KS (CASSANDRA-3288)
 * remove obsolete hints on first startup (CASSANDRA-3291)
 * use correct ISortedColumns for time-optimized reads (CASSANDRA-3289)
 * Evict gossip state immediately when a token is taken over by a new IP 
   (CASSANDRA-3259)


1.0.0-rc1
 * Update CQL to generate microsecond timestamps by default (CASSANDRA-3227)
 * Fix counting CFMetadata towards Memtable liveRatio (CASSANDRA-3023)
 * Kill server on wrapped OOME such as from FileChannel.map (CASSANDRA-3201)
 * remove unnecessary copy when adding to row cache (CASSANDRA-3223)
 * Log message when a full repair operation completes (CASSANDRA-3207)
 * Fix streamOutSession keeping sstables references forever if the remote end
   dies (CASSANDRA-3216)
 * Remove dynamic_snitch boolean from example configuration (defaulting to 
   true) and set default badness threshold to 0.1 (CASSANDRA-3229)
 * Base choice of random or "balanced" token on bootstrap on whether
   schema definitions were found (CASSANDRA-3219)
 * Fixes for LeveledCompactionStrategy score computation, prioritization,
   scheduling, and performance (CASSANDRA-3224, 3234)
 * parallelize sstable open at server startup (CASSANDRA-2988)
 * fix handling of exceptions writing to OutboundTcpConnection (CASSANDRA-3235)
 * Allow using quotes in "USE <keyspace>;" CLI command (CASSANDRA-3208)
 * Don't allow any cache loading exceptions to halt startup (CASSANDRA-3218)
 * Fix sstableloader --ignores option (CASSANDRA-3247)
 * File descriptor limit increased in packaging (CASSANDRA-3206)
 * Fix deadlock in commit log during flush (CASSANDRA-3253) 


1.0.0-beta1
 * removed binarymemtable (CASSANDRA-2692)
 * add commitlog_total_space_in_mb to prevent fragmented logs (CASSANDRA-2427)
 * removed commitlog_rotation_threshold_in_mb configuration (CASSANDRA-2771)
 * make AbstractBounds.normalize de-overlapp overlapping ranges (CASSANDRA-2641)
 * replace CollatingIterator, ReducingIterator with MergeIterator 
   (CASSANDRA-2062)
 * Fixed the ability to set compaction strategy in cli using create column 
   family command (CASSANDRA-2778)
 * clean up tmp files after failed compaction (CASSANDRA-2468)
 * restrict repair streaming to specific columnfamilies (CASSANDRA-2280)
 * don't bother persisting columns shadowed by a row tombstone (CASSANDRA-2589)
 * reset CF and SC deletion times after gc_grace (CASSANDRA-2317)
 * optimize away seek when compacting wide rows (CASSANDRA-2879)
 * single-pass streaming (CASSANDRA-2677, 2906, 2916, 3003)
 * use reference counting for deleting sstables instead of relying on GC
   (CASSANDRA-2521, 3179)
 * store hints as serialized mutations instead of pointers to data row
   (CASSANDRA-2045)
 * store hints in the coordinator node instead of in the closest replica 
   (CASSANDRA-2914)
 * add row_cache_keys_to_save CF option (CASSANDRA-1966)
 * check column family validity in nodetool repair (CASSANDRA-2933)
 * use lazy initialization instead of class initialization in NodeId
   (CASSANDRA-2953)
 * add paging to get_count (CASSANDRA-2894)
 * fix "short reads" in [multi]get (CASSANDRA-2643, 3157, 3192)
 * add optional compression for sstables (CASSANDRA-47, 2994, 3001, 3128)
 * add scheduler JMX metrics (CASSANDRA-2962)
 * add block level checksum for compressed data (CASSANDRA-1717)
 * make column family backed column map pluggable and introduce unsynchronized
   ArrayList backed one to speedup reads (CASSANDRA-2843, 3165, 3205)
 * refactoring of the secondary index api (CASSANDRA-2982)
 * make CL > ONE reads wait for digest reconciliation before returning
   (CASSANDRA-2494)
 * fix missing logging for some exceptions (CASSANDRA-2061)
 * refactor and optimize ColumnFamilyStore.files(...) and Descriptor.fromFilename(String)
   and few other places responsible for work with SSTable files (CASSANDRA-3040)
 * Stop reading from sstables once we know we have the most recent columns,
   for query-by-name requests (CASSANDRA-2498)
 * Add query-by-column mode to stress.java (CASSANDRA-3064)
 * Add "install" command to cassandra.bat (CASSANDRA-292)
 * clean up KSMetadata, CFMetadata from unnecessary
   Thrift<->Avro conversion methods (CASSANDRA-3032)
 * Add timeouts to client request schedulers (CASSANDRA-3079, 3096)
 * Cli to use hashes rather than array of hashes for strategy options (CASSANDRA-3081)
 * LeveledCompactionStrategy (CASSANDRA-1608, 3085, 3110, 3087, 3145, 3154, 3182)
 * Improvements of the CLI `describe` command (CASSANDRA-2630)
 * reduce window where dropped CF sstables may not be deleted (CASSANDRA-2942)
 * Expose gossip/FD info to JMX (CASSANDRA-2806)
 * Fix streaming over SSL when compressed SSTable involved (CASSANDRA-3051)
 * Add support for pluggable secondary index implementations (CASSANDRA-3078)
 * remove compaction_thread_priority setting (CASSANDRA-3104)
 * generate hints for replicas that timeout, not just replicas that are known
   to be down before starting (CASSANDRA-2034)
 * Add throttling for internode streaming (CASSANDRA-3080)
 * make the repair of a range repair all replica (CASSANDRA-2610, 3194)
 * expose the ability to repair the first range (as returned by the
   partitioner) of a node (CASSANDRA-2606)
 * Streams Compression (CASSANDRA-3015)
 * add ability to use multiple threads during a single compaction
   (CASSANDRA-2901)
 * make AbstractBounds.normalize support overlapping ranges (CASSANDRA-2641)
 * fix of the CQL count() behavior (CASSANDRA-3068)
 * use TreeMap backed column families for the SSTable simple writers
   (CASSANDRA-3148)
 * fix inconsistency of the CLI syntax when {} should be used instead of [{}]
   (CASSANDRA-3119)
 * rename CQL type names to match expected SQL behavior (CASSANDRA-3149, 3031)
 * Arena-based allocation for memtables (CASSANDRA-2252, 3162, 3163, 3168)
 * Default RR chance to 0.1 (CASSANDRA-3169)
 * Add RowLevel support to secondary index API (CASSANDRA-3147)
 * Make SerializingCacheProvider the default if JNA is available (CASSANDRA-3183)
 * Fix backwards compatibilty for CQL memtable properties (CASSANDRA-3190)
 * Add five-minute delay before starting compactions on a restarted server
   (CASSANDRA-3181)
 * Reduce copies done for intra-host messages (CASSANDRA-1788, 3144)
 * support of compaction strategy option for stress.java (CASSANDRA-3204)
 * make memtable throughput and column count thresholds no-ops (CASSANDRA-2449)
 * Return schema information along with the resultSet in CQL (CASSANDRA-2734)
 * Add new DecimalType (CASSANDRA-2883)
 * Fix assertion error in RowRepairResolver (CASSANDRA-3156)
 * Reduce unnecessary high buffer sizes (CASSANDRA-3171)
 * Pluggable compaction strategy (CASSANDRA-1610)
 * Add new broadcast_address config option (CASSANDRA-2491)


0.8.7
 * Kill server on wrapped OOME such as from FileChannel.map (CASSANDRA-3201)
 * Allow using quotes in "USE <keyspace>;" CLI command (CASSANDRA-3208)
 * Log message when a full repair operation completes (CASSANDRA-3207)
 * Don't allow any cache loading exceptions to halt startup (CASSANDRA-3218)
 * Fix sstableloader --ignores option (CASSANDRA-3247)
 * File descriptor limit increased in packaging (CASSANDRA-3206)
 * Log a meaningfull warning when a node receive a message for a repair session
   that doesn't exist anymore (CASSANDRA-3256)
 * Fix FD leak when internode encryption is enabled (CASSANDRA-3257)
 * FBUtilities.hexToBytes(String) to throw NumberFormatException when string
   contains non-hex characters (CASSANDRA-3231)
 * Keep SimpleSnitch proximity ordering unchanged from what the Strategy
   generates, as intended (CASSANDRA-3262)
 * remove Scrub from compactionstats when finished (CASSANDRA-3255)
 * Fix tool .bat files when CASSANDRA_HOME contains spaces (CASSANDRA-3258)
 * Force flush of status table when removing/updating token (CASSANDRA-3243)
 * Evict gossip state immediately when a token is taken over by a new IP (CASSANDRA-3259)
 * Fix bug where the failure detector can take too long to mark a host
   down (CASSANDRA-3273)
 * (Hadoop) allow wrapping ranges in queries (CASSANDRA-3137)
 * (Hadoop) check all interfaces for a match with split location
   before falling back to random replica (CASSANDRA-3211)
 * (Hadoop) Make Pig storage handle implements LoadMetadata (CASSANDRA-2777)
 * (Hadoop) Fix exception during PIG 'dump' (CASSANDRA-2810)
 * Fix stress COUNTER_GET option (CASSANDRA-3301)
 * Fix missing fields in CLI `show schema` output (CASSANDRA-3304)
 * Nodetool no longer leaks threads and closes JMX connections (CASSANDRA-3309)
 * fix truncate allowing data to be replayed post-restart (CASSANDRA-3297)
 * Move SimpleAuthority and SimpleAuthenticator to examples (CASSANDRA-2922)
 * Fix handling of tombstone by SSTableExport/Import (CASSANDRA-3357)
 * Fix transposition in cfHistograms (CASSANDRA-3222)
 * Allow using number as DC name when creating keyspace in CQL (CASSANDRA-3239)
 * Force flush of system table after updating/removing a token (CASSANDRA-3243)


0.8.6
 * revert CASSANDRA-2388
 * change TokenRange.endpoints back to listen/broadcast address to match
   pre-1777 behavior, and add TokenRange.rpc_endpoints instead (CASSANDRA-3187)
 * avoid trying to watch cassandra-topology.properties when loaded from jar
   (CASSANDRA-3138)
 * prevent users from creating keyspaces with LocalStrategy replication
   (CASSANDRA-3139)
 * fix CLI `show schema;` to output correct keyspace definition statement
   (CASSANDRA-3129)
 * CustomTThreadPoolServer to log TTransportException at DEBUG level
   (CASSANDRA-3142)
 * allow topology sort to work with non-unique rack names between 
   datacenters (CASSANDRA-3152)
 * Improve caching of same-version Messages on digest and repair paths
   (CASSANDRA-3158)
 * Randomize choice of first replica for counter increment (CASSANDRA-2890)
 * Fix using read_repair_chance instead of merge_shard_change (CASSANDRA-3202)
 * Avoid streaming data to nodes that already have it, on move as well as
   decommission (CASSANDRA-3041)
 * Fix divide by zero error in GCInspector (CASSANDRA-3164)
 * allow quoting of the ColumnFamily name in CLI `create column family`
   statement (CASSANDRA-3195)
 * Fix rolling upgrade from 0.7 to 0.8 problem (CASSANDRA-3166)
 * Accomodate missing encryption_options in IncomingTcpConnection.stream
   (CASSANDRA-3212)


0.8.5
 * fix NPE when encryption_options is unspecified (CASSANDRA-3007)
 * include column name in validation failure exceptions (CASSANDRA-2849)
 * make sure truncate clears out the commitlog so replay won't re-
   populate with truncated data (CASSANDRA-2950)
 * fix NPE when debug logging is enabled and dropped CF is present
   in a commitlog segment (CASSANDRA-3021)
 * fix cassandra.bat when CASSANDRA_HOME contains spaces (CASSANDRA-2952)
 * fix to SSTableSimpleUnsortedWriter bufferSize calculation (CASSANDRA-3027)
 * make cleanup and normal compaction able to skip empty rows
   (rows containing nothing but expired tombstones) (CASSANDRA-3039)
 * work around native memory leak in com.sun.management.GarbageCollectorMXBean
   (CASSANDRA-2868)
 * validate that column names in column_metadata are not equal to key_alias
   on create/update of the ColumnFamily and CQL 'ALTER' statement (CASSANDRA-3036)
 * return an InvalidRequestException if an indexed column is assigned
   a value larger than 64KB (CASSANDRA-3057)
 * fix of numeric-only and string column names handling in CLI "drop index" 
   (CASSANDRA-3054)
 * prune index scan resultset back to original request for lazy
   resultset expansion case (CASSANDRA-2964)
 * (Hadoop) fail jobs when Cassandra node has failed but TaskTracker
   has not (CASSANDRA-2388)
 * fix dynamic snitch ignoring nodes when read_repair_chance is zero
   (CASSANDRA-2662)
 * avoid retaining references to dropped CFS objects in 
   CompactionManager.estimatedCompactions (CASSANDRA-2708)
 * expose rpc timeouts per host in MessagingServiceMBean (CASSANDRA-2941)
 * avoid including cwd in classpath for deb and rpm packages (CASSANDRA-2881)
 * remove gossip state when a new IP takes over a token (CASSANDRA-3071)
 * allow sstable2json to work on index sstable files (CASSANDRA-3059)
 * always hint counters (CASSANDRA-3099)
 * fix log4j initialization in EmbeddedCassandraService (CASSANDRA-2857)
 * remove gossip state when a new IP takes over a token (CASSANDRA-3071)
 * work around native memory leak in com.sun.management.GarbageCollectorMXBean
    (CASSANDRA-2868)
 * fix UnavailableException with writes at CL.EACH_QUORM (CASSANDRA-3084)
 * fix parsing of the Keyspace and ColumnFamily names in numeric
   and string representations in CLI (CASSANDRA-3075)
 * fix corner cases in Range.differenceToFetch (CASSANDRA-3084)
 * fix ip address String representation in the ring cache (CASSANDRA-3044)
 * fix ring cache compatibility when mixing pre-0.8.4 nodes with post-
   in the same cluster (CASSANDRA-3023)
 * make repair report failure when a node participating dies (instead of
   hanging forever) (CASSANDRA-2433)
 * fix handling of the empty byte buffer by ReversedType (CASSANDRA-3111)
 * Add validation that Keyspace names are case-insensitively unique (CASSANDRA-3066)
 * catch invalid key_validation_class before instantiating UpdateColumnFamily (CASSANDRA-3102)
 * make Range and Bounds objects client-safe (CASSANDRA-3108)
 * optionally skip log4j configuration (CASSANDRA-3061)
 * bundle sstableloader with the debian package (CASSANDRA-3113)
 * don't try to build secondary indexes when there is none (CASSANDRA-3123)
 * improve SSTableSimpleUnsortedWriter speed for large rows (CASSANDRA-3122)
 * handle keyspace arguments correctly in nodetool snapshot (CASSANDRA-3038)
 * Fix SSTableImportTest on windows (CASSANDRA-3043)
 * expose compactionThroughputMbPerSec through JMX (CASSANDRA-3117)
 * log keyspace and CF of large rows being compacted


0.8.4
 * change TokenRing.endpoints to be a list of rpc addresses instead of 
   listen/broadcast addresses (CASSANDRA-1777)
 * include files-to-be-streamed in StreamInSession.getSources (CASSANDRA-2972)
 * use JAVA env var in cassandra-env.sh (CASSANDRA-2785, 2992)
 * avoid doing read for no-op replicate-on-write at CL=1 (CASSANDRA-2892)
 * refuse counter write for CL.ANY (CASSANDRA-2990)
 * switch back to only logging recent dropped messages (CASSANDRA-3004)
 * always deserialize RowMutation for counters (CASSANDRA-3006)
 * ignore saved replication_factor strategy_option for NTS (CASSANDRA-3011)
 * make sure pre-truncate CL segments are discarded (CASSANDRA-2950)


0.8.3
 * add ability to drop local reads/writes that are going to timeout
   (CASSANDRA-2943)
 * revamp token removal process, keep gossip states for 3 days (CASSANDRA-2496)
 * don't accept extra args for 0-arg nodetool commands (CASSANDRA-2740)
 * log unavailableexception details at debug level (CASSANDRA-2856)
 * expose data_dir though jmx (CASSANDRA-2770)
 * don't include tmp files as sstable when create cfs (CASSANDRA-2929)
 * log Java classpath on startup (CASSANDRA-2895)
 * keep gossipped version in sync with actual on migration coordinator 
   (CASSANDRA-2946)
 * use lazy initialization instead of class initialization in NodeId
   (CASSANDRA-2953)
 * check column family validity in nodetool repair (CASSANDRA-2933)
 * speedup bytes to hex conversions dramatically (CASSANDRA-2850)
 * Flush memtables on shutdown when durable writes are disabled 
   (CASSANDRA-2958)
 * improved POSIX compatibility of start scripts (CASsANDRA-2965)
 * add counter support to Hadoop InputFormat (CASSANDRA-2981)
 * fix bug where dirty commitlog segments were removed (and avoid keeping 
   segments with no post-flush activity permanently dirty) (CASSANDRA-2829)
 * fix throwing exception with batch mutation of counter super columns
   (CASSANDRA-2949)
 * ignore system tables during repair (CASSANDRA-2979)
 * throw exception when NTS is given replication_factor as an option
   (CASSANDRA-2960)
 * fix assertion error during compaction of counter CFs (CASSANDRA-2968)
 * avoid trying to create index names, when no index exists (CASSANDRA-2867)
 * don't sample the system table when choosing a bootstrap token
   (CASSANDRA-2825)
 * gossiper notifies of local state changes (CASSANDRA-2948)
 * add asynchronous and half-sync/half-async (hsha) thrift servers 
   (CASSANDRA-1405)
 * fix potential use of free'd native memory in SerializingCache 
   (CASSANDRA-2951)
 * prune index scan resultset back to original request for lazy
   resultset expansion case (CASSANDRA-2964)
 * (Hadoop) fail jobs when Cassandra node has failed but TaskTracker
    has not (CASSANDRA-2388)


0.8.2
 * CQL: 
   - include only one row per unique key for IN queries (CASSANDRA-2717)
   - respect client timestamp on full row deletions (CASSANDRA-2912)
 * improve thread-safety in StreamOutSession (CASSANDRA-2792)
 * allow deleting a row and updating indexed columns in it in the
   same mutation (CASSANDRA-2773)
 * Expose number of threads blocked on submitting memtable to flush
   in JMX (CASSANDRA-2817)
 * add ability to return "endpoints" to nodetool (CASSANDRA-2776)
 * Add support for multiple (comma-delimited) coordinator addresses
   to ColumnFamilyInputFormat (CASSANDRA-2807)
 * fix potential NPE while scheduling read repair for range slice
   (CASSANDRA-2823)
 * Fix race in SystemTable.getCurrentLocalNodeId (CASSANDRA-2824)
 * Correctly set default for replicate_on_write (CASSANDRA-2835)
 * improve nodetool compactionstats formatting (CASSANDRA-2844)
 * fix index-building status display (CASSANDRA-2853)
 * fix CLI perpetuating obsolete KsDef.replication_factor (CASSANDRA-2846)
 * improve cli treatment of multiline comments (CASSANDRA-2852)
 * handle row tombstones correctly in EchoedRow (CASSANDRA-2786)
 * add MessagingService.get[Recently]DroppedMessages and
   StorageService.getExceptionCount (CASSANDRA-2804)
 * fix possibility of spurious UnavailableException for LOCAL_QUORUM
   reads with dynamic snitch + read repair disabled (CASSANDRA-2870)
 * add ant-optional as dependence for the debian package (CASSANDRA-2164)
 * add option to specify limit for get_slice in the CLI (CASSANDRA-2646)
 * decrease HH page size (CASSANDRA-2832)
 * reset cli keyspace after dropping the current one (CASSANDRA-2763)
 * add KeyRange option to Hadoop inputformat (CASSANDRA-1125)
 * fix protocol versioning (CASSANDRA-2818, 2860)
 * support spaces in path to log4j configuration (CASSANDRA-2383)
 * avoid including inferred types in CF update (CASSANDRA-2809)
 * fix JMX bulkload call (CASSANDRA-2908)
 * fix updating KS with durable_writes=false (CASSANDRA-2907)
 * add simplified facade to SSTableWriter for bulk loading use
   (CASSANDRA-2911)
 * fix re-using index CF sstable names after drop/recreate (CASSANDRA-2872)
 * prepend CF to default index names (CASSANDRA-2903)
 * fix hint replay (CASSANDRA-2928)
 * Properly synchronize repair's merkle tree computation (CASSANDRA-2816)


0.8.1
 * CQL:
   - support for insert, delete in BATCH (CASSANDRA-2537)
   - support for IN to SELECT, UPDATE (CASSANDRA-2553)
   - timestamp support for INSERT, UPDATE, and BATCH (CASSANDRA-2555)
   - TTL support (CASSANDRA-2476)
   - counter support (CASSANDRA-2473)
   - ALTER COLUMNFAMILY (CASSANDRA-1709)
   - DROP INDEX (CASSANDRA-2617)
   - add SCHEMA/TABLE as aliases for KS/CF (CASSANDRA-2743)
   - server handles wait-for-schema-agreement (CASSANDRA-2756)
   - key alias support (CASSANDRA-2480)
 * add support for comparator parameters and a generic ReverseType
   (CASSANDRA-2355)
 * add CompositeType and DynamicCompositeType (CASSANDRA-2231)
 * optimize batches containing multiple updates to the same row
   (CASSANDRA-2583)
 * adjust hinted handoff page size to avoid OOM with large columns 
   (CASSANDRA-2652)
 * mark BRAF buffer invalid post-flush so we don't re-flush partial
   buffers again, especially on CL writes (CASSANDRA-2660)
 * add DROP INDEX support to CLI (CASSANDRA-2616)
 * don't perform HH to client-mode [storageproxy] nodes (CASSANDRA-2668)
 * Improve forceDeserialize/getCompactedRow encapsulation (CASSANDRA-2659)
 * Don't write CounterUpdateColumn to disk in tests (CASSANDRA-2650)
 * Add sstable bulk loading utility (CASSANDRA-1278)
 * avoid replaying hints to dropped columnfamilies (CASSANDRA-2685)
 * add placeholders for missing rows in range query pseudo-RR (CASSANDRA-2680)
 * remove no-op HHOM.renameHints (CASSANDRA-2693)
 * clone super columns to avoid modifying them during flush (CASSANDRA-2675)
 * allow writes to bypass the commitlog for certain keyspaces (CASSANDRA-2683)
 * avoid NPE when bypassing commitlog during memtable flush (CASSANDRA-2781)
 * Added support for making bootstrap retry if nodes flap (CASSANDRA-2644)
 * Added statusthrift to nodetool to report if thrift server is running (CASSANDRA-2722)
 * Fixed rows being cached if they do not exist (CASSANDRA-2723)
 * Support passing tableName and cfName to RowCacheProviders (CASSANDRA-2702)
 * close scrub file handles (CASSANDRA-2669)
 * throttle migration replay (CASSANDRA-2714)
 * optimize column serializer creation (CASSANDRA-2716)
 * Added support for making bootstrap retry if nodes flap (CASSANDRA-2644)
 * Added statusthrift to nodetool to report if thrift server is running
   (CASSANDRA-2722)
 * Fixed rows being cached if they do not exist (CASSANDRA-2723)
 * fix truncate/compaction race (CASSANDRA-2673)
 * workaround large resultsets causing large allocation retention
   by nio sockets (CASSANDRA-2654)
 * fix nodetool ring use with Ec2Snitch (CASSANDRA-2733)
 * fix removing columns and subcolumns that are supressed by a row or
   supercolumn tombstone during replica resolution (CASSANDRA-2590)
 * support sstable2json against snapshot sstables (CASSANDRA-2386)
 * remove active-pull schema requests (CASSANDRA-2715)
 * avoid marking entire list of sstables as actively being compacted
   in multithreaded compaction (CASSANDRA-2765)
 * seek back after deserializing a row to update cache with (CASSANDRA-2752)
 * avoid skipping rows in scrub for counter column family (CASSANDRA-2759)
 * fix ConcurrentModificationException in repair when dealing with 0.7 node
   (CASSANDRA-2767)
 * use threadsafe collections for StreamInSession (CASSANDRA-2766)
 * avoid infinite loop when creating merkle tree (CASSANDRA-2758)
 * avoids unmarking compacting sstable prematurely in cleanup (CASSANDRA-2769)
 * fix NPE when the commit log is bypassed (CASSANDRA-2718)
 * don't throw an exception in SS.isRPCServerRunning (CASSANDRA-2721)
 * make stress.jar executable (CASSANDRA-2744)
 * add daemon mode to java stress (CASSANDRA-2267)
 * expose the DC and rack of a node through JMX and nodetool ring (CASSANDRA-2531)
 * fix cache mbean getSize (CASSANDRA-2781)
 * Add Date, Float, Double, and Boolean types (CASSANDRA-2530)
 * Add startup flag to renew counter node id (CASSANDRA-2788)
 * add jamm agent to cassandra.bat (CASSANDRA-2787)
 * fix repair hanging if a neighbor has nothing to send (CASSANDRA-2797)
 * purge tombstone even if row is in only one sstable (CASSANDRA-2801)
 * Fix wrong purge of deleted cf during compaction (CASSANDRA-2786)
 * fix race that could result in Hadoop writer failing to throw an
   exception encountered after close() (CASSANDRA-2755)
 * fix scan wrongly throwing assertion error (CASSANDRA-2653)
 * Always use even distribution for merkle tree with RandomPartitionner
   (CASSANDRA-2841)
 * fix describeOwnership for OPP (CASSANDRA-2800)
 * ensure that string tokens do not contain commas (CASSANDRA-2762)


0.8.0-final
 * fix CQL grammar warning and cqlsh regression from CASSANDRA-2622
 * add ant generate-cql-html target (CASSANDRA-2526)
 * update CQL consistency levels (CASSANDRA-2566)
 * debian packaging fixes (CASSANDRA-2481, 2647)
 * fix UUIDType, IntegerType for direct buffers (CASSANDRA-2682, 2684)
 * switch to native Thrift for Hadoop map/reduce (CASSANDRA-2667)
 * fix StackOverflowError when building from eclipse (CASSANDRA-2687)
 * only provide replication_factor to strategy_options "help" for
   SimpleStrategy, OldNetworkTopologyStrategy (CASSANDRA-2678, 2713)
 * fix exception adding validators to non-string columns (CASSANDRA-2696)
 * avoid instantiating DatabaseDescriptor in JDBC (CASSANDRA-2694)
 * fix potential stack overflow during compaction (CASSANDRA-2626)
 * clone super columns to avoid modifying them during flush (CASSANDRA-2675)
 * reset underlying iterator in EchoedRow constructor (CASSANDRA-2653)


0.8.0-rc1
 * faster flushes and compaction from fixing excessively pessimistic 
   rebuffering in BRAF (CASSANDRA-2581)
 * fix returning null column values in the python cql driver (CASSANDRA-2593)
 * fix merkle tree splitting exiting early (CASSANDRA-2605)
 * snapshot_before_compaction directory name fix (CASSANDRA-2598)
 * Disable compaction throttling during bootstrap (CASSANDRA-2612) 
 * fix CQL treatment of > and < operators in range slices (CASSANDRA-2592)
 * fix potential double-application of counter updates on commitlog replay
   by moving replay position from header to sstable metadata (CASSANDRA-2419)
 * JDBC CQL driver exposes getColumn for access to timestamp
 * JDBC ResultSetMetadata properties added to AbstractType
 * r/m clustertool (CASSANDRA-2607)
 * add support for presenting row key as a column in CQL result sets 
   (CASSANDRA-2622)
 * Don't allow {LOCAL|EACH}_QUORUM unless strategy is NTS (CASSANDRA-2627)
 * validate keyspace strategy_options during CQL create (CASSANDRA-2624)
 * fix empty Result with secondary index when limit=1 (CASSANDRA-2628)
 * Fix regression where bootstrapping a node with no schema fails
   (CASSANDRA-2625)
 * Allow removing LocationInfo sstables (CASSANDRA-2632)
 * avoid attempting to replay mutations from dropped keyspaces (CASSANDRA-2631)
 * avoid using cached position of a key when GT is requested (CASSANDRA-2633)
 * fix counting bloom filter true positives (CASSANDRA-2637)
 * initialize local ep state prior to gossip startup if needed (CASSANDRA-2638)
 * fix counter increment lost after restart (CASSANDRA-2642)
 * add quote-escaping via backslash to CLI (CASSANDRA-2623)
 * fix pig example script (CASSANDRA-2487)
 * fix dynamic snitch race in adding latencies (CASSANDRA-2618)
 * Start/stop cassandra after more important services such as mdadm in
   debian packaging (CASSANDRA-2481)


0.8.0-beta2
 * fix NPE compacting index CFs (CASSANDRA-2528)
 * Remove checking all column families on startup for compaction candidates 
   (CASSANDRA-2444)
 * validate CQL create keyspace options (CASSANDRA-2525)
 * fix nodetool setcompactionthroughput (CASSANDRA-2550)
 * move	gossip heartbeat back to its own thread (CASSANDRA-2554)
 * validate cql TRUNCATE columnfamily before truncating (CASSANDRA-2570)
 * fix batch_mutate for mixed standard-counter mutations (CASSANDRA-2457)
 * disallow making schema changes to system keyspace (CASSANDRA-2563)
 * fix sending mutation messages multiple times (CASSANDRA-2557)
 * fix incorrect use of NBHM.size in ReadCallback that could cause
   reads to time out even when responses were received (CASSANDRA-2552)
 * trigger read repair correctly for LOCAL_QUORUM reads (CASSANDRA-2556)
 * Allow configuring the number of compaction thread (CASSANDRA-2558)
 * forceUserDefinedCompaction will attempt to compact what it is given
   even if the pessimistic estimate is that there is not enough disk space;
   automatic compactions will only compact 2 or more sstables (CASSANDRA-2575)
 * refuse to apply migrations with older timestamps than the current 
   schema (CASSANDRA-2536)
 * remove unframed Thrift transport option
 * include indexes in snapshots (CASSANDRA-2596)
 * improve ignoring of obsolete mutations in index maintenance (CASSANDRA-2401)
 * recognize attempt to drop just the index while leaving the column
   definition alone (CASSANDRA-2619)
  

0.8.0-beta1
 * remove Avro RPC support (CASSANDRA-926)
 * support for columns that act as incr/decr counters 
   (CASSANDRA-1072, 1937, 1944, 1936, 2101, 2093, 2288, 2105, 2384, 2236, 2342,
   2454)
 * CQL (CASSANDRA-1703, 1704, 1705, 1706, 1707, 1708, 1710, 1711, 1940, 
   2124, 2302, 2277, 2493)
 * avoid double RowMutation serialization on write path (CASSANDRA-1800)
 * make NetworkTopologyStrategy the default (CASSANDRA-1960)
 * configurable internode encryption (CASSANDRA-1567, 2152)
 * human readable column names in sstable2json output (CASSANDRA-1933)
 * change default JMX port to 7199 (CASSANDRA-2027)
 * backwards compatible internal messaging (CASSANDRA-1015)
 * atomic switch of memtables and sstables (CASSANDRA-2284)
 * add pluggable SeedProvider (CASSANDRA-1669)
 * Fix clustertool to not throw exception when calling get_endpoints (CASSANDRA-2437)
 * upgrade to thrift 0.6 (CASSANDRA-2412) 
 * repair works on a token range instead of full ring (CASSANDRA-2324)
 * purge tombstones from row cache (CASSANDRA-2305)
 * push replication_factor into strategy_options (CASSANDRA-1263)
 * give snapshots the same name on each node (CASSANDRA-1791)
 * remove "nodetool loadbalance" (CASSANDRA-2448)
 * multithreaded compaction (CASSANDRA-2191)
 * compaction throttling (CASSANDRA-2156)
 * add key type information and alias (CASSANDRA-2311, 2396)
 * cli no longer divides read_repair_chance by 100 (CASSANDRA-2458)
 * made CompactionInfo.getTaskType return an enum (CASSANDRA-2482)
 * add a server-wide cap on measured memtable memory usage and aggressively
   flush to keep under that threshold (CASSANDRA-2006)
 * add unified UUIDType (CASSANDRA-2233)
 * add off-heap row cache support (CASSANDRA-1969)


0.7.5
 * improvements/fixes to PIG driver (CASSANDRA-1618, CASSANDRA-2387,
   CASSANDRA-2465, CASSANDRA-2484)
 * validate index names (CASSANDRA-1761)
 * reduce contention on Table.flusherLock (CASSANDRA-1954)
 * try harder to detect failures during streaming, cleaning up temporary
   files more reliably (CASSANDRA-2088)
 * shut down server for OOM on a Thrift thread (CASSANDRA-2269)
 * fix tombstone handling in repair and sstable2json (CASSANDRA-2279)
 * preserve version when streaming data from old sstables (CASSANDRA-2283)
 * don't start repair if a neighboring node is marked as dead (CASSANDRA-2290)
 * purge tombstones from row cache (CASSANDRA-2305)
 * Avoid seeking when sstable2json exports the entire file (CASSANDRA-2318)
 * clear Built flag in system table when dropping an index (CASSANDRA-2320)
 * don't allow arbitrary argument for stress.java (CASSANDRA-2323)
 * validate values for index predicates in get_indexed_slice (CASSANDRA-2328)
 * queue secondary indexes for flush before the parent (CASSANDRA-2330)
 * allow job configuration to set the CL used in Hadoop jobs (CASSANDRA-2331)
 * add memtable_flush_queue_size defaulting to 4 (CASSANDRA-2333)
 * Allow overriding of initial_token, storage_port and rpc_port from system
   properties (CASSANDRA-2343)
 * fix comparator used for non-indexed secondary expressions in index scan
   (CASSANDRA-2347)
 * ensure size calculation and write phase of large-row compaction use
   the same threshold for TTL expiration (CASSANDRA-2349)
 * fix race when iterating CFs during add/drop (CASSANDRA-2350)
 * add ConsistencyLevel command to CLI (CASSANDRA-2354)
 * allow negative numbers in the cli (CASSANDRA-2358)
 * hard code serialVersionUID for tokens class (CASSANDRA-2361)
 * fix potential infinite loop in ByteBufferUtil.inputStream (CASSANDRA-2365)
 * fix encoding bugs in HintedHandoffManager, SystemTable when default
   charset is not UTF8 (CASSANDRA-2367)
 * avoids having removed node reappearing in Gossip (CASSANDRA-2371)
 * fix incorrect truncation of long to int when reading columns via block
   index (CASSANDRA-2376)
 * fix NPE during stream session (CASSANDRA-2377)
 * fix race condition that could leave orphaned data files when dropping CF or
   KS (CASSANDRA-2381)
 * fsync statistics component on write (CASSANDRA-2382)
 * fix duplicate results from CFS.scan (CASSANDRA-2406)
 * add IntegerType to CLI help (CASSANDRA-2414)
 * avoid caching token-only decoratedkeys (CASSANDRA-2416)
 * convert mmap assertion to if/throw so scrub can catch it (CASSANDRA-2417)
 * don't overwrite gc log (CASSANDR-2418)
 * invalidate row cache for streamed row to avoid inconsitencies
   (CASSANDRA-2420)
 * avoid copies in range/index scans (CASSANDRA-2425)
 * make sure we don't wipe data during cleanup if the node has not join
   the ring (CASSANDRA-2428)
 * Try harder to close files after compaction (CASSANDRA-2431)
 * re-set bootstrapped flag after move finishes (CASSANDRA-2435)
 * display validation_class in CLI 'describe keyspace' (CASSANDRA-2442)
 * make cleanup compactions cleanup the row cache (CASSANDRA-2451)
 * add column fields validation to scrub (CASSANDRA-2460)
 * use 64KB flush buffer instead of in_memory_compaction_limit (CASSANDRA-2463)
 * fix backslash substitutions in CLI (CASSANDRA-2492)
 * disable cache saving for system CFS (CASSANDRA-2502)
 * fixes for verifying destination availability under hinted conditions
   so UE can be thrown intead of timing out (CASSANDRA-2514)
 * fix update of validation class in column metadata (CASSANDRA-2512)
 * support LOCAL_QUORUM, EACH_QUORUM CLs outside of NTS (CASSANDRA-2516)
 * preserve version when streaming data from old sstables (CASSANDRA-2283)
 * fix backslash substitutions in CLI (CASSANDRA-2492)
 * count a row deletion as one operation towards memtable threshold 
   (CASSANDRA-2519)
 * support LOCAL_QUORUM, EACH_QUORUM CLs outside of NTS (CASSANDRA-2516)


0.7.4
 * add nodetool join command (CASSANDRA-2160)
 * fix secondary indexes on pre-existing or streamed data (CASSANDRA-2244)
 * initialize endpoint in gossiper earlier (CASSANDRA-2228)
 * add ability to write to Cassandra from Pig (CASSANDRA-1828)
 * add rpc_[min|max]_threads (CASSANDRA-2176)
 * add CL.TWO, CL.THREE (CASSANDRA-2013)
 * avoid exporting an un-requested row in sstable2json, when exporting 
   a key that does not exist (CASSANDRA-2168)
 * add incremental_backups option (CASSANDRA-1872)
 * add configurable row limit to Pig loadfunc (CASSANDRA-2276)
 * validate column values in batches as well as single-Column inserts
   (CASSANDRA-2259)
 * move sample schema from cassandra.yaml to schema-sample.txt,
   a cli scripts (CASSANDRA-2007)
 * avoid writing empty rows when scrubbing tombstoned rows (CASSANDRA-2296)
 * fix assertion error in range and index scans for CL < ALL
   (CASSANDRA-2282)
 * fix commitlog replay when flush position refers to data that didn't
   get synced before server died (CASSANDRA-2285)
 * fix fd leak in sstable2json with non-mmap'd i/o (CASSANDRA-2304)
 * reduce memory use during streaming of multiple sstables (CASSANDRA-2301)
 * purge tombstoned rows from cache after GCGraceSeconds (CASSANDRA-2305)
 * allow zero replicas in a NTS datacenter (CASSANDRA-1924)
 * make range queries respect snitch for local replicas (CASSANDRA-2286)
 * fix HH delivery when column index is larger than 2GB (CASSANDRA-2297)
 * make 2ary indexes use parent CF flush thresholds during initial build
   (CASSANDRA-2294)
 * update memtable_throughput to be a long (CASSANDRA-2158)


0.7.3
 * Keep endpoint state until aVeryLongTime (CASSANDRA-2115)
 * lower-latency read repair (CASSANDRA-2069)
 * add hinted_handoff_throttle_delay_in_ms option (CASSANDRA-2161)
 * fixes for cache save/load (CASSANDRA-2172, -2174)
 * Handle whole-row deletions in CFOutputFormat (CASSANDRA-2014)
 * Make memtable_flush_writers flush in parallel (CASSANDRA-2178)
 * Add compaction_preheat_key_cache option (CASSANDRA-2175)
 * refactor stress.py to have only one copy of the format string 
   used for creating row keys (CASSANDRA-2108)
 * validate index names for \w+ (CASSANDRA-2196)
 * Fix Cassandra cli to respect timeout if schema does not settle 
   (CASSANDRA-2187)
 * fix for compaction and cleanup writing old-format data into new-version 
   sstable (CASSANDRA-2211, -2216)
 * add nodetool scrub (CASSANDRA-2217, -2240)
 * fix sstable2json large-row pagination (CASSANDRA-2188)
 * fix EOFing on requests for the last bytes in a file (CASSANDRA-2213)
 * fix BufferedRandomAccessFile bugs (CASSANDRA-2218, -2241)
 * check for memtable flush_after_mins exceeded every 10s (CASSANDRA-2183)
 * fix cache saving on Windows (CASSANDRA-2207)
 * add validateSchemaAgreement call + synchronization to schema
   modification operations (CASSANDRA-2222)
 * fix for reversed slice queries on large rows (CASSANDRA-2212)
 * fat clients were writing local data (CASSANDRA-2223)
 * set DEFAULT_MEMTABLE_LIFETIME_IN_MINS to 24h
 * improve detection and cleanup of partially-written sstables 
   (CASSANDRA-2206)
 * fix supercolumn de/serialization when subcolumn comparator is different
   from supercolumn's (CASSANDRA-2104)
 * fix starting up on Windows when CASSANDRA_HOME contains whitespace
   (CASSANDRA-2237)
 * add [get|set][row|key]cacheSavePeriod to JMX (CASSANDRA-2100)
 * fix Hadoop ColumnFamilyOutputFormat dropping of mutations
   when batch fills up (CASSANDRA-2255)
 * move file deletions off of scheduledtasks executor (CASSANDRA-2253)


0.7.2
 * copy DecoratedKey.key when inserting into caches to avoid retaining
   a reference to the underlying buffer (CASSANDRA-2102)
 * format subcolumn names with subcomparator (CASSANDRA-2136)
 * fix column bloom filter deserialization (CASSANDRA-2165)


0.7.1
 * refactor MessageDigest creation code. (CASSANDRA-2107)
 * buffer network stack to avoid inefficient small TCP messages while avoiding
   the nagle/delayed ack problem (CASSANDRA-1896)
 * check log4j configuration for changes every 10s (CASSANDRA-1525, 1907)
 * more-efficient cross-DC replication (CASSANDRA-1530, -2051, -2138)
 * avoid polluting page cache with commitlog or sstable writes
   and seq scan operations (CASSANDRA-1470)
 * add RMI authentication options to nodetool (CASSANDRA-1921)
 * make snitches configurable at runtime (CASSANDRA-1374)
 * retry hadoop split requests on connection failure (CASSANDRA-1927)
 * implement describeOwnership for BOP, COPP (CASSANDRA-1928)
 * make read repair behave as expected for ConsistencyLevel > ONE
   (CASSANDRA-982, 2038)
 * distributed test harness (CASSANDRA-1859, 1964)
 * reduce flush lock contention (CASSANDRA-1930)
 * optimize supercolumn deserialization (CASSANDRA-1891)
 * fix CFMetaData.apply to only compare objects of the same class 
   (CASSANDRA-1962)
 * allow specifying specific SSTables to compact from JMX (CASSANDRA-1963)
 * fix race condition in MessagingService.targets (CASSANDRA-1959, 2094, 2081)
 * refuse to open sstables from a future version (CASSANDRA-1935)
 * zero-copy reads (CASSANDRA-1714)
 * fix copy bounds for word Text in wordcount demo (CASSANDRA-1993)
 * fixes for contrib/javautils (CASSANDRA-1979)
 * check more frequently for memtable expiration (CASSANDRA-2000)
 * fix writing SSTable column count statistics (CASSANDRA-1976)
 * fix streaming of multiple CFs during bootstrap (CASSANDRA-1992)
 * explicitly set JVM GC new generation size with -Xmn (CASSANDRA-1968)
 * add short options for CLI flags (CASSANDRA-1565)
 * make keyspace argument to "describe keyspace" in CLI optional
   when authenticated to keyspace already (CASSANDRA-2029)
 * added option to specify -Dcassandra.join_ring=false on startup
   to allow "warm spare" nodes or performing JMX maintenance before
   joining the ring (CASSANDRA-526)
 * log migrations at INFO (CASSANDRA-2028)
 * add CLI verbose option in file mode (CASSANDRA-2030)
 * add single-line "--" comments to CLI (CASSANDRA-2032)
 * message serialization tests (CASSANDRA-1923)
 * switch from ivy to maven-ant-tasks (CASSANDRA-2017)
 * CLI attempts to block for new schema to propagate (CASSANDRA-2044)
 * fix potential overflow in nodetool cfstats (CASSANDRA-2057)
 * add JVM shutdownhook to sync commitlog (CASSANDRA-1919)
 * allow nodes to be up without being part of  normal traffic (CASSANDRA-1951)
 * fix CLI "show keyspaces" with null options on NTS (CASSANDRA-2049)
 * fix possible ByteBuffer race conditions (CASSANDRA-2066)
 * reduce garbage generated by MessagingService to prevent load spikes
   (CASSANDRA-2058)
 * fix math in RandomPartitioner.describeOwnership (CASSANDRA-2071)
 * fix deletion of sstable non-data components (CASSANDRA-2059)
 * avoid blocking gossip while deleting handoff hints (CASSANDRA-2073)
 * ignore messages from newer versions, keep track of nodes in gossip 
   regardless of version (CASSANDRA-1970)
 * cache writing moved to CompactionManager to reduce i/o contention and
   updated to use non-cache-polluting writes (CASSANDRA-2053)
 * page through large rows when exporting to JSON (CASSANDRA-2041)
 * add flush_largest_memtables_at and reduce_cache_sizes_at options
   (CASSANDRA-2142)
 * add cli 'describe cluster' command (CASSANDRA-2127)
 * add cli support for setting username/password at 'connect' command 
   (CASSANDRA-2111)
 * add -D option to Stress.java to allow reading hosts from a file 
   (CASSANDRA-2149)
 * bound hints CF throughput between 32M and 256M (CASSANDRA-2148)
 * continue starting when invalid saved cache entries are encountered
   (CASSANDRA-2076)
 * add max_hint_window_in_ms option (CASSANDRA-1459)


0.7.0-final
 * fix offsets to ByteBuffer.get (CASSANDRA-1939)


0.7.0-rc4
 * fix cli crash after backgrounding (CASSANDRA-1875)
 * count timeouts in storageproxy latencies, and include latency 
   histograms in StorageProxyMBean (CASSANDRA-1893)
 * fix CLI get recognition of supercolumns (CASSANDRA-1899)
 * enable keepalive on intra-cluster sockets (CASSANDRA-1766)
 * count timeouts towards dynamicsnitch latencies (CASSANDRA-1905)
 * Expose index-building status in JMX + cli schema description
   (CASSANDRA-1871)
 * allow [LOCAL|EACH]_QUORUM to be used with non-NetworkTopology 
   replication Strategies
 * increased amount of index locks for faster commitlog replay
 * collect secondary index tombstones immediately (CASSANDRA-1914)
 * revert commitlog changes from #1780 (CASSANDRA-1917)
 * change RandomPartitioner min token to -1 to avoid collision w/
   tokens on actual nodes (CASSANDRA-1901)
 * examine the right nibble when validating TimeUUID (CASSANDRA-1910)
 * include secondary indexes in cleanup (CASSANDRA-1916)
 * CFS.scrubDataDirectories should also cleanup invalid secondary indexes
   (CASSANDRA-1904)
 * ability to disable/enable gossip on nodes to force them down
   (CASSANDRA-1108)


0.7.0-rc3
 * expose getNaturalEndpoints in StorageServiceMBean taking byte[]
   key; RMI cannot serialize ByteBuffer (CASSANDRA-1833)
 * infer org.apache.cassandra.locator for replication strategy classes
   when not otherwise specified
 * validation that generates less garbage (CASSANDRA-1814)
 * add TTL support to CLI (CASSANDRA-1838)
 * cli defaults to bytestype for subcomparator when creating
   column families (CASSANDRA-1835)
 * unregister index MBeans when index is dropped (CASSANDRA-1843)
 * make ByteBufferUtil.clone thread-safe (CASSANDRA-1847)
 * change exception for read requests during bootstrap from 
   InvalidRequest to Unavailable (CASSANDRA-1862)
 * respect row-level tombstones post-flush in range scans
   (CASSANDRA-1837)
 * ReadResponseResolver check digests against each other (CASSANDRA-1830)
 * return InvalidRequest when remove of subcolumn without supercolumn
   is requested (CASSANDRA-1866)
 * flush before repair (CASSANDRA-1748)
 * SSTableExport validates key order (CASSANDRA-1884)
 * large row support for SSTableExport (CASSANDRA-1867)
 * Re-cache hot keys post-compaction without hitting disk (CASSANDRA-1878)
 * manage read repair in coordinator instead of data source, to
   provide latency information to dynamic snitch (CASSANDRA-1873)


0.7.0-rc2
 * fix live-column-count of slice ranges including tombstoned supercolumn 
   with live subcolumn (CASSANDRA-1591)
 * rename o.a.c.internal.AntientropyStage -> AntiEntropyStage,
   o.a.c.request.Request_responseStage -> RequestResponseStage,
   o.a.c.internal.Internal_responseStage -> InternalResponseStage
 * add AbstractType.fromString (CASSANDRA-1767)
 * require index_type to be present when specifying index_name
   on ColumnDef (CASSANDRA-1759)
 * fix add/remove index bugs in CFMetadata (CASSANDRA-1768)
 * rebuild Strategy during system_update_keyspace (CASSANDRA-1762)
 * cli updates prompt to ... in continuation lines (CASSANDRA-1770)
 * support multiple Mutations per key in hadoop ColumnFamilyOutputFormat
   (CASSANDRA-1774)
 * improvements to Debian init script (CASSANDRA-1772)
 * use local classloader to check for version.properties (CASSANDRA-1778)
 * Validate that column names in column_metadata are valid for the
   defined comparator, and decode properly in cli (CASSANDRA-1773)
 * use cross-platform newlines in cli (CASSANDRA-1786)
 * add ExpiringColumn support to sstable import/export (CASSANDRA-1754)
 * add flush for each append to periodic commitlog mode; added
   periodic_without_flush option to disable this (CASSANDRA-1780)
 * close file handle used for post-flush truncate (CASSANDRA-1790)
 * various code cleanup (CASSANDRA-1793, -1794, -1795)
 * fix range queries against wrapped range (CASSANDRA-1781)
 * fix consistencylevel calculations for NetworkTopologyStrategy
   (CASSANDRA-1804)
 * cli support index type enum names (CASSANDRA-1810)
 * improved validation of column_metadata (CASSANDRA-1813)
 * reads at ConsistencyLevel > 1 throw UnavailableException
   immediately if insufficient live nodes exist (CASSANDRA-1803)
 * copy bytebuffers for local writes to avoid retaining the entire
   Thrift frame (CASSANDRA-1801)
 * fix NPE adding index to column w/o prior metadata (CASSANDRA-1764)
 * reduce fat client timeout (CASSANDRA-1730)
 * fix botched merge of CASSANDRA-1316


0.7.0-rc1
 * fix compaction and flush races with schema updates (CASSANDRA-1715)
 * add clustertool, config-converter, sstablekeys, and schematool 
   Windows .bat files (CASSANDRA-1723)
 * reject range queries received during bootstrap (CASSANDRA-1739)
 * fix wrapping-range queries on non-minimum token (CASSANDRA-1700)
 * add nodetool cfhistogram (CASSANDRA-1698)
 * limit repaired ranges to what the nodes have in common (CASSANDRA-1674)
 * index scan treats missing columns as not matching secondary
   expressions (CASSANDRA-1745)
 * Fix misuse of DataOutputBuffer.getData in AntiEntropyService
   (CASSANDRA-1729)
 * detect and warn when obsolete version of JNA is present (CASSANDRA-1760)
 * reduce fat client timeout (CASSANDRA-1730)
 * cleanup smallest CFs first to increase free temp space for larger ones
   (CASSANDRA-1811)
 * Update windows .bat files to work outside of main Cassandra
   directory (CASSANDRA-1713)
 * fix read repair regression from 0.6.7 (CASSANDRA-1727)
 * more-efficient read repair (CASSANDRA-1719)
 * fix hinted handoff replay (CASSANDRA-1656)
 * log type of dropped messages (CASSANDRA-1677)
 * upgrade to SLF4J 1.6.1
 * fix ByteBuffer bug in ExpiringColumn.updateDigest (CASSANDRA-1679)
 * fix IntegerType.getString (CASSANDRA-1681)
 * make -Djava.net.preferIPv4Stack=true the default (CASSANDRA-628)
 * add INTERNAL_RESPONSE verb to differentiate from responses related
   to client requests (CASSANDRA-1685)
 * log tpstats when dropping messages (CASSANDRA-1660)
 * include unreachable nodes in describeSchemaVersions (CASSANDRA-1678)
 * Avoid dropping messages off the client request path (CASSANDRA-1676)
 * fix jna errno reporting (CASSANDRA-1694)
 * add friendlier error for UnknownHostException on startup (CASSANDRA-1697)
 * include jna dependency in RPM package (CASSANDRA-1690)
 * add --skip-keys option to stress.py (CASSANDRA-1696)
 * improve cli handling of non-string keys and column names 
   (CASSANDRA-1701, -1693)
 * r/m extra subcomparator line in cli keyspaces output (CASSANDRA-1712)
 * add read repair chance to cli "show keyspaces"
 * upgrade to ConcurrentLinkedHashMap 1.1 (CASSANDRA-975)
 * fix index scan routing (CASSANDRA-1722)
 * fix tombstoning of supercolumns in range queries (CASSANDRA-1734)
 * clear endpoint cache after updating keyspace metadata (CASSANDRA-1741)
 * fix wrapping-range queries on non-minimum token (CASSANDRA-1700)
 * truncate includes secondary indexes (CASSANDRA-1747)
 * retain reference to PendingFile sstables (CASSANDRA-1749)
 * fix sstableimport regression (CASSANDRA-1753)
 * fix for bootstrap when no non-system tables are defined (CASSANDRA-1732)
 * handle replica unavailability in index scan (CASSANDRA-1755)
 * fix service initialization order deadlock (CASSANDRA-1756)
 * multi-line cli commands (CASSANDRA-1742)
 * fix race between snapshot and compaction (CASSANDRA-1736)
 * add listEndpointsPendingHints, deleteHintsForEndpoint JMX methods 
   (CASSANDRA-1551)


0.7.0-beta3
 * add strategy options to describe_keyspace output (CASSANDRA-1560)
 * log warning when using randomly generated token (CASSANDRA-1552)
 * re-organize JMX into .db, .net, .internal, .request (CASSANDRA-1217)
 * allow nodes to change IPs between restarts (CASSANDRA-1518)
 * remember ring state between restarts by default (CASSANDRA-1518)
 * flush index built flag so we can read it before log replay (CASSANDRA-1541)
 * lock row cache updates to prevent race condition (CASSANDRA-1293)
 * remove assertion causing rare (and harmless) error messages in
   commitlog (CASSANDRA-1330)
 * fix moving nodes with no keyspaces defined (CASSANDRA-1574)
 * fix unbootstrap when no data is present in a transfer range (CASSANDRA-1573)
 * take advantage of AVRO-495 to simplify our avro IDL (CASSANDRA-1436)
 * extend authorization hierarchy to column family (CASSANDRA-1554)
 * deletion support in secondary indexes (CASSANDRA-1571)
 * meaningful error message for invalid replication strategy class 
   (CASSANDRA-1566)
 * allow keyspace creation with RF > N (CASSANDRA-1428)
 * improve cli error handling (CASSANDRA-1580)
 * add cache save/load ability (CASSANDRA-1417, 1606, 1647)
 * add StorageService.getDrainProgress (CASSANDRA-1588)
 * Disallow bootstrap to an in-use token (CASSANDRA-1561)
 * Allow dynamic secondary index creation and destruction (CASSANDRA-1532)
 * log auto-guessed memtable thresholds (CASSANDRA-1595)
 * add ColumnDef support to cli (CASSANDRA-1583)
 * reduce index sample time by 75% (CASSANDRA-1572)
 * add cli support for column, strategy metadata (CASSANDRA-1578, 1612)
 * add cli support for schema modification (CASSANDRA-1584)
 * delete temp files on failed compactions (CASSANDRA-1596)
 * avoid blocking for dead nodes during removetoken (CASSANDRA-1605)
 * remove ConsistencyLevel.ZERO (CASSANDRA-1607)
 * expose in-progress compaction type in jmx (CASSANDRA-1586)
 * removed IClock & related classes from internals (CASSANDRA-1502)
 * fix removing tokens from SystemTable on decommission and removetoken
   (CASSANDRA-1609)
 * include CF metadata in cli 'show keyspaces' (CASSANDRA-1613)
 * switch from Properties to HashMap in PropertyFileSnitch to
   avoid synchronization bottleneck (CASSANDRA-1481)
 * PropertyFileSnitch configuration file renamed to 
   cassandra-topology.properties
 * add cli support for get_range_slices (CASSANDRA-1088, CASSANDRA-1619)
 * Make memtable flush thresholds per-CF instead of global 
   (CASSANDRA-1007, 1637)
 * add cli support for binary data without CfDef hints (CASSANDRA-1603)
 * fix building SSTable statistics post-stream (CASSANDRA-1620)
 * fix potential infinite loop in 2ary index queries (CASSANDRA-1623)
 * allow creating NTS keyspaces with no replicas configured (CASSANDRA-1626)
 * add jmx histogram of sstables accessed per read (CASSANDRA-1624)
 * remove system_rename_column_family and system_rename_keyspace from the
   client API until races can be fixed (CASSANDRA-1630, CASSANDRA-1585)
 * add cli sanity tests (CASSANDRA-1582)
 * update GC settings in cassandra.bat (CASSANDRA-1636)
 * cli support for index queries (CASSANDRA-1635)
 * cli support for updating schema memtable settings (CASSANDRA-1634)
 * cli --file option (CASSANDRA-1616)
 * reduce automatically chosen memtable sizes by 50% (CASSANDRA-1641)
 * move endpoint cache from snitch to strategy (CASSANDRA-1643)
 * fix commitlog recovery deleting the newly-created segment as well as
   the old ones (CASSANDRA-1644)
 * upgrade to Thrift 0.5 (CASSANDRA-1367)
 * renamed CL.DCQUORUM to LOCAL_QUORUM and DCQUORUMSYNC to EACH_QUORUM
 * cli truncate support (CASSANDRA-1653)
 * update GC settings in cassandra.bat (CASSANDRA-1636)
 * avoid logging when a node's ip/token is gossipped back to it (CASSANDRA-1666)


0.7-beta2
 * always use UTF-8 for hint keys (CASSANDRA-1439)
 * remove cassandra.yaml dependency from Hadoop and Pig (CASSADRA-1322)
 * expose CfDef metadata in describe_keyspaces (CASSANDRA-1363)
 * restore use of mmap_index_only option (CASSANDRA-1241)
 * dropping a keyspace with no column families generated an error 
   (CASSANDRA-1378)
 * rename RackAwareStrategy to OldNetworkTopologyStrategy, RackUnawareStrategy 
   to SimpleStrategy, DatacenterShardStrategy to NetworkTopologyStrategy,
   AbstractRackAwareSnitch to AbstractNetworkTopologySnitch (CASSANDRA-1392)
 * merge StorageProxy.mutate, mutateBlocking (CASSANDRA-1396)
 * faster UUIDType, LongType comparisons (CASSANDRA-1386, 1393)
 * fix setting read_repair_chance from CLI addColumnFamily (CASSANDRA-1399)
 * fix updates to indexed columns (CASSANDRA-1373)
 * fix race condition leaving to FileNotFoundException (CASSANDRA-1382)
 * fix sharded lock hash on index write path (CASSANDRA-1402)
 * add support for GT/E, LT/E in subordinate index clauses (CASSANDRA-1401)
 * cfId counter got out of sync when CFs were added (CASSANDRA-1403)
 * less chatty schema updates (CASSANDRA-1389)
 * rename column family mbeans. 'type' will now include either 
   'IndexColumnFamilies' or 'ColumnFamilies' depending on the CFS type.
   (CASSANDRA-1385)
 * disallow invalid keyspace and column family names. This includes name that
   matches a '^\w+' regex. (CASSANDRA-1377)
 * use JNA, if present, to take snapshots (CASSANDRA-1371)
 * truncate hints if starting 0.7 for the first time (CASSANDRA-1414)
 * fix FD leak in single-row slicepredicate queries (CASSANDRA-1416)
 * allow index expressions against columns that are not part of the 
   SlicePredicate (CASSANDRA-1410)
 * config-converter properly handles snitches and framed support 
   (CASSANDRA-1420)
 * remove keyspace argument from multiget_count (CASSANDRA-1422)
 * allow specifying cassandra.yaml location as (local or remote) URL
   (CASSANDRA-1126)
 * fix using DynamicEndpointSnitch with NetworkTopologyStrategy
   (CASSANDRA-1429)
 * Add CfDef.default_validation_class (CASSANDRA-891)
 * fix EstimatedHistogram.max (CASSANDRA-1413)
 * quorum read optimization (CASSANDRA-1622)
 * handle zero-length (or missing) rows during HH paging (CASSANDRA-1432)
 * include secondary indexes during schema migrations (CASSANDRA-1406)
 * fix commitlog header race during schema change (CASSANDRA-1435)
 * fix ColumnFamilyStoreMBeanIterator to use new type name (CASSANDRA-1433)
 * correct filename generated by xml->yaml converter (CASSANDRA-1419)
 * add CMSInitiatingOccupancyFraction=75 and UseCMSInitiatingOccupancyOnly
   to default JVM options
 * decrease jvm heap for cassandra-cli (CASSANDRA-1446)
 * ability to modify keyspaces and column family definitions on a live cluster
   (CASSANDRA-1285)
 * support for Hadoop Streaming [non-jvm map/reduce via stdin/out]
   (CASSANDRA-1368)
 * Move persistent sstable stats from the system table to an sstable component
   (CASSANDRA-1430)
 * remove failed bootstrap attempt from pending ranges when gossip times
   it out after 1h (CASSANDRA-1463)
 * eager-create tcp connections to other cluster members (CASSANDRA-1465)
 * enumerate stages and derive stage from message type instead of 
   transmitting separately (CASSANDRA-1465)
 * apply reversed flag during collation from different data sources
   (CASSANDRA-1450)
 * make failure to remove commitlog segment non-fatal (CASSANDRA-1348)
 * correct ordering of drain operations so CL.recover is no longer 
   necessary (CASSANDRA-1408)
 * removed keyspace from describe_splits method (CASSANDRA-1425)
 * rename check_schema_agreement to describe_schema_versions
   (CASSANDRA-1478)
 * fix QUORUM calculation for RF > 3 (CASSANDRA-1487)
 * remove tombstones during non-major compactions when bloom filter
   verifies that row does not exist in other sstables (CASSANDRA-1074)
 * nodes that coordinated a loadbalance in the past could not be seen by
   newly added nodes (CASSANDRA-1467)
 * exposed endpoint states (gossip details) via jmx (CASSANDRA-1467)
 * ensure that compacted sstables are not included when new readers are
   instantiated (CASSANDRA-1477)
 * by default, calculate heap size and memtable thresholds at runtime (CASSANDRA-1469)
 * fix races dealing with adding/dropping keyspaces and column families in
   rapid succession (CASSANDRA-1477)
 * clean up of Streaming system (CASSANDRA-1503, 1504, 1506)
 * add options to configure Thrift socket keepalive and buffer sizes (CASSANDRA-1426)
 * make contrib CassandraServiceDataCleaner recursive (CASSANDRA-1509)
 * min, max compaction threshold are configurable and persistent 
   per-ColumnFamily (CASSANDRA-1468)
 * fix replaying the last mutation in a commitlog unnecessarily 
   (CASSANDRA-1512)
 * invoke getDefaultUncaughtExceptionHandler from DTPE with the original
   exception rather than the ExecutionException wrapper (CASSANDRA-1226)
 * remove Clock from the Thrift (and Avro) API (CASSANDRA-1501)
 * Close intra-node sockets when connection is broken (CASSANDRA-1528)
 * RPM packaging spec file (CASSANDRA-786)
 * weighted request scheduler (CASSANDRA-1485)
 * treat expired columns as deleted (CASSANDRA-1539)
 * make IndexInterval configurable (CASSANDRA-1488)
 * add describe_snitch to Thrift API (CASSANDRA-1490)
 * MD5 authenticator compares plain text submitted password with MD5'd
   saved property, instead of vice versa (CASSANDRA-1447)
 * JMX MessagingService pending and completed counts (CASSANDRA-1533)
 * fix race condition processing repair responses (CASSANDRA-1511)
 * make repair blocking (CASSANDRA-1511)
 * create EndpointSnitchInfo and MBean to expose rack and DC (CASSANDRA-1491)
 * added option to contrib/word_count to output results back to Cassandra
   (CASSANDRA-1342)
 * rewrite Hadoop ColumnFamilyRecordWriter to pool connections, retry to
   multiple Cassandra nodes, and smooth impact on the Cassandra cluster
   by using smaller batch sizes (CASSANDRA-1434)
 * fix setting gc_grace_seconds via CLI (CASSANDRA-1549)
 * support TTL'd index values (CASSANDRA-1536)
 * make removetoken work like decommission (CASSANDRA-1216)
 * make cli comparator-aware and improve quote rules (CASSANDRA-1523,-1524)
 * make nodetool compact and cleanup blocking (CASSANDRA-1449)
 * add memtable, cache information to GCInspector logs (CASSANDRA-1558)
 * enable/disable HintedHandoff via JMX (CASSANDRA-1550)
 * Ignore stray files in the commit log directory (CASSANDRA-1547)
 * Disallow bootstrap to an in-use token (CASSANDRA-1561)


0.7-beta1
 * sstable versioning (CASSANDRA-389)
 * switched to slf4j logging (CASSANDRA-625)
 * add (optional) expiration time for column (CASSANDRA-699)
 * access levels for authentication/authorization (CASSANDRA-900)
 * add ReadRepairChance to CF definition (CASSANDRA-930)
 * fix heisenbug in system tests, especially common on OS X (CASSANDRA-944)
 * convert to byte[] keys internally and all public APIs (CASSANDRA-767)
 * ability to alter schema definitions on a live cluster (CASSANDRA-44)
 * renamed configuration file to cassandra.xml, and log4j.properties to
   log4j-server.properties, which must now be loaded from
   the classpath (which is how our scripts in bin/ have always done it)
   (CASSANDRA-971)
 * change get_count to require a SlicePredicate. create multi_get_count
   (CASSANDRA-744)
 * re-organized endpointsnitch implementations and added SimpleSnitch
   (CASSANDRA-994)
 * Added preload_row_cache option (CASSANDRA-946)
 * add CRC to commitlog header (CASSANDRA-999)
 * removed deprecated batch_insert and get_range_slice methods (CASSANDRA-1065)
 * add truncate thrift method (CASSANDRA-531)
 * http mini-interface using mx4j (CASSANDRA-1068)
 * optimize away copy of sliced row on memtable read path (CASSANDRA-1046)
 * replace constant-size 2GB mmaped segments and special casing for index 
   entries spanning segment boundaries, with SegmentedFile that computes 
   segments that always contain entire entries/rows (CASSANDRA-1117)
 * avoid reading large rows into memory during compaction (CASSANDRA-16)
 * added hadoop OutputFormat (CASSANDRA-1101)
 * efficient Streaming (no more anticompaction) (CASSANDRA-579)
 * split commitlog header into separate file and add size checksum to
   mutations (CASSANDRA-1179)
 * avoid allocating a new byte[] for each mutation on replay (CASSANDRA-1219)
 * revise HH schema to be per-endpoint (CASSANDRA-1142)
 * add joining/leaving status to nodetool ring (CASSANDRA-1115)
 * allow multiple repair sessions per node (CASSANDRA-1190)
 * optimize away MessagingService for local range queries (CASSANDRA-1261)
 * make framed transport the default so malformed requests can't OOM the 
   server (CASSANDRA-475)
 * significantly faster reads from row cache (CASSANDRA-1267)
 * take advantage of row cache during range queries (CASSANDRA-1302)
 * make GCGraceSeconds a per-ColumnFamily value (CASSANDRA-1276)
 * keep persistent row size and column count statistics (CASSANDRA-1155)
 * add IntegerType (CASSANDRA-1282)
 * page within a single row during hinted handoff (CASSANDRA-1327)
 * push DatacenterShardStrategy configuration into keyspace definition,
   eliminating datacenter.properties. (CASSANDRA-1066)
 * optimize forward slices starting with '' and single-index-block name 
   queries by skipping the column index (CASSANDRA-1338)
 * streaming refactor (CASSANDRA-1189)
 * faster comparison for UUID types (CASSANDRA-1043)
 * secondary index support (CASSANDRA-749 and subtasks)
 * make compaction buckets deterministic (CASSANDRA-1265)


0.6.6
 * Allow using DynamicEndpointSnitch with RackAwareStrategy (CASSANDRA-1429)
 * remove the remaining vestiges of the unfinished DatacenterShardStrategy 
   (replaced by NetworkTopologyStrategy in 0.7)
   

0.6.5
 * fix key ordering in range query results with RandomPartitioner
   and ConsistencyLevel > ONE (CASSANDRA-1145)
 * fix for range query starting with the wrong token range (CASSANDRA-1042)
 * page within a single row during hinted handoff (CASSANDRA-1327)
 * fix compilation on non-sun JDKs (CASSANDRA-1061)
 * remove String.trim() call on row keys in batch mutations (CASSANDRA-1235)
 * Log summary of dropped messages instead of spamming log (CASSANDRA-1284)
 * add dynamic endpoint snitch (CASSANDRA-981)
 * fix streaming for keyspaces with hyphens in their name (CASSANDRA-1377)
 * fix errors in hard-coded bloom filter optKPerBucket by computing it
   algorithmically (CASSANDRA-1220
 * remove message deserialization stage, and uncap read/write stages
   so slow reads/writes don't block gossip processing (CASSANDRA-1358)
 * add jmx port configuration to Debian package (CASSANDRA-1202)
 * use mlockall via JNA, if present, to prevent Linux from swapping
   out parts of the JVM (CASSANDRA-1214)


0.6.4
 * avoid queuing multiple hint deliveries for the same endpoint
   (CASSANDRA-1229)
 * better performance for and stricter checking of UTF8 column names
   (CASSANDRA-1232)
 * extend option to lower compaction priority to hinted handoff
   as well (CASSANDRA-1260)
 * log errors in gossip instead of re-throwing (CASSANDRA-1289)
 * avoid aborting commitlog replay prematurely if a flushed-but-
   not-removed commitlog segment is encountered (CASSANDRA-1297)
 * fix duplicate rows being read during mapreduce (CASSANDRA-1142)
 * failure detection wasn't closing command sockets (CASSANDRA-1221)
 * cassandra-cli.bat works on windows (CASSANDRA-1236)
 * pre-emptively drop requests that cannot be processed within RPCTimeout
   (CASSANDRA-685)
 * add ack to Binary write verb and update CassandraBulkLoader
   to wait for acks for each row (CASSANDRA-1093)
 * added describe_partitioner Thrift method (CASSANDRA-1047)
 * Hadoop jobs no longer require the Cassandra storage-conf.xml
   (CASSANDRA-1280, CASSANDRA-1047)
 * log thread pool stats when GC is excessive (CASSANDRA-1275)
 * remove gossip message size limit (CASSANDRA-1138)
 * parallelize local and remote reads during multiget, and respect snitch 
   when determining whether to do local read for CL.ONE (CASSANDRA-1317)
 * fix read repair to use requested consistency level on digest mismatch,
   rather than assuming QUORUM (CASSANDRA-1316)
 * process digest mismatch re-reads in parallel (CASSANDRA-1323)
 * switch hints CF comparator to BytesType (CASSANDRA-1274)


0.6.3
 * retry to make streaming connections up to 8 times. (CASSANDRA-1019)
 * reject describe_ring() calls on invalid keyspaces (CASSANDRA-1111)
 * fix cache size calculation for size of 100% (CASSANDRA-1129)
 * fix cache capacity only being recalculated once (CASSANDRA-1129)
 * remove hourly scan of all hints on the off chance that the gossiper
   missed a status change; instead, expose deliverHintsToEndpoint to JMX
   so it can be done manually, if necessary (CASSANDRA-1141)
 * don't reject reads at CL.ALL (CASSANDRA-1152)
 * reject deletions to supercolumns in CFs containing only standard
   columns (CASSANDRA-1139)
 * avoid preserving login information after client disconnects
   (CASSANDRA-1057)
 * prefer sun jdk to openjdk in debian init script (CASSANDRA-1174)
 * detect partioner config changes between restarts and fail fast 
   (CASSANDRA-1146)
 * use generation time to resolve node token reassignment disagreements
   (CASSANDRA-1118)
 * restructure the startup ordering of Gossiper and MessageService to avoid
   timing anomalies (CASSANDRA-1160)
 * detect incomplete commit log hearders (CASSANDRA-1119)
 * force anti-entropy service to stream files on the stream stage to avoid
   sending streams out of order (CASSANDRA-1169)
 * remove inactive stream managers after AES streams files (CASSANDRA-1169)
 * allow removing entire row through batch_mutate Deletion (CASSANDRA-1027)
 * add JMX metrics for row-level bloom filter false positives (CASSANDRA-1212)
 * added a redhat init script to contrib (CASSANDRA-1201)
 * use midpoint when bootstrapping a new machine into range with not
   much data yet instead of random token (CASSANDRA-1112)
 * kill server on OOM in executor stage as well as Thrift (CASSANDRA-1226)
 * remove opportunistic repairs, when two machines with overlapping replica
   responsibilities happen to finish major compactions of the same CF near
   the same time.  repairs are now fully manual (CASSANDRA-1190)
 * add ability to lower compaction priority (default is no change from 0.6.2)
   (CASSANDRA-1181)


0.6.2
 * fix contrib/word_count build. (CASSANDRA-992)
 * split CommitLogExecutorService into BatchCommitLogExecutorService and 
   PeriodicCommitLogExecutorService (CASSANDRA-1014)
 * add latency histograms to CFSMBean (CASSANDRA-1024)
 * make resolving timestamp ties deterministic by using value bytes
   as a tiebreaker (CASSANDRA-1039)
 * Add option to turn off Hinted Handoff (CASSANDRA-894)
 * fix windows startup (CASSANDRA-948)
 * make concurrent_reads, concurrent_writes configurable at runtime via JMX
   (CASSANDRA-1060)
 * disable GCInspector on non-Sun JVMs (CASSANDRA-1061)
 * fix tombstone handling in sstable rows with no other data (CASSANDRA-1063)
 * fix size of row in spanned index entries (CASSANDRA-1056)
 * install json2sstable, sstable2json, and sstablekeys to Debian package
 * StreamingService.StreamDestinations wouldn't empty itself after streaming
   finished (CASSANDRA-1076)
 * added Collections.shuffle(splits) before returning the splits in 
   ColumnFamilyInputFormat (CASSANDRA-1096)
 * do not recalculate cache capacity post-compaction if it's been manually 
   modified (CASSANDRA-1079)
 * better defaults for flush sorter + writer executor queue sizes
   (CASSANDRA-1100)
 * windows scripts for SSTableImport/Export (CASSANDRA-1051)
 * windows script for nodetool (CASSANDRA-1113)
 * expose PhiConvictThreshold (CASSANDRA-1053)
 * make repair of RF==1 a no-op (CASSANDRA-1090)
 * improve default JVM GC options (CASSANDRA-1014)
 * fix SlicePredicate serialization inside Hadoop jobs (CASSANDRA-1049)
 * close Thrift sockets in Hadoop ColumnFamilyRecordReader (CASSANDRA-1081)


0.6.1
 * fix NPE in sstable2json when no excluded keys are given (CASSANDRA-934)
 * keep the replica set constant throughout the read repair process
   (CASSANDRA-937)
 * allow querying getAllRanges with empty token list (CASSANDRA-933)
 * fix command line arguments inversion in clustertool (CASSANDRA-942)
 * fix race condition that could trigger a false-positive assertion
   during post-flush discard of old commitlog segments (CASSANDRA-936)
 * fix neighbor calculation for anti-entropy repair (CASSANDRA-924)
 * perform repair even for small entropy differences (CASSANDRA-924)
 * Use hostnames in CFInputFormat to allow Hadoop's naive string-based
   locality comparisons to work (CASSANDRA-955)
 * cache read-only BufferedRandomAccessFile length to avoid
   3 system calls per invocation (CASSANDRA-950)
 * nodes with IPv6 (and no IPv4) addresses could not join cluster
   (CASSANDRA-969)
 * Retrieve the correct number of undeleted columns, if any, from
   a supercolumn in a row that had been deleted previously (CASSANDRA-920)
 * fix index scans that cross the 2GB mmap boundaries for both mmap
   and standard i/o modes (CASSANDRA-866)
 * expose drain via nodetool (CASSANDRA-978)


0.6.0-RC1
 * JMX drain to flush memtables and run through commit log (CASSANDRA-880)
 * Bootstrapping can skip ranges under the right conditions (CASSANDRA-902)
 * fix merging row versions in range_slice for CL > ONE (CASSANDRA-884)
 * default write ConsistencyLeven chaned from ZERO to ONE
 * fix for index entries spanning mmap buffer boundaries (CASSANDRA-857)
 * use lexical comparison if time part of TimeUUIDs are the same 
   (CASSANDRA-907)
 * bound read, mutation, and response stages to fix possible OOM
   during log replay (CASSANDRA-885)
 * Use microseconds-since-epoch (UTC) in cli, instead of milliseconds
 * Treat batch_mutate Deletion with null supercolumn as "apply this predicate 
   to top level supercolumns" (CASSANDRA-834)
 * Streaming destination nodes do not update their JMX status (CASSANDRA-916)
 * Fix internal RPC timeout calculation (CASSANDRA-911)
 * Added Pig loadfunc to contrib/pig (CASSANDRA-910)


0.6.0-beta3
 * fix compaction bucketing bug (CASSANDRA-814)
 * update windows batch file (CASSANDRA-824)
 * deprecate KeysCachedFraction configuration directive in favor
   of KeysCached; move to unified-per-CF key cache (CASSANDRA-801)
 * add invalidateRowCache to ColumnFamilyStoreMBean (CASSANDRA-761)
 * send Handoff hints to natural locations to reduce load on
   remaining nodes in a failure scenario (CASSANDRA-822)
 * Add RowWarningThresholdInMB configuration option to warn before very 
   large rows get big enough to threaten node stability, and -x option to
   be able to remove them with sstable2json if the warning is unheeded
   until it's too late (CASSANDRA-843)
 * Add logging of GC activity (CASSANDRA-813)
 * fix ConcurrentModificationException in commitlog discard (CASSANDRA-853)
 * Fix hardcoded row count in Hadoop RecordReader (CASSANDRA-837)
 * Add a jmx status to the streaming service and change several DEBUG
   messages to INFO (CASSANDRA-845)
 * fix classpath in cassandra-cli.bat for Windows (CASSANDRA-858)
 * allow re-specifying host, port to cassandra-cli if invalid ones
   are first tried (CASSANDRA-867)
 * fix race condition handling rpc timeout in the coordinator
   (CASSANDRA-864)
 * Remove CalloutLocation and StagingFileDirectory from storage-conf files 
   since those settings are no longer used (CASSANDRA-878)
 * Parse a long from RowWarningThresholdInMB instead of an int (CASSANDRA-882)
 * Remove obsolete ControlPort code from DatabaseDescriptor (CASSANDRA-886)
 * move skipBytes side effect out of assert (CASSANDRA-899)
 * add "double getLoad" to StorageServiceMBean (CASSANDRA-898)
 * track row stats per CF at compaction time (CASSANDRA-870)
 * disallow CommitLogDirectory matching a DataFileDirectory (CASSANDRA-888)
 * default key cache size is 200k entries, changed from 10% (CASSANDRA-863)
 * add -Dcassandra-foreground=yes to cassandra.bat
 * exit if cluster name is changed unexpectedly (CASSANDRA-769)


0.6.0-beta1/beta2
 * add batch_mutate thrift command, deprecating batch_insert (CASSANDRA-336)
 * remove get_key_range Thrift API, deprecated in 0.5 (CASSANDRA-710)
 * add optional login() Thrift call for authentication (CASSANDRA-547)
 * support fat clients using gossiper and StorageProxy to perform
   replication in-process [jvm-only] (CASSANDRA-535)
 * support mmapped I/O for reads, on by default on 64bit JVMs 
   (CASSANDRA-408, CASSANDRA-669)
 * improve insert concurrency, particularly during Hinted Handoff
   (CASSANDRA-658)
 * faster network code (CASSANDRA-675)
 * stress.py moved to contrib (CASSANDRA-635)
 * row caching [must be explicitly enabled per-CF in config] (CASSANDRA-678)
 * present a useful measure of compaction progress in JMX (CASSANDRA-599)
 * add bin/sstablekeys (CASSNADRA-679)
 * add ConsistencyLevel.ANY (CASSANDRA-687)
 * make removetoken remove nodes from gossip entirely (CASSANDRA-644)
 * add ability to set cache sizes at runtime (CASSANDRA-708)
 * report latency and cache hit rate statistics with lifetime totals
   instead of average over the last minute (CASSANDRA-702)
 * support get_range_slice for RandomPartitioner (CASSANDRA-745)
 * per-keyspace replication factory and replication strategy (CASSANDRA-620)
 * track latency in microseconds (CASSANDRA-733)
 * add describe_ Thrift methods, deprecating get_string_property and 
   get_string_list_property
 * jmx interface for tracking operation mode and streams in general.
   (CASSANDRA-709)
 * keep memtables in sorted order to improve range query performance
   (CASSANDRA-799)
 * use while loop instead of recursion when trimming sstables compaction list 
   to avoid blowing stack in pathological cases (CASSANDRA-804)
 * basic Hadoop map/reduce support (CASSANDRA-342)


0.5.1
 * ensure all files for an sstable are streamed to the same directory.
   (CASSANDRA-716)
 * more accurate load estimate for bootstrapping (CASSANDRA-762)
 * tolerate dead or unavailable bootstrap target on write (CASSANDRA-731)
 * allow larger numbers of keys (> 140M) in a sstable bloom filter
   (CASSANDRA-790)
 * include jvm argument improvements from CASSANDRA-504 in debian package
 * change streaming chunk size to 32MB to accomodate Windows XP limitations
   (was 64MB) (CASSANDRA-795)
 * fix get_range_slice returning results in the wrong order (CASSANDRA-781)
 

0.5.0 final
 * avoid attempting to delete temporary bootstrap files twice (CASSANDRA-681)
 * fix bogus NaN in nodeprobe cfstats output (CASSANDRA-646)
 * provide a policy for dealing with single thread executors w/ a full queue
   (CASSANDRA-694)
 * optimize inner read in MessagingService, vastly improving multiple-node
   performance (CASSANDRA-675)
 * wait for table flush before streaming data back to a bootstrapping node.
   (CASSANDRA-696)
 * keep track of bootstrapping sources by table so that bootstrapping doesn't 
   give the indication of finishing early (CASSANDRA-673)


0.5.0 RC3
 * commit the correct version of the patch for CASSANDRA-663


0.5.0 RC2 (unreleased)
 * fix bugs in converting get_range_slice results to Thrift 
   (CASSANDRA-647, CASSANDRA-649)
 * expose java.util.concurrent.TimeoutException in StorageProxy methods
   (CASSANDRA-600)
 * TcpConnectionManager was holding on to disconnected connections, 
   giving the false indication they were being used. (CASSANDRA-651)
 * Remove duplicated write. (CASSANDRA-662)
 * Abort bootstrap if IP is already in the token ring (CASSANDRA-663)
 * increase default commitlog sync period, and wait for last sync to 
   finish before submitting another (CASSANDRA-668)


0.5.0 RC1
 * Fix potential NPE in get_range_slice (CASSANDRA-623)
 * add CRC32 to commitlog entries (CASSANDRA-605)
 * fix data streaming on windows (CASSANDRA-630)
 * GC compacted sstables after cleanup and compaction (CASSANDRA-621)
 * Speed up anti-entropy validation (CASSANDRA-629)
 * Fix anti-entropy assertion error (CASSANDRA-639)
 * Fix pending range conflicts when bootstapping or moving
   multiple nodes at once (CASSANDRA-603)
 * Handle obsolete gossip related to node movement in the case where
   one or more nodes is down when the movement occurs (CASSANDRA-572)
 * Include dead nodes in gossip to avoid a variety of problems
   and fix HH to removed nodes (CASSANDRA-634)
 * return an InvalidRequestException for mal-formed SlicePredicates
   (CASSANDRA-643)
 * fix bug determining closest neighbor for use in multiple datacenters
   (CASSANDRA-648)
 * Vast improvements in anticompaction speed (CASSANDRA-607)
 * Speed up log replay and writes by avoiding redundant serializations
   (CASSANDRA-652)


0.5.0 beta 2
 * Bootstrap improvements (several tickets)
 * add nodeprobe repair anti-entropy feature (CASSANDRA-193, CASSANDRA-520)
 * fix possibility of partition when many nodes restart at once
   in clusters with multiple seeds (CASSANDRA-150)
 * fix NPE in get_range_slice when no data is found (CASSANDRA-578)
 * fix potential NPE in hinted handoff (CASSANDRA-585)
 * fix cleanup of local "system" keyspace (CASSANDRA-576)
 * improve computation of cluster load balance (CASSANDRA-554)
 * added super column read/write, column count, and column/row delete to
   cassandra-cli (CASSANDRA-567, CASSANDRA-594)
 * fix returning live subcolumns of deleted supercolumns (CASSANDRA-583)
 * respect JAVA_HOME in bin/ scripts (several tickets)
 * add StorageService.initClient for fat clients on the JVM (CASSANDRA-535)
   (see contrib/client_only for an example of use)
 * make consistency_level functional in get_range_slice (CASSANDRA-568)
 * optimize key deserialization for RandomPartitioner (CASSANDRA-581)
 * avoid GCing tombstones except on major compaction (CASSANDRA-604)
 * increase failure conviction threshold, resulting in less nodes
   incorrectly (and temporarily) marked as down (CASSANDRA-610)
 * respect memtable thresholds during log replay (CASSANDRA-609)
 * support ConsistencyLevel.ALL on read (CASSANDRA-584)
 * add nodeprobe removetoken command (CASSANDRA-564)


0.5.0 beta
 * Allow multiple simultaneous flushes, improving flush throughput 
   on multicore systems (CASSANDRA-401)
 * Split up locks to improve write and read throughput on multicore systems
   (CASSANDRA-444, CASSANDRA-414)
 * More efficient use of memory during compaction (CASSANDRA-436)
 * autobootstrap option: when enabled, all non-seed nodes will attempt
   to bootstrap when started, until bootstrap successfully
   completes. -b option is removed.  (CASSANDRA-438)
 * Unless a token is manually specified in the configuration xml,
   a bootstraping node will use a token that gives it half the
   keys from the most-heavily-loaded node in the cluster,
   instead of generating a random token. 
   (CASSANDRA-385, CASSANDRA-517)
 * Miscellaneous bootstrap fixes (several tickets)
 * Ability to change a node's token even after it has data on it
   (CASSANDRA-541)
 * Ability to decommission a live node from the ring (CASSANDRA-435)
 * Semi-automatic loadbalancing via nodeprobe (CASSANDRA-192)
 * Add ability to set compaction thresholds at runtime via
   JMX / nodeprobe.  (CASSANDRA-465)
 * Add "comment" field to ColumnFamily definition. (CASSANDRA-481)
 * Additional JMX metrics (CASSANDRA-482)
 * JSON based export and import tools (several tickets)
 * Hinted Handoff fixes (several tickets)
 * Add key cache to improve read performance (CASSANDRA-423)
 * Simplified construction of custom ReplicationStrategy classes
   (CASSANDRA-497)
 * Graphical application (Swing) for ring integrity verification and 
   visualization was added to contrib (CASSANDRA-252)
 * Add DCQUORUM, DCQUORUMSYNC consistency levels and corresponding
   ReplicationStrategy / EndpointSnitch classes.  Experimental.
   (CASSANDRA-492)
 * Web client interface added to contrib (CASSANDRA-457)
 * More-efficient flush for Random, CollatedOPP partitioners 
   for normal writes (CASSANDRA-446) and bulk load (CASSANDRA-420)
 * Add MemtableFlushAfterMinutes, a global replacement for the old 
   per-CF FlushPeriodInMinutes setting (CASSANDRA-463)
 * optimizations to slice reading (CASSANDRA-350) and supercolumn
   queries (CASSANDRA-510)
 * force binding to given listenaddress for nodes with multiple
   interfaces (CASSANDRA-546)
 * stress.py benchmarking tool improvements (several tickets)
 * optimized replica placement code (CASSANDRA-525)
 * faster log replay on restart (CASSANDRA-539, CASSANDRA-540)
 * optimized local-node writes (CASSANDRA-558)
 * added get_range_slice, deprecating get_key_range (CASSANDRA-344)
 * expose TimedOutException to thrift (CASSANDRA-563)
 

0.4.2
 * Add validation disallowing null keys (CASSANDRA-486)
 * Fix race conditions in TCPConnectionManager (CASSANDRA-487)
 * Fix using non-utf8-aware comparison as a sanity check.
   (CASSANDRA-493)
 * Improve default garbage collector options (CASSANDRA-504)
 * Add "nodeprobe flush" (CASSANDRA-505)
 * remove NotFoundException from get_slice throws list (CASSANDRA-518)
 * fix get (not get_slice) of entire supercolumn (CASSANDRA-508)
 * fix null token during bootstrap (CASSANDRA-501)


0.4.1
 * Fix FlushPeriod columnfamily configuration regression
   (CASSANDRA-455)
 * Fix long column name support (CASSANDRA-460)
 * Fix for serializing a row that only contains tombstones
   (CASSANDRA-458)
 * Fix for discarding unneeded commitlog segments (CASSANDRA-459)
 * Add SnapshotBeforeCompaction configuration option (CASSANDRA-426)
 * Fix compaction abort under insufficient disk space (CASSANDRA-473)
 * Fix reading subcolumn slice from tombstoned CF (CASSANDRA-484)
 * Fix race condition in RVH causing occasional NPE (CASSANDRA-478)


0.4.0
 * fix get_key_range problems when a node is down (CASSANDRA-440)
   and add UnavailableException to more Thrift methods
 * Add example EndPointSnitch contrib code (several tickets)


0.4.0 RC2
 * fix SSTable generation clash during compaction (CASSANDRA-418)
 * reject method calls with null parameters (CASSANDRA-308)
 * properly order ranges in nodeprobe output (CASSANDRA-421)
 * fix logging of certain errors on executor threads (CASSANDRA-425)


0.4.0 RC1
 * Bootstrap feature is live; use -b on startup (several tickets)
 * Added multiget api (CASSANDRA-70)
 * fix Deadlock with SelectorManager.doProcess and TcpConnection.write
   (CASSANDRA-392)
 * remove key cache b/c of concurrency bugs in third-party
   CLHM library (CASSANDRA-405)
 * update non-major compaction logic to use two threshold values
   (CASSANDRA-407)
 * add periodic / batch commitlog sync modes (several tickets)
 * inline BatchMutation into batch_insert params (CASSANDRA-403)
 * allow setting the logging level at runtime via mbean (CASSANDRA-402)
 * change default comparator to BytesType (CASSANDRA-400)
 * add forwards-compatible ConsistencyLevel parameter to get_key_range
   (CASSANDRA-322)
 * r/m special case of blocking for local destination when writing with 
   ConsistencyLevel.ZERO (CASSANDRA-399)
 * Fixes to make BinaryMemtable [bulk load interface] useful (CASSANDRA-337);
   see contrib/bmt_example for an example of using it.
 * More JMX properties added (several tickets)
 * Thrift changes (several tickets)
    - Merged _super get methods with the normal ones; return values
      are now of ColumnOrSuperColumn.
    - Similarly, merged batch_insert_super into batch_insert.



0.4.0 beta
 * On-disk data format has changed to allow billions of keys/rows per
   node instead of only millions
 * Multi-keyspace support
 * Scan all sstables for all queries to avoid situations where
   different types of operation on the same ColumnFamily could
   disagree on what data was present
 * Snapshot support via JMX
 * Thrift API has changed a _lot_:
    - removed time-sorted CFs; instead, user-defined comparators
      may be defined on the column names, which are now byte arrays.
      Default comparators are provided for UTF8, Bytes, Ascii, Long (i64),
      and UUID types.
    - removed colon-delimited strings in thrift api in favor of explicit
      structs such as ColumnPath, ColumnParent, etc.  Also normalized
      thrift struct and argument naming.
    - Added columnFamily argument to get_key_range.
    - Change signature of get_slice to accept starting and ending
      columns as well as an offset.  (This allows use of indexes.)
      Added "ascending" flag to allow reasonably-efficient reverse
      scans as well.  Removed get_slice_by_range as redundant.
    - get_key_range operates on one CF at a time
    - changed `block` boolean on insert methods to ConsistencyLevel enum,
      with options of NONE, ONE, QUORUM, and ALL.
    - added similar consistency_level parameter to read methods
    - column-name-set slice with no names given now returns zero columns
      instead of all of them.  ("all" can run your server out of memory.
      use a range-based slice with a high max column count instead.)
 * Removed the web interface. Node information can now be obtained by 
   using the newly introduced nodeprobe utility.
 * More JMX stats
 * Remove magic values from internals (e.g. special key to indicate
   when to flush memtables)
 * Rename configuration "table" to "keyspace"
 * Moved to crash-only design; no more shutdown (just kill the process)
 * Lots of bug fixes

Full list of issues resolved in 0.4 is at https://issues.apache.org/jira/secure/IssueNavigator.jspa?reset=true&&pid=12310865&fixfor=12313862&resolution=1&sorter/field=issuekey&sorter/order=DESC


0.3.0 RC3
 * Fix potential deadlock under load in TCPConnection.
   (CASSANDRA-220)


0.3.0 RC2
 * Fix possible data loss when server is stopped after replaying
   log but before new inserts force memtable flush.
   (CASSANDRA-204)
 * Added BUGS file


0.3.0 RC1
 * Range queries on keys, including user-defined key collation
 * Remove support
 * Workarounds for a weird bug in JDK select/register that seems
   particularly common on VM environments. Cassandra should deploy
   fine on EC2 now
 * Much improved infrastructure: the beginnings of a decent test suite
   ("ant test" for unit tests; "nosetests" for system tests), code
   coverage reporting, etc.
 * Expanded node status reporting via JMX
 * Improved error reporting/logging on both server and client
 * Reduced memory footprint in default configuration
 * Combined blocking and non-blocking versions of insert APIs
 * Added FlushPeriodInMinutes configuration parameter to force
   flushing of infrequently-updated ColumnFamilies<|MERGE_RESOLUTION|>--- conflicted
+++ resolved
@@ -1,15 +1,9 @@
-<<<<<<< HEAD
 2.1.0
  * Fix ordering of static cells (CASSANDRA-7763)
 Merged from 2.0:
-=======
-2.0.10
  * Fix PRSI handling of CQL3 row markers for row cleanup (CASSANDRA-7787)
- * (cqlsh) enable CTRL-R history search with libedit (CASSANDRA-7577)
->>>>>>> 7554eb53
  * Fix dropping collection when it's the last regular column (CASSANDRA-7744)
  * Properly reject operations on list index with conditions (CASSANDRA-7499)
- * (Hadoop) allow ACFRW to limit nodes to local DC (CASSANDRA-7252)
 
 
 2.1.0-rc6
