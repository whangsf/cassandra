3.11.1
 * "ignore" option is ignored in sstableloader (CASSANDRA-13721)
 * Deadlock in AbstractCommitLogSegmentManager (CASSANDRA-13652)
 * Duplicate the buffer before passing it to analyser in SASI operation (CASSANDRA-13512)
 * Properly evict pstmts from prepared statements cache (CASSANDRA-13641)
Merged from 3.0:
 * Fix digest calculation for counter cells (CASSANDRA-13750)
 * Fix ColumnDefinition.cellValueType() for non-frozen collection and change SSTabledump to use type.toJSONString() (CASSANDRA-13573)
 * Skip materialized view addition if the base table doesn't exist (CASSANDRA-13737)
 * Drop table should remove corresponding entries in dropped_columns table (CASSANDRA-13730)
 * Log warn message until legacy auth tables have been migrated (CASSANDRA-13371)
 * Fix incorrect [2.1 <- 3.0] serialization of counter cells created in 2.0 (CASSANDRA-13691)
 * Fix invalid writetime for null cells (CASSANDRA-13711)
 * Fix ALTER TABLE statement to atomically propagate changes to the table and its MVs (CASSANDRA-12952)
 * Fixed ambiguous output of nodetool tablestats command (CASSANDRA-13722)
 * Fix Digest mismatch Exception if hints file has UnknownColumnFamily (CASSANDRA-13696)
 * Purge tombstones created by expired cells (CASSANDRA-13643)
 * Make concat work with iterators that have different subsets of columns (CASSANDRA-13482)
 * Set test.runners based on cores and memory size (CASSANDRA-13078)
 * Allow different NUMACTL_ARGS to be passed in (CASSANDRA-13557)
 * Fix secondary index queries on COMPACT tables (CASSANDRA-13627)
 * Nodetool listsnapshots output is missing a newline, if there are no snapshots (CASSANDRA-13568)
<<<<<<< HEAD
Merged from 2.2:
=======
 * sstabledump reports incorrect usage for argument order (CASSANDRA-13532)
 Merged from 2.2:
>>>>>>> fab38456
 * Prevent integer overflow on exabyte filesystems (CASSANDRA-13067)
 * Fix queries with LIMIT and filtering on clustering columns (CASSANDRA-11223)
 * Fix potential NPE when resume bootstrap fails (CASSANDRA-13272)
 * Fix toJSONString for the UDT, tuple and collection types (CASSANDRA-13592)
 * Fix nested Tuples/UDTs validation (CASSANDRA-13646)
Merged from 2.1:
 * Clone HeartBeatState when building gossip messages. Make its generation/version volatile (CASSANDRA-13700)


3.11.0
 * Allow native function calls in CQLSSTableWriter (CASSANDRA-12606)
 * Replace string comparison with regex/number checks in MessagingService test (CASSANDRA-13216)
 * Fix formatting of duration columns in CQLSH (CASSANDRA-13549)
 * Fix the problem with duplicated rows when using paging with SASI (CASSANDRA-13302)
 * Allow CONTAINS statements filtering on the partition key and it’s parts (CASSANDRA-13275)
 * Fall back to even ranges calculation in clusters with vnodes when tokens are distributed unevenly (CASSANDRA-13229)
 * Fix duration type validation to prevent overflow (CASSANDRA-13218)
 * Forbid unsupported creation of SASI indexes over partition key columns (CASSANDRA-13228)
 * Reject multiple values for a key in CQL grammar. (CASSANDRA-13369)
 * UDA fails without input rows (CASSANDRA-13399)
 * Fix compaction-stress by using daemonInitialization (CASSANDRA-13188)
 * V5 protocol flags decoding broken (CASSANDRA-13443)
 * Use write lock not read lock for removing sstables from compaction strategies. (CASSANDRA-13422)
 * Use corePoolSize equal to maxPoolSize in JMXEnabledThreadPoolExecutors (CASSANDRA-13329)
 * Avoid rebuilding SASI indexes containing no values (CASSANDRA-12962)
 * Add charset to Analyser input stream (CASSANDRA-13151)
 * Fix testLimitSSTables flake caused by concurrent flush (CASSANDRA-12820)
 * cdc column addition strikes again (CASSANDRA-13382)
 * Fix static column indexes (CASSANDRA-13277)
 * DataOutputBuffer.asNewBuffer broken (CASSANDRA-13298)
 * unittest CipherFactoryTest failed on MacOS (CASSANDRA-13370)
 * Forbid SELECT restrictions and CREATE INDEX over non-frozen UDT columns (CASSANDRA-13247)
 * Default logging we ship will incorrectly print "?:?" for "%F:%L" pattern (CASSANDRA-13317)
 * Possible AssertionError in UnfilteredRowIteratorWithLowerBound (CASSANDRA-13366)
 * Support unaligned memory access for AArch64 (CASSANDRA-13326)
 * Improve SASI range iterator efficiency on intersection with an empty range (CASSANDRA-12915).
 * Fix equality comparisons of columns using the duration type (CASSANDRA-13174)
 * Obfuscate password in stress-graphs (CASSANDRA-12233)
 * Move to FastThreadLocalThread and FastThreadLocal (CASSANDRA-13034)
 * nodetool stopdaemon errors out (CASSANDRA-13030)
 * Tables in system_distributed should not use gcgs of 0 (CASSANDRA-12954)
 * Fix primary index calculation for SASI (CASSANDRA-12910)
 * More fixes to the TokenAllocator (CASSANDRA-12990)
 * NoReplicationTokenAllocator should work with zero replication factor (CASSANDRA-12983)
 * Address message coalescing regression (CASSANDRA-12676)
 * Delete illegal character from StandardTokenizerImpl.jflex (CASSANDRA-13417)
 * Fix cqlsh automatic protocol downgrade regression (CASSANDRA-13307)
 * Tracing payload not passed from QueryMessage to tracing session (CASSANDRA-12835)
Merged from 3.0:
 * Ensure int overflow doesn't occur when calculating large partition warning size (CASSANDRA-13172)
 * Ensure consistent view of partition columns between coordinator and replica in ColumnFilter (CASSANDRA-13004)
 * Failed unregistering mbean during drop keyspace (CASSANDRA-13346)
 * nodetool scrub/cleanup/upgradesstables exit code is wrong (CASSANDRA-13542)
 * Fix the reported number of sstable data files accessed per read (CASSANDRA-13120)
 * Fix schema digest mismatch during rolling upgrades from versions before 3.0.12 (CASSANDRA-13559)
 * Upgrade JNA version to 4.4.0 (CASSANDRA-13072)
 * Interned ColumnIdentifiers should use minimal ByteBuffers (CASSANDRA-13533)
 * ReverseIndexedReader may drop rows during 2.1 to 3.0 upgrade (CASSANDRA-13525)
 * Fix repair process violating start/end token limits for small ranges (CASSANDRA-13052)
 * Add storage port options to sstableloader (CASSANDRA-13518)
 * Properly handle quoted index names in cqlsh DESCRIBE output (CASSANDRA-12847)
 * Avoid reading static row twice from old format sstables (CASSANDRA-13236)
 * Fix NPE in StorageService.excise() (CASSANDRA-13163)
 * Expire OutboundTcpConnection messages by a single Thread (CASSANDRA-13265)
 * Fail repair if insufficient responses received (CASSANDRA-13397)
 * Fix SSTableLoader fail when the loaded table contains dropped columns (CASSANDRA-13276)
 * Avoid name clashes in CassandraIndexTest (CASSANDRA-13427)
 * Handling partially written hint files (CASSANDRA-12728)
 * Interrupt replaying hints on decommission (CASSANDRA-13308)
 * Handling partially written hint files (CASSANDRA-12728)
 * Fix NPE issue in StorageService (CASSANDRA-13060)
 * Make reading of range tombstones more reliable (CASSANDRA-12811)
 * Fix startup problems due to schema tables not completely flushed (CASSANDRA-12213)
 * Fix view builder bug that can filter out data on restart (CASSANDRA-13405)
 * Fix 2i page size calculation when there are no regular columns (CASSANDRA-13400)
 * Fix the conversion of 2.X expired rows without regular column data (CASSANDRA-13395)
 * Fix hint delivery when using ext+internal IPs with prefer_local enabled (CASSANDRA-13020)
 * Fix possible NPE on upgrade to 3.0/3.X in case of IO errors (CASSANDRA-13389)
 * Legacy deserializer can create empty range tombstones (CASSANDRA-13341)
 * Legacy caching options can prevent 3.0 upgrade (CASSANDRA-13384)
 * Use the Kernel32 library to retrieve the PID on Windows and fix startup checks (CASSANDRA-13333)
 * Fix code to not exchange schema across major versions (CASSANDRA-13274)
 * Dropping column results in "corrupt" SSTable (CASSANDRA-13337)
 * Bugs handling range tombstones in the sstable iterators (CASSANDRA-13340)
 * Fix CONTAINS filtering for null collections (CASSANDRA-13246)
 * Applying: Use a unique metric reservoir per test run when using Cassandra-wide metrics residing in MBeans (CASSANDRA-13216)
 * Propagate row deletions in 2i tables on upgrade (CASSANDRA-13320)
 * Slice.isEmpty() returns false for some empty slices (CASSANDRA-13305)
 * Add formatted row output to assertEmpty in CQL Tester (CASSANDRA-13238)
 * Prevent data loss on upgrade 2.1 - 3.0 by adding component separator to LogRecord absolute path (CASSANDRA-13294)
 * Improve testing on macOS by eliminating sigar logging (CASSANDRA-13233)
 * Cqlsh copy-from should error out when csv contains invalid data for collections (CASSANDRA-13071)
 * Fix "multiple versions of ant detected..." when running ant test (CASSANDRA-13232)
 * Coalescing strategy sleeps too much (CASSANDRA-13090)
 * Faster StreamingHistogram (CASSANDRA-13038)
 * Legacy deserializer can create unexpected boundary range tombstones (CASSANDRA-13237)
 * Remove unnecessary assertion from AntiCompactionTest (CASSANDRA-13070)
 * Fix cqlsh COPY for dates before 1900 (CASSANDRA-13185)
 * Use keyspace replication settings on system.size_estimates table (CASSANDRA-9639)
 * Add vm.max_map_count StartupCheck (CASSANDRA-13008)
 * Hint related logging should include the IP address of the destination in addition to
   host ID (CASSANDRA-13205)
 * Reloading logback.xml does not work (CASSANDRA-13173)
 * Lightweight transactions temporarily fail after upgrade from 2.1 to 3.0 (CASSANDRA-13109)
 * Duplicate rows after upgrading from 2.1.16 to 3.0.10/3.9 (CASSANDRA-13125)
 * Fix UPDATE queries with empty IN restrictions (CASSANDRA-13152)
 * Fix handling of partition with partition-level deletion plus
   live rows in sstabledump (CASSANDRA-13177)
 * Provide user workaround when system_schema.columns does not contain entries
   for a table that's in system_schema.tables (CASSANDRA-13180)
 * Nodetool upgradesstables/scrub/compact ignores system tables (CASSANDRA-13410)
 * Fix schema version calculation for rolling upgrades (CASSANDRA-13441)
Merged from 2.2:
 * Nodes started with join_ring=False should be able to serve requests when authentication is enabled (CASSANDRA-11381)
 * cqlsh COPY FROM: increment error count only for failures, not for attempts (CASSANDRA-13209)
 * Avoid starting gossiper in RemoveTest (CASSANDRA-13407)
 * Fix weightedSize() for row-cache reported by JMX and NodeTool (CASSANDRA-13393)
 * Fix JVM metric names (CASSANDRA-13103)
 * Honor truststore-password parameter in cassandra-stress (CASSANDRA-12773)
 * Discard in-flight shadow round responses (CASSANDRA-12653)
 * Don't anti-compact repaired data to avoid inconsistencies (CASSANDRA-13153)
 * Wrong logger name in AnticompactionTask (CASSANDRA-13343)
 * Commitlog replay may fail if last mutation is within 4 bytes of end of segment (CASSANDRA-13282)
 * Fix queries updating multiple time the same list (CASSANDRA-13130)
 * Fix GRANT/REVOKE when keyspace isn't specified (CASSANDRA-13053)
 * Fix flaky LongLeveledCompactionStrategyTest (CASSANDRA-12202)
 * Fix failing COPY TO STDOUT (CASSANDRA-12497)
 * Fix ColumnCounter::countAll behaviour for reverse queries (CASSANDRA-13222)
 * Exceptions encountered calling getSeeds() breaks OTC thread (CASSANDRA-13018)
 * Fix negative mean latency metric (CASSANDRA-12876)
 * Use only one file pointer when creating commitlog segments (CASSANDRA-12539)
Merged from 2.1:
 * Fix 2ndary index queries on partition keys for tables with static columns (CASSANDRA-13147)
 * Fix ParseError unhashable type list in cqlsh copy from (CASSANDRA-13364)
 * Remove unused repositories (CASSANDRA-13278)
 * Log stacktrace of uncaught exceptions (CASSANDRA-13108)
 * Use portable stderr for java error in startup (CASSANDRA-13211)
 * Fix Thread Leak in OutboundTcpConnection (CASSANDRA-13204)
 * Coalescing strategy can enter infinite loop (CASSANDRA-13159)


3.10
 * Fix secondary index queries regression (CASSANDRA-13013)
 * Add duration type to the protocol V5 (CASSANDRA-12850)
 * Fix duration type validation (CASSANDRA-13143)
 * Fix flaky GcCompactionTest (CASSANDRA-12664)
 * Fix TestHintedHandoff.hintedhandoff_decom_test (CASSANDRA-13058)
 * Fixed query monitoring for range queries (CASSANDRA-13050)
 * Remove outboundBindAny configuration property (CASSANDRA-12673)
 * Use correct bounds for all-data range when filtering (CASSANDRA-12666)
 * Remove timing window in test case (CASSANDRA-12875)
 * Resolve unit testing without JCE security libraries installed (CASSANDRA-12945)
 * Fix inconsistencies in cassandra-stress load balancing policy (CASSANDRA-12919)
 * Fix validation of non-frozen UDT cells (CASSANDRA-12916)
 * Don't shut down socket input/output on StreamSession (CASSANDRA-12903)
 * Fix Murmur3PartitionerTest (CASSANDRA-12858)
 * Move cqlsh syntax rules into separate module and allow easier customization (CASSANDRA-12897)
 * Fix CommitLogSegmentManagerTest (CASSANDRA-12283)
 * Fix cassandra-stress truncate option (CASSANDRA-12695)
 * Fix crossNode value when receiving messages (CASSANDRA-12791)
 * Don't load MX4J beans twice (CASSANDRA-12869)
 * Extend native protocol request flags, add versions to SUPPORTED, and introduce ProtocolVersion enum (CASSANDRA-12838)
 * Set JOINING mode when running pre-join tasks (CASSANDRA-12836)
 * remove net.mintern.primitive library due to license issue (CASSANDRA-12845)
 * Properly format IPv6 addresses when logging JMX service URL (CASSANDRA-12454)
 * Optimize the vnode allocation for single replica per DC (CASSANDRA-12777)
 * Use non-token restrictions for bounds when token restrictions are overridden (CASSANDRA-12419)
 * Fix CQLSH auto completion for PER PARTITION LIMIT (CASSANDRA-12803)
 * Use different build directories for Eclipse and Ant (CASSANDRA-12466)
 * Avoid potential AttributeError in cqlsh due to no table metadata (CASSANDRA-12815)
 * Fix RandomReplicationAwareTokenAllocatorTest.testExistingCluster (CASSANDRA-12812)
 * Upgrade commons-codec to 1.9 (CASSANDRA-12790)
 * Make the fanout size for LeveledCompactionStrategy to be configurable (CASSANDRA-11550)
 * Add duration data type (CASSANDRA-11873)
 * Fix timeout in ReplicationAwareTokenAllocatorTest (CASSANDRA-12784)
 * Improve sum aggregate functions (CASSANDRA-12417)
 * Make cassandra.yaml docs for batch_size_*_threshold_in_kb reflect changes in CASSANDRA-10876 (CASSANDRA-12761)
 * cqlsh fails to format collections when using aliases (CASSANDRA-11534)
 * Check for hash conflicts in prepared statements (CASSANDRA-12733)
 * Exit query parsing upon first error (CASSANDRA-12598)
 * Fix cassandra-stress to use single seed in UUID generation (CASSANDRA-12729)
 * CQLSSTableWriter does not allow Update statement (CASSANDRA-12450)
 * Config class uses boxed types but DD exposes primitive types (CASSANDRA-12199)
 * Add pre- and post-shutdown hooks to Storage Service (CASSANDRA-12461)
 * Add hint delivery metrics (CASSANDRA-12693)
 * Remove IndexInfo cache from FileIndexInfoRetriever (CASSANDRA-12731)
 * ColumnIndex does not reuse buffer (CASSANDRA-12502)
 * cdc column addition still breaks schema migration tasks (CASSANDRA-12697)
 * Upgrade metrics-reporter dependencies (CASSANDRA-12089)
 * Tune compaction thread count via nodetool (CASSANDRA-12248)
 * Add +=/-= shortcut syntax for update queries (CASSANDRA-12232)
 * Include repair session IDs in repair start message (CASSANDRA-12532)
 * Add a blocking task to Index, run before joining the ring (CASSANDRA-12039)
 * Fix NPE when using CQLSSTableWriter (CASSANDRA-12667)
 * Support optional backpressure strategies at the coordinator (CASSANDRA-9318)
 * Make randompartitioner work with new vnode allocation (CASSANDRA-12647)
 * Fix cassandra-stress graphing (CASSANDRA-12237)
 * Allow filtering on partition key columns for queries without secondary indexes (CASSANDRA-11031)
 * Fix Cassandra Stress reporting thread model and precision (CASSANDRA-12585)
 * Add JMH benchmarks.jar (CASSANDRA-12586)
 * Cleanup uses of AlterTableStatementColumn (CASSANDRA-12567)
 * Add keep-alive to streaming (CASSANDRA-11841)
 * Tracing payload is passed through newSession(..) (CASSANDRA-11706)
 * avoid deleting non existing sstable files and improve related log messages (CASSANDRA-12261)
 * json/yaml output format for nodetool compactionhistory (CASSANDRA-12486)
 * Retry all internode messages once after a connection is
   closed and reopened (CASSANDRA-12192)
 * Add support to rebuild from targeted replica (CASSANDRA-9875)
 * Add sequence distribution type to cassandra stress (CASSANDRA-12490)
 * "SELECT * FROM foo LIMIT ;" does not error out (CASSANDRA-12154)
 * Define executeLocally() at the ReadQuery Level (CASSANDRA-12474)
 * Extend read/write failure messages with a map of replica addresses
   to error codes in the v5 native protocol (CASSANDRA-12311)
 * Fix rebuild of SASI indexes with existing index files (CASSANDRA-12374)
 * Let DatabaseDescriptor not implicitly startup services (CASSANDRA-9054, 12550)
 * Fix clustering indexes in presence of static columns in SASI (CASSANDRA-12378)
 * Fix queries on columns with reversed type on SASI indexes (CASSANDRA-12223)
 * Added slow query log (CASSANDRA-12403)
 * Count full coordinated request against timeout (CASSANDRA-12256)
 * Allow TTL with null value on insert and update (CASSANDRA-12216)
 * Make decommission operation resumable (CASSANDRA-12008)
 * Add support to one-way targeted repair (CASSANDRA-9876)
 * Remove clientutil jar (CASSANDRA-11635)
 * Fix compaction throughput throttle (CASSANDRA-12366, CASSANDRA-12717)
 * Delay releasing Memtable memory on flush until PostFlush has finished running (CASSANDRA-12358)
 * Cassandra stress should dump all setting on startup (CASSANDRA-11914)
 * Make it possible to compact a given token range (CASSANDRA-10643)
 * Allow updating DynamicEndpointSnitch properties via JMX (CASSANDRA-12179)
 * Collect metrics on queries by consistency level (CASSANDRA-7384)
 * Add support for GROUP BY to SELECT statement (CASSANDRA-10707)
 * Deprecate memtable_cleanup_threshold and update default for memtable_flush_writers (CASSANDRA-12228)
 * Upgrade to OHC 0.4.4 (CASSANDRA-12133)
 * Add version command to cassandra-stress (CASSANDRA-12258)
 * Create compaction-stress tool (CASSANDRA-11844)
 * Garbage-collecting compaction operation and schema option (CASSANDRA-7019)
 * Add beta protocol flag for v5 native protocol (CASSANDRA-12142)
 * Support filtering on non-PRIMARY KEY columns in the CREATE
   MATERIALIZED VIEW statement's WHERE clause (CASSANDRA-10368)
 * Unify STDOUT and SYSTEMLOG logback format (CASSANDRA-12004)
 * COPY FROM should raise error for non-existing input files (CASSANDRA-12174)
 * Faster write path (CASSANDRA-12269)
 * Option to leave omitted columns in INSERT JSON unset (CASSANDRA-11424)
 * Support json/yaml output in nodetool tpstats (CASSANDRA-12035)
 * Expose metrics for successful/failed authentication attempts (CASSANDRA-10635)
 * Prepend snapshot name with "truncated" or "dropped" when a snapshot
   is taken before truncating or dropping a table (CASSANDRA-12178)
 * Optimize RestrictionSet (CASSANDRA-12153)
 * cqlsh does not automatically downgrade CQL version (CASSANDRA-12150)
 * Omit (de)serialization of state variable in UDAs (CASSANDRA-9613)
 * Create a system table to expose prepared statements (CASSANDRA-8831)
 * Reuse DataOutputBuffer from ColumnIndex (CASSANDRA-11970)
 * Remove DatabaseDescriptor dependency from SegmentedFile (CASSANDRA-11580)
 * Add supplied username to authentication error messages (CASSANDRA-12076)
 * Remove pre-startup check for open JMX port (CASSANDRA-12074)
 * Remove compaction Severity from DynamicEndpointSnitch (CASSANDRA-11738)
 * Restore resumable hints delivery (CASSANDRA-11960)
 * Properly report LWT contention (CASSANDRA-12626)
Merged from 3.0:
 * Dump threads when unit tests time out (CASSANDRA-13117)
 * Better error when modifying function permissions without explicit keyspace (CASSANDRA-12925)
 * Indexer is not correctly invoked when building indexes over sstables (CASSANDRA-13075)
 * Read repair is not blocking repair to finish in foreground repair (CASSANDRA-13115)
 * Stress daemon help is incorrect(CASSANDRA-12563)
 * Remove ALTER TYPE support (CASSANDRA-12443)
 * Fix assertion for certain legacy range tombstone pattern (CASSANDRA-12203)
 * Replace empty strings with null values if they cannot be converted (CASSANDRA-12794)
 * Fix deserialization of 2.x DeletedCells (CASSANDRA-12620)
 * Add parent repair session id to anticompaction log message (CASSANDRA-12186)
 * Improve contention handling on failure to acquire MV lock for streaming and hints (CASSANDRA-12905)
 * Fix DELETE and UPDATE queries with empty IN restrictions (CASSANDRA-12829)
 * Mark MVs as built after successful bootstrap (CASSANDRA-12984)
 * Estimated TS drop-time histogram updated with Cell.NO_DELETION_TIME (CASSANDRA-13040)
 * Nodetool compactionstats fails with NullPointerException (CASSANDRA-13021)
 * Thread local pools never cleaned up (CASSANDRA-13033)
 * Set RPC_READY to false when draining or if a node is marked as shutdown (CASSANDRA-12781)
 * CQL often queries static columns unnecessarily (CASSANDRA-12768)
 * Make sure sstables only get committed when it's safe to discard commit log records (CASSANDRA-12956)
 * Reject default_time_to_live option when creating or altering MVs (CASSANDRA-12868)
 * Nodetool should use a more sane max heap size (CASSANDRA-12739)
 * LocalToken ensures token values are cloned on heap (CASSANDRA-12651)
 * AnticompactionRequestSerializer serializedSize is incorrect (CASSANDRA-12934)
 * Prevent reloading of logback.xml from UDF sandbox (CASSANDRA-12535)
 * Reenable HeapPool (CASSANDRA-12900)
 * Disallow offheap_buffers memtable allocation (CASSANDRA-11039)
 * Fix CommitLogSegmentManagerTest (CASSANDRA-12283)
 * Pass root cause to CorruptBlockException when uncompression failed (CASSANDRA-12889)
 * Batch with multiple conditional updates for the same partition causes AssertionError (CASSANDRA-12867)
 * Make AbstractReplicationStrategy extendable from outside its package (CASSANDRA-12788)
 * Don't tell users to turn off consistent rangemovements during rebuild. (CASSANDRA-12296)
 * Fix CommitLogTest.testDeleteIfNotDirty (CASSANDRA-12854)
 * Avoid deadlock due to MV lock contention (CASSANDRA-12689)
 * Fix for KeyCacheCqlTest flakiness (CASSANDRA-12801)
 * Include SSTable filename in compacting large row message (CASSANDRA-12384)
 * Fix potential socket leak (CASSANDRA-12329, CASSANDRA-12330)
 * Fix ViewTest.testCompaction (CASSANDRA-12789)
 * Improve avg aggregate functions (CASSANDRA-12417)
 * Preserve quoted reserved keyword column names in MV creation (CASSANDRA-11803)
 * nodetool stopdaemon errors out (CASSANDRA-12646)
 * Split materialized view mutations on build to prevent OOM (CASSANDRA-12268)
 * mx4j does not work in 3.0.8 (CASSANDRA-12274)
 * Abort cqlsh copy-from in case of no answer after prolonged period of time (CASSANDRA-12740)
 * Avoid sstable corrupt exception due to dropped static column (CASSANDRA-12582)
 * Make stress use client mode to avoid checking commit log size on startup (CASSANDRA-12478)
 * Fix exceptions with new vnode allocation (CASSANDRA-12715)
 * Unify drain and shutdown processes (CASSANDRA-12509)
 * Fix NPE in ComponentOfSlice.isEQ() (CASSANDRA-12706)
 * Fix failure in LogTransactionTest (CASSANDRA-12632)
 * Fix potentially incomplete non-frozen UDT values when querying with the
   full primary key specified (CASSANDRA-12605)
 * Make sure repaired tombstones are dropped when only_purge_repaired_tombstones is enabled (CASSANDRA-12703)
 * Skip writing MV mutations to commitlog on mutation.applyUnsafe() (CASSANDRA-11670)
 * Establish consistent distinction between non-existing partition and NULL value for LWTs on static columns (CASSANDRA-12060)
 * Extend ColumnIdentifier.internedInstances key to include the type that generated the byte buffer (CASSANDRA-12516)
 * Handle composite prefixes with final EOC=0 as in 2.x and refactor LegacyLayout.decodeBound (CASSANDRA-12423)
 * select_distinct_with_deletions_test failing on non-vnode environments (CASSANDRA-11126)
 * Stack Overflow returned to queries while upgrading (CASSANDRA-12527)
 * Fix legacy regex for temporary files from 2.2 (CASSANDRA-12565)
 * Add option to state current gc_grace_seconds to tools/bin/sstablemetadata (CASSANDRA-12208)
 * Fix file system race condition that may cause LogAwareFileLister to fail to classify files (CASSANDRA-11889)
 * Fix file handle leaks due to simultaneous compaction/repair and
   listing snapshots, calculating snapshot sizes, or making schema
   changes (CASSANDRA-11594)
 * Fix nodetool repair exits with 0 for some errors (CASSANDRA-12508)
 * Do not shut down BatchlogManager twice during drain (CASSANDRA-12504)
 * Disk failure policy should not be invoked on out of space (CASSANDRA-12385)
 * Calculate last compacted key on startup (CASSANDRA-6216)
 * Add schema to snapshot manifest, add USING TIMESTAMP clause to ALTER TABLE statements (CASSANDRA-7190)
 * If CF has no clustering columns, any row cache is full partition cache (CASSANDRA-12499)
 * Correct log message for statistics of offheap memtable flush (CASSANDRA-12776)
 * Explicitly set locale for string validation (CASSANDRA-12541,CASSANDRA-12542,CASSANDRA-12543,CASSANDRA-12545)
Merged from 2.2:
 * Fix speculative retry bugs (CASSANDRA-13009)
 * Fix handling of nulls and unsets in IN conditions (CASSANDRA-12981)
 * Fix race causing infinite loop if Thrift server is stopped before it starts listening (CASSANDRA-12856)
 * CompactionTasks now correctly drops sstables out of compaction when not enough disk space is available (CASSANDRA-12979)
 * Remove support for non-JavaScript UDFs (CASSANDRA-12883)
 * Fix DynamicEndpointSnitch noop in multi-datacenter situations (CASSANDRA-13074)
 * cqlsh copy-from: encode column names to avoid primary key parsing errors (CASSANDRA-12909)
 * Temporarily fix bug that creates commit log when running offline tools (CASSANDRA-8616)
 * Reduce granuality of OpOrder.Group during index build (CASSANDRA-12796)
 * Test bind parameters and unset parameters in InsertUpdateIfConditionTest (CASSANDRA-12980)
 * Use saved tokens when setting local tokens on StorageService.joinRing (CASSANDRA-12935)
 * cqlsh: fix DESC TYPES errors (CASSANDRA-12914)
 * Fix leak on skipped SSTables in sstableupgrade (CASSANDRA-12899)
 * Avoid blocking gossip during pending range calculation (CASSANDRA-12281)
 * Fix purgeability of tombstones with max timestamp (CASSANDRA-12792)
 * Fail repair if participant dies during sync or anticompaction (CASSANDRA-12901)
 * cqlsh COPY: unprotected pk values before converting them if not using prepared statements (CASSANDRA-12863)
 * Fix Util.spinAssertEquals (CASSANDRA-12283)
 * Fix potential NPE for compactionstats (CASSANDRA-12462)
 * Prepare legacy authenticate statement if credentials table initialised after node startup (CASSANDRA-12813)
 * Change cassandra.wait_for_tracing_events_timeout_secs default to 0 (CASSANDRA-12754)
 * Clean up permissions when a UDA is dropped (CASSANDRA-12720)
 * Limit colUpdateTimeDelta histogram updates to reasonable deltas (CASSANDRA-11117)
 * Fix leak errors and execution rejected exceptions when draining (CASSANDRA-12457)
 * Fix merkle tree depth calculation (CASSANDRA-12580)
 * Make Collections deserialization more robust (CASSANDRA-12618)
 * Better handle invalid system roles table (CASSANDRA-12700)
 * Fix exceptions when enabling gossip on nodes that haven't joined the ring (CASSANDRA-12253)
 * Fix authentication problem when invoking cqlsh copy from a SOURCE command (CASSANDRA-12642)
 * Decrement pending range calculator jobs counter in finally block
 * cqlshlib tests: increase default execute timeout (CASSANDRA-12481)
 * Forward writes to replacement node when replace_address != broadcast_address (CASSANDRA-8523)
 * Fail repair on non-existing table (CASSANDRA-12279)
 * Enable repair -pr and -local together (fix regression of CASSANDRA-7450) (CASSANDRA-12522)
 * Split consistent range movement flag correction (CASSANDRA-12786)
Merged from 2.1:
 * Upgrade netty version to fix memory leak with client encryption (CASSANDRA-13114)
 * cqlsh copy-from: sort user type fields in csv (CASSANDRA-12959)
 * Don't skip sstables based on maxLocalDeletionTime (CASSANDRA-12765)


3.8, 3.9
 * Fix value skipping with counter columns (CASSANDRA-11726)
 * Fix nodetool tablestats miss SSTable count (CASSANDRA-12205)
 * Fixed flacky SSTablesIteratedTest (CASSANDRA-12282)
 * Fixed flacky SSTableRewriterTest: check file counts before calling validateCFS (CASSANDRA-12348)
 * cqlsh: Fix handling of $$-escaped strings (CASSANDRA-12189)
 * Fix SSL JMX requiring truststore containing server cert (CASSANDRA-12109)
 * RTE from new CDC column breaks in flight queries (CASSANDRA-12236)
 * Fix hdr logging for single operation workloads (CASSANDRA-12145)
 * Fix SASI PREFIX search in CONTAINS mode with partial terms (CASSANDRA-12073)
 * Increase size of flushExecutor thread pool (CASSANDRA-12071)
 * Partial revert of CASSANDRA-11971, cannot recycle buffer in SP.sendMessagesToNonlocalDC (CASSANDRA-11950)
 * Upgrade netty to 4.0.39 (CASSANDRA-12032, CASSANDRA-12034)
 * Improve details in compaction log message (CASSANDRA-12080)
 * Allow unset values in CQLSSTableWriter (CASSANDRA-11911)
 * Chunk cache to request compressor-compatible buffers if pool space is exhausted (CASSANDRA-11993)
 * Remove DatabaseDescriptor dependencies from SequentialWriter (CASSANDRA-11579)
 * Move skip_stop_words filter before stemming (CASSANDRA-12078)
 * Support seek() in EncryptedFileSegmentInputStream (CASSANDRA-11957)
 * SSTable tools mishandling LocalPartitioner (CASSANDRA-12002)
 * When SEPWorker assigned work, set thread name to match pool (CASSANDRA-11966)
 * Add cross-DC latency metrics (CASSANDRA-11596)
 * Allow terms in selection clause (CASSANDRA-10783)
 * Add bind variables to trace (CASSANDRA-11719)
 * Switch counter shards' clock to timestamps (CASSANDRA-9811)
 * Introduce HdrHistogram and response/service/wait separation to stress tool (CASSANDRA-11853)
 * entry-weighers in QueryProcessor should respect partitionKeyBindIndexes field (CASSANDRA-11718)
 * Support older ant versions (CASSANDRA-11807)
 * Estimate compressed on disk size when deciding if sstable size limit reached (CASSANDRA-11623)
 * cassandra-stress profiles should support case sensitive schemas (CASSANDRA-11546)
 * Remove DatabaseDescriptor dependency from FileUtils (CASSANDRA-11578)
 * Faster streaming (CASSANDRA-9766)
 * Add prepared query parameter to trace for "Execute CQL3 prepared query" session (CASSANDRA-11425)
 * Add repaired percentage metric (CASSANDRA-11503)
 * Add Change-Data-Capture (CASSANDRA-8844)
Merged from 3.0:
 * Fix paging for 2.x to 3.x upgrades (CASSANDRA-11195)
 * Fix clean interval not sent to commit log for empty memtable flush (CASSANDRA-12436)
 * Fix potential resource leak in RMIServerSocketFactoryImpl (CASSANDRA-12331)
 * Make sure compaction stats are updated when compaction is interrupted (CASSANDRA-12100)
 * Change commitlog and sstables to track dirty and clean intervals (CASSANDRA-11828)
 * NullPointerException during compaction on table with static columns (CASSANDRA-12336)
 * Fixed ConcurrentModificationException when reading metrics in GraphiteReporter (CASSANDRA-11823)
 * Fix upgrade of super columns on thrift (CASSANDRA-12335)
 * Fixed flacky BlacklistingCompactionsTest, switched to fixed size types and increased corruption size (CASSANDRA-12359)
 * Rerun ReplicationAwareTokenAllocatorTest on failure to avoid flakiness (CASSANDRA-12277)
 * Exception when computing read-repair for range tombstones (CASSANDRA-12263)
 * Lost counter writes in compact table and static columns (CASSANDRA-12219)
 * AssertionError with MVs on updating a row that isn't indexed due to a null value (CASSANDRA-12247)
 * Disable RR and speculative retry with EACH_QUORUM reads (CASSANDRA-11980)
 * Add option to override compaction space check (CASSANDRA-12180)
 * Faster startup by only scanning each directory for temporary files once (CASSANDRA-12114)
 * Respond with v1/v2 protocol header when responding to driver that attempts
   to connect with too low of a protocol version (CASSANDRA-11464)
 * NullPointerExpception when reading/compacting table (CASSANDRA-11988)
 * Fix problem with undeleteable rows on upgrade to new sstable format (CASSANDRA-12144)
 * Fix potential bad messaging service message for paged range reads
   within mixed-version 3.x clusters (CASSANDRA-12249)
 * Fix paging logic for deleted partitions with static columns (CASSANDRA-12107)
 * Wait until the message is being send to decide which serializer must be used (CASSANDRA-11393)
 * Fix migration of static thrift column names with non-text comparators (CASSANDRA-12147)
 * Fix upgrading sparse tables that are incorrectly marked as dense (CASSANDRA-11315)
 * Fix reverse queries ignoring range tombstones (CASSANDRA-11733)
 * Avoid potential race when rebuilding CFMetaData (CASSANDRA-12098)
 * Avoid missing sstables when getting the canonical sstables (CASSANDRA-11996)
 * Always select the live sstables when getting sstables in bounds (CASSANDRA-11944)
 * Fix column ordering of results with static columns for Thrift requests in
   a mixed 2.x/3.x cluster, also fix potential non-resolved duplication of
   those static columns in query results (CASSANDRA-12123)
 * Avoid digest mismatch with empty but static rows (CASSANDRA-12090)
 * Fix EOF exception when altering column type (CASSANDRA-11820)
 * Fix potential race in schema during new table creation (CASSANDRA-12083)
 * cqlsh: fix error handling in rare COPY FROM failure scenario (CASSANDRA-12070)
 * Disable autocompaction during drain (CASSANDRA-11878)
 * Add a metrics timer to MemtablePool and use it to track time spent blocked on memory in MemtableAllocator (CASSANDRA-11327)
 * Fix upgrading schema with super columns with non-text subcomparators (CASSANDRA-12023)
 * Add TimeWindowCompactionStrategy (CASSANDRA-9666)
 * Fix JsonTransformer output of partition with deletion info (CASSANDRA-12418)
 * Fix NPE in SSTableLoader when specifying partial directory path (CASSANDRA-12609)
Merged from 2.2:
 * Add local address entry in PropertyFileSnitch (CASSANDRA-11332)
 * cqlsh copy: fix missing counter values (CASSANDRA-12476)
 * Move migration tasks to non-periodic queue, assure flush executor shutdown after non-periodic executor (CASSANDRA-12251)
 * cqlsh copy: fixed possible race in initializing feeding thread (CASSANDRA-11701)
 * Only set broadcast_rpc_address on Ec2MultiRegionSnitch if it's not set (CASSANDRA-11357)
 * Update StorageProxy range metrics for timeouts, failures and unavailables (CASSANDRA-9507)
 * Add Sigar to classes included in clientutil.jar (CASSANDRA-11635)
 * Add decay to histograms and timers used for metrics (CASSANDRA-11752)
 * Fix hanging stream session (CASSANDRA-10992)
 * Fix INSERT JSON, fromJson() support of smallint, tinyint types (CASSANDRA-12371)
 * Restore JVM metric export for metric reporters (CASSANDRA-12312)
 * Release sstables of failed stream sessions only when outgoing transfers are finished (CASSANDRA-11345)
 * Wait for tracing events before returning response and query at same consistency level client side (CASSANDRA-11465)
 * cqlsh copyutil should get host metadata by connected address (CASSANDRA-11979)
 * Fixed cqlshlib.test.remove_test_db (CASSANDRA-12214)
 * Synchronize ThriftServer::stop() (CASSANDRA-12105)
 * Use dedicated thread for JMX notifications (CASSANDRA-12146)
 * Improve streaming synchronization and fault tolerance (CASSANDRA-11414)
 * MemoryUtil.getShort() should return an unsigned short also for architectures not supporting unaligned memory accesses (CASSANDRA-11973)
Merged from 2.1:
 * Fix queries with empty ByteBuffer values in clustering column restrictions (CASSANDRA-12127)
 * Disable passing control to post-flush after flush failure to prevent data loss (CASSANDRA-11828)
 * Allow STCS-in-L0 compactions to reduce scope with LCS (CASSANDRA-12040)
 * cannot use cql since upgrading python to 2.7.11+ (CASSANDRA-11850)
 * Fix filtering on clustering columns when 2i is used (CASSANDRA-11907)


3.0.8
 * Fix potential race in schema during new table creation (CASSANDRA-12083)
 * cqlsh: fix error handling in rare COPY FROM failure scenario (CASSANDRA-12070)
 * Disable autocompaction during drain (CASSANDRA-11878)
 * Add a metrics timer to MemtablePool and use it to track time spent blocked on memory in MemtableAllocator (CASSANDRA-11327)
 * Fix upgrading schema with super columns with non-text subcomparators (CASSANDRA-12023)
 * Add TimeWindowCompactionStrategy (CASSANDRA-9666)
Merged from 2.2:
 * Allow nodetool info to run with readonly JMX access (CASSANDRA-11755)
 * Validate bloom_filter_fp_chance against lowest supported
   value when the table is created (CASSANDRA-11920)
 * Don't send erroneous NEW_NODE notifications on restart (CASSANDRA-11038)
 * StorageService shutdown hook should use a volatile variable (CASSANDRA-11984)
Merged from 2.1:
 * Add system property to set the max number of native transport requests in queue (CASSANDRA-11363)
 * Fix queries with empty ByteBuffer values in clustering column restrictions (CASSANDRA-12127)
 * Disable passing control to post-flush after flush failure to prevent data loss (CASSANDRA-11828)
 * Allow STCS-in-L0 compactions to reduce scope with LCS (CASSANDRA-12040)
 * cannot use cql since upgrading python to 2.7.11+ (CASSANDRA-11850)
 * Fix filtering on clustering columns when 2i is used (CASSANDRA-11907)
 * Avoid stalling paxos when the paxos state expires (CASSANDRA-12043)
 * Remove finished incoming streaming connections from MessagingService (CASSANDRA-11854)
 * Don't try to get sstables for non-repairing column families (CASSANDRA-12077)
 * Avoid marking too many sstables as repaired (CASSANDRA-11696)
 * Prevent select statements with clustering key > 64k (CASSANDRA-11882)
 * Fix clock skew corrupting other nodes with paxos (CASSANDRA-11991)
 * Remove distinction between non-existing static columns and existing but null in LWTs (CASSANDRA-9842)
 * Cache local ranges when calculating repair neighbors (CASSANDRA-11934)
 * Allow LWT operation on static column with only partition keys (CASSANDRA-10532)
 * Create interval tree over canonical sstables to avoid missing sstables during streaming (CASSANDRA-11886)
 * cqlsh COPY FROM: shutdown parent cluster after forking, to avoid corrupting SSL connections (CASSANDRA-11749)


3.7
 * Support multiple folders for user defined compaction tasks (CASSANDRA-11765)
 * Fix race in CompactionStrategyManager's pause/resume (CASSANDRA-11922)
Merged from 3.0:
 * Fix legacy serialization of Thrift-generated non-compound range tombstones
   when communicating with 2.x nodes (CASSANDRA-11930)
 * Fix Directories instantiations where CFS.initialDirectories should be used (CASSANDRA-11849)
 * Avoid referencing DatabaseDescriptor in AbstractType (CASSANDRA-11912)
 * Don't use static dataDirectories field in Directories instances (CASSANDRA-11647)
 * Fix sstables not being protected from removal during index build (CASSANDRA-11905)
 * cqlsh: Suppress stack trace from Read/WriteFailures (CASSANDRA-11032)
 * Remove unneeded code to repair index summaries that have
   been improperly down-sampled (CASSANDRA-11127)
 * Avoid WriteTimeoutExceptions during commit log replay due to materialized
   view lock contention (CASSANDRA-11891)
 * Prevent OOM failures on SSTable corruption, improve tests for corruption detection (CASSANDRA-9530)
 * Use CFS.initialDirectories when clearing snapshots (CASSANDRA-11705)
 * Allow compaction strategies to disable early open (CASSANDRA-11754)
 * Refactor Materialized View code (CASSANDRA-11475)
 * Update Java Driver (CASSANDRA-11615)
Merged from 2.2:
 * Persist local metadata earlier in startup sequence (CASSANDRA-11742)
 * cqlsh: fix tab completion for case-sensitive identifiers (CASSANDRA-11664)
 * Avoid showing estimated key as -1 in tablestats (CASSANDRA-11587)
 * Fix possible race condition in CommitLog.recover (CASSANDRA-11743)
 * Enable client encryption in sstableloader with cli options (CASSANDRA-11708)
 * Possible memory leak in NIODataInputStream (CASSANDRA-11867)
 * Add seconds to cqlsh tracing session duration (CASSANDRA-11753)
 * Fix commit log replay after out-of-order flush completion (CASSANDRA-9669)
 * Prohibit Reversed Counter type as part of the PK (CASSANDRA-9395)
 * cqlsh: correctly handle non-ascii chars in error messages (CASSANDRA-11626)
Merged from 2.1:
 * Run CommitLog tests with different compression settings (CASSANDRA-9039)
 * cqlsh: apply current keyspace to source command (CASSANDRA-11152)
 * Clear out parent repair session if repair coordinator dies (CASSANDRA-11824)
 * Set default streaming_socket_timeout_in_ms to 24 hours (CASSANDRA-11840)
 * Do not consider local node a valid source during replace (CASSANDRA-11848)
 * Add message dropped tasks to nodetool netstats (CASSANDRA-11855)
 * Avoid holding SSTableReaders for duration of incremental repair (CASSANDRA-11739)


3.6
 * Correctly migrate schema for frozen UDTs during 2.x -> 3.x upgrades
   (does not affect any released versions) (CASSANDRA-11613)
 * Allow server startup if JMX is configured directly (CASSANDRA-11725)
 * Prevent direct memory OOM on buffer pool allocations (CASSANDRA-11710)
 * Enhanced Compaction Logging (CASSANDRA-10805)
 * Make prepared statement cache size configurable (CASSANDRA-11555)
 * Integrated JMX authentication and authorization (CASSANDRA-10091)
 * Add units to stress ouput (CASSANDRA-11352)
 * Fix PER PARTITION LIMIT for single and multi partitions queries (CASSANDRA-11603)
 * Add uncompressed chunk cache for RandomAccessReader (CASSANDRA-5863)
 * Clarify ClusteringPrefix hierarchy (CASSANDRA-11213)
 * Always perform collision check before joining ring (CASSANDRA-10134)
 * SSTableWriter output discrepancy (CASSANDRA-11646)
 * Fix potential timeout in NativeTransportService.testConcurrentDestroys (CASSANDRA-10756)
 * Support large partitions on the 3.0 sstable format (CASSANDRA-11206,11763)
 * Add support to rebuild from specific range (CASSANDRA-10406)
 * Optimize the overlapping lookup by calculating all the
   bounds in advance (CASSANDRA-11571)
 * Support json/yaml output in nodetool tablestats (CASSANDRA-5977)
 * (stress) Add datacenter option to -node options (CASSANDRA-11591)
 * Fix handling of empty slices (CASSANDRA-11513)
 * Make number of cores used by cqlsh COPY visible to testing code (CASSANDRA-11437)
 * Allow filtering on clustering columns for queries without secondary indexes (CASSANDRA-11310)
 * Refactor Restriction hierarchy (CASSANDRA-11354)
 * Eliminate allocations in R/W path (CASSANDRA-11421)
 * Update Netty to 4.0.36 (CASSANDRA-11567)
 * Fix PER PARTITION LIMIT for queries requiring post-query ordering (CASSANDRA-11556)
 * Allow instantiation of UDTs and tuples in UDFs (CASSANDRA-10818)
 * Support UDT in CQLSSTableWriter (CASSANDRA-10624)
 * Support for non-frozen user-defined types, updating
   individual fields of user-defined types (CASSANDRA-7423)
 * Make LZ4 compression level configurable (CASSANDRA-11051)
 * Allow per-partition LIMIT clause in CQL (CASSANDRA-7017)
 * Make custom filtering more extensible with UserExpression (CASSANDRA-11295)
 * Improve field-checking and error reporting in cassandra.yaml (CASSANDRA-10649)
 * Print CAS stats in nodetool proxyhistograms (CASSANDRA-11507)
 * More user friendly error when providing an invalid token to nodetool (CASSANDRA-9348)
 * Add static column support to SASI index (CASSANDRA-11183)
 * Support EQ/PREFIX queries in SASI CONTAINS mode without tokenization (CASSANDRA-11434)
 * Support LIKE operator in prepared statements (CASSANDRA-11456)
 * Add a command to see if a Materialized View has finished building (CASSANDRA-9967)
 * Log endpoint and port associated with streaming operation (CASSANDRA-8777)
 * Print sensible units for all log messages (CASSANDRA-9692)
 * Upgrade Netty to version 4.0.34 (CASSANDRA-11096)
 * Break the CQL grammar into separate Parser and Lexer (CASSANDRA-11372)
 * Compress only inter-dc traffic by default (CASSANDRA-8888)
 * Add metrics to track write amplification (CASSANDRA-11420)
 * cassandra-stress: cannot handle "value-less" tables (CASSANDRA-7739)
 * Add/drop multiple columns in one ALTER TABLE statement (CASSANDRA-10411)
 * Add require_endpoint_verification opt for internode encryption (CASSANDRA-9220)
 * Add auto import java.util for UDF code block (CASSANDRA-11392)
 * Add --hex-format option to nodetool getsstables (CASSANDRA-11337)
 * sstablemetadata should print sstable min/max token (CASSANDRA-7159)
 * Do not wrap CassandraException in TriggerExecutor (CASSANDRA-9421)
 * COPY TO should have higher double precision (CASSANDRA-11255)
 * Stress should exit with non-zero status after failure (CASSANDRA-10340)
 * Add client to cqlsh SHOW_SESSION (CASSANDRA-8958)
 * Fix nodetool tablestats keyspace level metrics (CASSANDRA-11226)
 * Store repair options in parent_repair_history (CASSANDRA-11244)
 * Print current leveling in sstableofflinerelevel (CASSANDRA-9588)
 * Change repair message for keyspaces with RF 1 (CASSANDRA-11203)
 * Remove hard-coded SSL cipher suites and protocols (CASSANDRA-10508)
 * Improve concurrency in CompactionStrategyManager (CASSANDRA-10099)
 * (cqlsh) interpret CQL type for formatting blobs (CASSANDRA-11274)
 * Refuse to start and print txn log information in case of disk
   corruption (CASSANDRA-10112)
 * Resolve some eclipse-warnings (CASSANDRA-11086)
 * (cqlsh) Show static columns in a different color (CASSANDRA-11059)
 * Allow to remove TTLs on table with default_time_to_live (CASSANDRA-11207)
Merged from 3.0:
 * Disallow creating view with a static column (CASSANDRA-11602)
 * Reduce the amount of object allocations caused by the getFunctions methods (CASSANDRA-11593)
 * Potential error replaying commitlog with smallint/tinyint/date/time types (CASSANDRA-11618)
 * Fix queries with filtering on counter columns (CASSANDRA-11629)
 * Improve tombstone printing in sstabledump (CASSANDRA-11655)
 * Fix paging for range queries where all clustering columns are specified (CASSANDRA-11669)
 * Don't require HEAP_NEW_SIZE to be set when using G1 (CASSANDRA-11600)
 * Fix sstabledump not showing cells after tombstone marker (CASSANDRA-11654)
 * Ignore all LocalStrategy keyspaces for streaming and other related
   operations (CASSANDRA-11627)
 * Ensure columnfilter covers indexed columns for thrift 2i queries (CASSANDRA-11523)
 * Only open one sstable scanner per sstable (CASSANDRA-11412)
 * Option to specify ProtocolVersion in cassandra-stress (CASSANDRA-11410)
 * ArithmeticException in avgFunctionForDecimal (CASSANDRA-11485)
 * LogAwareFileLister should only use OLD sstable files in current folder to determine disk consistency (CASSANDRA-11470)
 * Notify indexers of expired rows during compaction (CASSANDRA-11329)
 * Properly respond with ProtocolError when a v1/v2 native protocol
   header is received (CASSANDRA-11464)
 * Validate that num_tokens and initial_token are consistent with one another (CASSANDRA-10120)
Merged from 2.2:
 * Exit JVM if JMX server fails to startup (CASSANDRA-11540)
 * Produce a heap dump when exiting on OOM (CASSANDRA-9861)
 * Restore ability to filter on clustering columns when using a 2i (CASSANDRA-11510)
 * JSON datetime formatting needs timezone (CASSANDRA-11137)
 * Fix is_dense recalculation for Thrift-updated tables (CASSANDRA-11502)
 * Remove unnescessary file existence check during anticompaction (CASSANDRA-11660)
 * Add missing files to debian packages (CASSANDRA-11642)
 * Avoid calling Iterables::concat in loops during ModificationStatement::getFunctions (CASSANDRA-11621)
 * cqlsh: COPY FROM should use regular inserts for single statement batches and
   report errors correctly if workers processes crash on initialization (CASSANDRA-11474)
 * Always close cluster with connection in CqlRecordWriter (CASSANDRA-11553)
 * Allow only DISTINCT queries with partition keys restrictions (CASSANDRA-11339)
 * CqlConfigHelper no longer requires both a keystore and truststore to work (CASSANDRA-11532)
 * Make deprecated repair methods backward-compatible with previous notification service (CASSANDRA-11430)
 * IncomingStreamingConnection version check message wrong (CASSANDRA-11462)
Merged from 2.1:
 * Support mlockall on IBM POWER arch (CASSANDRA-11576)
 * Add option to disable use of severity in DynamicEndpointSnitch (CASSANDRA-11737)
 * cqlsh COPY FROM fails for null values with non-prepared statements (CASSANDRA-11631)
 * Make cython optional in pylib/setup.py (CASSANDRA-11630)
 * Change order of directory searching for cassandra.in.sh to favor local one (CASSANDRA-11628)
 * cqlsh COPY FROM fails with []{} chars in UDT/tuple fields/values (CASSANDRA-11633)
 * clqsh: COPY FROM throws TypeError with Cython extensions enabled (CASSANDRA-11574)
 * cqlsh: COPY FROM ignores NULL values in conversion (CASSANDRA-11549)
 * Validate levels when building LeveledScanner to avoid overlaps with orphaned sstables (CASSANDRA-9935)


3.5
 * StaticTokenTreeBuilder should respect posibility of duplicate tokens (CASSANDRA-11525)
 * Correctly fix potential assertion error during compaction (CASSANDRA-11353)
 * Avoid index segment stitching in RAM which lead to OOM on big SSTable files (CASSANDRA-11383)
 * Fix clustering and row filters for LIKE queries on clustering columns (CASSANDRA-11397)
Merged from 3.0:
 * Fix rare NPE on schema upgrade from 2.x to 3.x (CASSANDRA-10943)
 * Improve backoff policy for cqlsh COPY FROM (CASSANDRA-11320)
 * Improve IF NOT EXISTS check in CREATE INDEX (CASSANDRA-11131)
 * Upgrade ohc to 0.4.3
 * Enable SO_REUSEADDR for JMX RMI server sockets (CASSANDRA-11093)
 * Allocate merkletrees with the correct size (CASSANDRA-11390)
 * Support streaming pre-3.0 sstables (CASSANDRA-10990)
 * Add backpressure to compressed or encrypted commit log (CASSANDRA-10971)
 * SSTableExport supports secondary index tables (CASSANDRA-11330)
 * Fix sstabledump to include missing info in debug output (CASSANDRA-11321)
 * Establish and implement canonical bulk reading workload(s) (CASSANDRA-10331)
 * Fix paging for IN queries on tables without clustering columns (CASSANDRA-11208)
 * Remove recursive call from CompositesSearcher (CASSANDRA-11304)
 * Fix filtering on non-primary key columns for queries without index (CASSANDRA-6377)
 * Fix sstableloader fail when using materialized view (CASSANDRA-11275)
Merged from 2.2:
 * DatabaseDescriptor should log stacktrace in case of Eception during seed provider creation (CASSANDRA-11312)
 * Use canonical path for directory in SSTable descriptor (CASSANDRA-10587)
 * Add cassandra-stress keystore option (CASSANDRA-9325)
 * Dont mark sstables as repairing with sub range repairs (CASSANDRA-11451)
 * Notify when sstables change after cancelling compaction (CASSANDRA-11373)
 * cqlsh: COPY FROM should check that explicit column names are valid (CASSANDRA-11333)
 * Add -Dcassandra.start_gossip startup option (CASSANDRA-10809)
 * Fix UTF8Validator.validate() for modified UTF-8 (CASSANDRA-10748)
 * Clarify that now() function is calculated on the coordinator node in CQL documentation (CASSANDRA-10900)
 * Fix bloom filter sizing with LCS (CASSANDRA-11344)
 * (cqlsh) Fix error when result is 0 rows with EXPAND ON (CASSANDRA-11092)
 * Add missing newline at end of bin/cqlsh (CASSANDRA-11325)
 * Unresolved hostname leads to replace being ignored (CASSANDRA-11210)
 * Only log yaml config once, at startup (CASSANDRA-11217)
 * Reference leak with parallel repairs on the same table (CASSANDRA-11215)
Merged from 2.1:
 * Add a -j parameter to scrub/cleanup/upgradesstables to state how
   many threads to use (CASSANDRA-11179)
 * COPY FROM on large datasets: fix progress report and debug performance (CASSANDRA-11053)
 * InvalidateKeys should have a weak ref to key cache (CASSANDRA-11176)


3.4
 * (cqlsh) add cqlshrc option to always connect using ssl (CASSANDRA-10458)
 * Cleanup a few resource warnings (CASSANDRA-11085)
 * Allow custom tracing implementations (CASSANDRA-10392)
 * Extract LoaderOptions to be able to be used from outside (CASSANDRA-10637)
 * fix OnDiskIndexTest to properly treat empty ranges (CASSANDRA-11205)
 * fix TrackerTest to handle new notifications (CASSANDRA-11178)
 * add SASI validation for partitioner and complex columns (CASSANDRA-11169)
 * Add caching of encrypted credentials in PasswordAuthenticator (CASSANDRA-7715)
 * fix SASI memtable switching on flush (CASSANDRA-11159)
 * Remove duplicate offline compaction tracking (CASSANDRA-11148)
 * fix EQ semantics of analyzed SASI indexes (CASSANDRA-11130)
 * Support long name output for nodetool commands (CASSANDRA-7950)
 * Encrypted hints (CASSANDRA-11040)
 * SASI index options validation (CASSANDRA-11136)
 * Optimize disk seek using min/max column name meta data when the LIMIT clause is used
   (CASSANDRA-8180)
 * Add LIKE support to CQL3 (CASSANDRA-11067)
 * Generic Java UDF types (CASSANDRA-10819)
 * cqlsh: Include sub-second precision in timestamps by default (CASSANDRA-10428)
 * Set javac encoding to utf-8 (CASSANDRA-11077)
 * Integrate SASI index into Cassandra (CASSANDRA-10661)
 * Add --skip-flush option to nodetool snapshot
 * Skip values for non-queried columns (CASSANDRA-10657)
 * Add support for secondary indexes on static columns (CASSANDRA-8103)
 * CommitLogUpgradeTestMaker creates broken commit logs (CASSANDRA-11051)
 * Add metric for number of dropped mutations (CASSANDRA-10866)
 * Simplify row cache invalidation code (CASSANDRA-10396)
 * Support user-defined compaction through nodetool (CASSANDRA-10660)
 * Stripe view locks by key and table ID to reduce contention (CASSANDRA-10981)
 * Add nodetool gettimeout and settimeout commands (CASSANDRA-10953)
 * Add 3.0 metadata to sstablemetadata output (CASSANDRA-10838)
Merged from 3.0:
 * MV should only query complex columns included in the view (CASSANDRA-11069)
 * Failed aggregate creation breaks server permanently (CASSANDRA-11064)
 * Add sstabledump tool (CASSANDRA-7464)
 * Introduce backpressure for hints (CASSANDRA-10972)
 * Fix ClusteringPrefix not being able to read tombstone range boundaries (CASSANDRA-11158)
 * Prevent logging in sandboxed state (CASSANDRA-11033)
 * Disallow drop/alter operations of UDTs used by UDAs (CASSANDRA-10721)
 * Add query time validation method on Index (CASSANDRA-11043)
 * Avoid potential AssertionError in mixed version cluster (CASSANDRA-11128)
 * Properly handle hinted handoff after topology changes (CASSANDRA-5902)
 * AssertionError when listing sstable files on inconsistent disk state (CASSANDRA-11156)
 * Fix wrong rack counting and invalid conditions check for TokenAllocation
   (CASSANDRA-11139)
 * Avoid creating empty hint files (CASSANDRA-11090)
 * Fix leak detection strong reference loop using weak reference (CASSANDRA-11120)
 * Configurie BatchlogManager to stop delayed tasks on shutdown (CASSANDRA-11062)
 * Hadoop integration is incompatible with Cassandra Driver 3.0.0 (CASSANDRA-11001)
 * Add dropped_columns to the list of schema table so it gets handled
   properly (CASSANDRA-11050)
 * Fix NPE when using forceRepairRangeAsync without DC (CASSANDRA-11239)
Merged from 2.2:
 * Preserve order for preferred SSL cipher suites (CASSANDRA-11164)
 * Range.compareTo() violates the contract of Comparable (CASSANDRA-11216)
 * Avoid NPE when serializing ErrorMessage with null message (CASSANDRA-11167)
 * Replacing an aggregate with a new version doesn't reset INITCOND (CASSANDRA-10840)
 * (cqlsh) cqlsh cannot be called through symlink (CASSANDRA-11037)
 * fix ohc and java-driver pom dependencies in build.xml (CASSANDRA-10793)
 * Protect from keyspace dropped during repair (CASSANDRA-11065)
 * Handle adding fields to a UDT in SELECT JSON and toJson() (CASSANDRA-11146)
 * Better error message for cleanup (CASSANDRA-10991)
 * cqlsh pg-style-strings broken if line ends with ';' (CASSANDRA-11123)
 * Always persist upsampled index summaries (CASSANDRA-10512)
 * (cqlsh) Fix inconsistent auto-complete (CASSANDRA-10733)
 * Make SELECT JSON and toJson() threadsafe (CASSANDRA-11048)
 * Fix SELECT on tuple relations for mixed ASC/DESC clustering order (CASSANDRA-7281)
 * Use cloned TokenMetadata in size estimates to avoid race against membership check
   (CASSANDRA-10736)
 * (cqlsh) Support utf-8/cp65001 encoding on Windows (CASSANDRA-11030)
 * Fix paging on DISTINCT queries repeats result when first row in partition changes
   (CASSANDRA-10010)
 * (cqlsh) Support timezone conversion using pytz (CASSANDRA-10397)
 * cqlsh: change default encoding to UTF-8 (CASSANDRA-11124)
Merged from 2.1:
 * Checking if an unlogged batch is local is inefficient (CASSANDRA-11529)
 * Fix out-of-space error treatment in memtable flushing (CASSANDRA-11448).
 * Don't do defragmentation if reading from repaired sstables (CASSANDRA-10342)
 * Fix streaming_socket_timeout_in_ms not enforced (CASSANDRA-11286)
 * Avoid dropping message too quickly due to missing unit conversion (CASSANDRA-11302)
 * Don't remove FailureDetector history on removeEndpoint (CASSANDRA-10371)
 * Only notify if repair status changed (CASSANDRA-11172)
 * Use logback setting for 'cassandra -v' command (CASSANDRA-10767)
 * Fix sstableloader to unthrottle streaming by default (CASSANDRA-9714)
 * Fix incorrect warning in 'nodetool status' (CASSANDRA-10176)
 * Properly release sstable ref when doing offline scrub (CASSANDRA-10697)
 * Improve nodetool status performance for large cluster (CASSANDRA-7238)
 * Gossiper#isEnabled is not thread safe (CASSANDRA-11116)
 * Avoid major compaction mixing repaired and unrepaired sstables in DTCS (CASSANDRA-11113)
 * Make it clear what DTCS timestamp_resolution is used for (CASSANDRA-11041)
 * (cqlsh) Display milliseconds when datetime overflows (CASSANDRA-10625)


3.3
 * Avoid infinite loop if owned range is smaller than number of
   data dirs (CASSANDRA-11034)
 * Avoid bootstrap hanging when existing nodes have no data to stream (CASSANDRA-11010)
Merged from 3.0:
 * Remove double initialization of newly added tables (CASSANDRA-11027)
 * Filter keys searcher results by target range (CASSANDRA-11104)
 * Fix deserialization of legacy read commands (CASSANDRA-11087)
 * Fix incorrect computation of deletion time in sstable metadata (CASSANDRA-11102)
 * Avoid memory leak when collecting sstable metadata (CASSANDRA-11026)
 * Mutations do not block for completion under view lock contention (CASSANDRA-10779)
 * Invalidate legacy schema tables when unloading them (CASSANDRA-11071)
 * (cqlsh) handle INSERT and UPDATE statements with LWT conditions correctly
   (CASSANDRA-11003)
 * Fix DISTINCT queries in mixed version clusters (CASSANDRA-10762)
 * Migrate build status for indexes along with legacy schema (CASSANDRA-11046)
 * Ensure SSTables for legacy KEYS indexes can be read (CASSANDRA-11045)
 * Added support for IBM zSystems architecture (CASSANDRA-11054)
 * Update CQL documentation (CASSANDRA-10899)
 * Check the column name, not cell name, for dropped columns when reading
   legacy sstables (CASSANDRA-11018)
 * Don't attempt to index clustering values of static rows (CASSANDRA-11021)
 * Remove checksum files after replaying hints (CASSANDRA-10947)
 * Support passing base table metadata to custom 2i validation (CASSANDRA-10924)
 * Ensure stale index entries are purged during reads (CASSANDRA-11013)
 * (cqlsh) Also apply --connect-timeout to control connection
   timeout (CASSANDRA-10959)
 * Fix AssertionError when removing from list using UPDATE (CASSANDRA-10954)
 * Fix UnsupportedOperationException when reading old sstable with range
   tombstone (CASSANDRA-10743)
 * MV should use the maximum timestamp of the primary key (CASSANDRA-10910)
 * Fix potential assertion error during compaction (CASSANDRA-10944)
Merged from 2.2:
 * maxPurgeableTimestamp needs to check memtables too (CASSANDRA-9949)
 * Apply change to compaction throughput in real time (CASSANDRA-10025)
 * (cqlsh) encode input correctly when saving history
 * Fix potential NPE on ORDER BY queries with IN (CASSANDRA-10955)
 * Start L0 STCS-compactions even if there is a L0 -> L1 compaction
   going (CASSANDRA-10979)
 * Make UUID LSB unique per process (CASSANDRA-7925)
 * Avoid NPE when performing sstable tasks (scrub etc.) (CASSANDRA-10980)
 * Make sure client gets tombstone overwhelmed warning (CASSANDRA-9465)
 * Fix error streaming section more than 2GB (CASSANDRA-10961)
 * Histogram buckets exposed in jmx are sorted incorrectly (CASSANDRA-10975)
 * Enable GC logging by default (CASSANDRA-10140)
 * Optimize pending range computation (CASSANDRA-9258)
 * Skip commit log and saved cache directories in SSTable version startup check (CASSANDRA-10902)
 * drop/alter user should be case sensitive (CASSANDRA-10817)
Merged from 2.1:
 * test_bulk_round_trip_blogposts is failing occasionally (CASSANDRA-10938)
 * Fix isJoined return true only after becoming cluster member (CASANDRA-11007)
 * Fix bad gossip generation seen in long-running clusters (CASSANDRA-10969)
 * Avoid NPE when incremental repair fails (CASSANDRA-10909)
 * Unmark sstables compacting once they are done in cleanup/scrub/upgradesstables (CASSANDRA-10829)
 * Allow simultaneous bootstrapping with strict consistency when no vnodes are used (CASSANDRA-11005)
 * Log a message when major compaction does not result in a single file (CASSANDRA-10847)
 * (cqlsh) fix cqlsh_copy_tests when vnodes are disabled (CASSANDRA-10997)
 * (cqlsh) Add request timeout option to cqlsh (CASSANDRA-10686)
 * Avoid AssertionError while submitting hint with LWT (CASSANDRA-10477)
 * If CompactionMetadata is not in stats file, use index summary instead (CASSANDRA-10676)
 * Retry sending gossip syn multiple times during shadow round (CASSANDRA-8072)
 * Fix pending range calculation during moves (CASSANDRA-10887)
 * Sane default (200Mbps) for inter-DC streaming througput (CASSANDRA-8708)



3.2
 * Make sure tokens don't exist in several data directories (CASSANDRA-6696)
 * Add requireAuthorization method to IAuthorizer (CASSANDRA-10852)
 * Move static JVM options to conf/jvm.options file (CASSANDRA-10494)
 * Fix CassandraVersion to accept x.y version string (CASSANDRA-10931)
 * Add forceUserDefinedCleanup to allow more flexible cleanup (CASSANDRA-10708)
 * (cqlsh) allow setting TTL with COPY (CASSANDRA-9494)
 * Fix counting of received sstables in streaming (CASSANDRA-10949)
 * Implement hints compression (CASSANDRA-9428)
 * Fix potential assertion error when reading static columns (CASSANDRA-10903)
 * Fix EstimatedHistogram creation in nodetool tablehistograms (CASSANDRA-10859)
 * Establish bootstrap stream sessions sequentially (CASSANDRA-6992)
 * Sort compactionhistory output by timestamp (CASSANDRA-10464)
 * More efficient BTree removal (CASSANDRA-9991)
 * Make tablehistograms accept the same syntax as tablestats (CASSANDRA-10149)
 * Group pending compactions based on table (CASSANDRA-10718)
 * Add compressor name in sstablemetadata output (CASSANDRA-9879)
 * Fix type casting for counter columns (CASSANDRA-10824)
 * Prevent running Cassandra as root (CASSANDRA-8142)
 * bound maximum in-flight commit log replay mutation bytes to 64 megabytes (CASSANDRA-8639)
 * Normalize all scripts (CASSANDRA-10679)
 * Make compression ratio much more accurate (CASSANDRA-10225)
 * Optimize building of Clustering object when only one is created (CASSANDRA-10409)
 * Make index building pluggable (CASSANDRA-10681)
 * Add sstable flush observer (CASSANDRA-10678)
 * Improve NTS endpoints calculation (CASSANDRA-10200)
 * Improve performance of the folderSize function (CASSANDRA-10677)
 * Add support for type casting in selection clause (CASSANDRA-10310)
 * Added graphing option to cassandra-stress (CASSANDRA-7918)
 * Abort in-progress queries that time out (CASSANDRA-7392)
 * Add transparent data encryption core classes (CASSANDRA-9945)
Merged from 3.0:
 * Better handling of SSL connection errors inter-node (CASSANDRA-10816)
 * Avoid NoSuchElementException when executing empty batch (CASSANDRA-10711)
 * Avoid building PartitionUpdate in toString (CASSANDRA-10897)
 * Reduce heap spent when receiving many SSTables (CASSANDRA-10797)
 * Add back support for 3rd party auth providers to bulk loader (CASSANDRA-10873)
 * Eliminate the dependency on jgrapht for UDT resolution (CASSANDRA-10653)
 * (Hadoop) Close Clusters and Sessions in Hadoop Input/Output classes (CASSANDRA-10837)
 * Fix sstableloader not working with upper case keyspace name (CASSANDRA-10806)
Merged from 2.2:
 * jemalloc detection fails due to quoting issues in regexv (CASSANDRA-10946)
 * (cqlsh) show correct column names for empty result sets (CASSANDRA-9813)
 * Add new types to Stress (CASSANDRA-9556)
 * Add property to allow listening on broadcast interface (CASSANDRA-9748)
Merged from 2.1:
 * Match cassandra-loader options in COPY FROM (CASSANDRA-9303)
 * Fix binding to any address in CqlBulkRecordWriter (CASSANDRA-9309)
 * cqlsh fails to decode utf-8 characters for text typed columns (CASSANDRA-10875)
 * Log error when stream session fails (CASSANDRA-9294)
 * Fix bugs in commit log archiving startup behavior (CASSANDRA-10593)
 * (cqlsh) further optimise COPY FROM (CASSANDRA-9302)
 * Allow CREATE TABLE WITH ID (CASSANDRA-9179)
 * Make Stress compiles within eclipse (CASSANDRA-10807)
 * Cassandra Daemon should print JVM arguments (CASSANDRA-10764)
 * Allow cancellation of index summary redistribution (CASSANDRA-8805)


3.1.1
Merged from 3.0:
  * Fix upgrade data loss due to range tombstone deleting more data than then should
    (CASSANDRA-10822)


3.1
Merged from 3.0:
 * Avoid MV race during node decommission (CASSANDRA-10674)
 * Disable reloading of GossipingPropertyFileSnitch (CASSANDRA-9474)
 * Handle single-column deletions correction in materialized views
   when the column is part of the view primary key (CASSANDRA-10796)
 * Fix issue with datadir migration on upgrade (CASSANDRA-10788)
 * Fix bug with range tombstones on reverse queries and test coverage for
   AbstractBTreePartition (CASSANDRA-10059)
 * Remove 64k limit on collection elements (CASSANDRA-10374)
 * Remove unclear Indexer.indexes() method (CASSANDRA-10690)
 * Fix NPE on stream read error (CASSANDRA-10771)
 * Normalize cqlsh DESC output (CASSANDRA-10431)
 * Rejects partition range deletions when columns are specified (CASSANDRA-10739)
 * Fix error when saving cached key for old format sstable (CASSANDRA-10778)
 * Invalidate prepared statements on DROP INDEX (CASSANDRA-10758)
 * Fix SELECT statement with IN restrictions on partition key,
   ORDER BY and LIMIT (CASSANDRA-10729)
 * Improve stress performance over 1k threads (CASSANDRA-7217)
 * Wait for migration responses to complete before bootstrapping (CASSANDRA-10731)
 * Unable to create a function with argument of type Inet (CASSANDRA-10741)
 * Fix backward incompatibiliy in CqlInputFormat (CASSANDRA-10717)
 * Correctly preserve deletion info on updated rows when notifying indexers
   of single-row deletions (CASSANDRA-10694)
 * Notify indexers of partition delete during cleanup (CASSANDRA-10685)
 * Keep the file open in trySkipCache (CASSANDRA-10669)
 * Updated trigger example (CASSANDRA-10257)
Merged from 2.2:
 * Verify tables in pseudo-system keyspaces at startup (CASSANDRA-10761)
 * Fix IllegalArgumentException in DataOutputBuffer.reallocate for large buffers (CASSANDRA-10592)
 * Show CQL help in cqlsh in web browser (CASSANDRA-7225)
 * Serialize on disk the proper SSTable compression ratio (CASSANDRA-10775)
 * Reject index queries while the index is building (CASSANDRA-8505)
 * CQL.textile syntax incorrectly includes optional keyspace for aggregate SFUNC and FINALFUNC (CASSANDRA-10747)
 * Fix JSON update with prepared statements (CASSANDRA-10631)
 * Don't do anticompaction after subrange repair (CASSANDRA-10422)
 * Fix SimpleDateType type compatibility (CASSANDRA-10027)
 * (Hadoop) fix splits calculation (CASSANDRA-10640)
 * (Hadoop) ensure that Cluster instances are always closed (CASSANDRA-10058)
Merged from 2.1:
 * Fix Stress profile parsing on Windows (CASSANDRA-10808)
 * Fix incremental repair hang when replica is down (CASSANDRA-10288)
 * Optimize the way we check if a token is repaired in anticompaction (CASSANDRA-10768)
 * Add proper error handling to stream receiver (CASSANDRA-10774)
 * Warn or fail when changing cluster topology live (CASSANDRA-10243)
 * Status command in debian/ubuntu init script doesn't work (CASSANDRA-10213)
 * Some DROP ... IF EXISTS incorrectly result in exceptions on non-existing KS (CASSANDRA-10658)
 * DeletionTime.compareTo wrong in rare cases (CASSANDRA-10749)
 * Force encoding when computing statement ids (CASSANDRA-10755)
 * Properly reject counters as map keys (CASSANDRA-10760)
 * Fix the sstable-needs-cleanup check (CASSANDRA-10740)
 * (cqlsh) Print column names before COPY operation (CASSANDRA-8935)
 * Fix CompressedInputStream for proper cleanup (CASSANDRA-10012)
 * (cqlsh) Support counters in COPY commands (CASSANDRA-9043)
 * Try next replica if not possible to connect to primary replica on
   ColumnFamilyRecordReader (CASSANDRA-2388)
 * Limit window size in DTCS (CASSANDRA-10280)
 * sstableloader does not use MAX_HEAP_SIZE env parameter (CASSANDRA-10188)
 * (cqlsh) Improve COPY TO performance and error handling (CASSANDRA-9304)
 * Create compression chunk for sending file only (CASSANDRA-10680)
 * Forbid compact clustering column type changes in ALTER TABLE (CASSANDRA-8879)
 * Reject incremental repair with subrange repair (CASSANDRA-10422)
 * Add a nodetool command to refresh size_estimates (CASSANDRA-9579)
 * Invalidate cache after stream receive task is completed (CASSANDRA-10341)
 * Reject counter writes in CQLSSTableWriter (CASSANDRA-10258)
 * Remove superfluous COUNTER_MUTATION stage mapping (CASSANDRA-10605)


3.0
 * Fix AssertionError while flushing memtable due to materialized views
   incorrectly inserting empty rows (CASSANDRA-10614)
 * Store UDA initcond as CQL literal in the schema table, instead of a blob (CASSANDRA-10650)
 * Don't use -1 for the position of partition key in schema (CASSANDRA-10491)
 * Fix distinct queries in mixed version cluster (CASSANDRA-10573)
 * Skip sstable on clustering in names query (CASSANDRA-10571)
 * Remove value skipping as it breaks read-repair (CASSANDRA-10655)
 * Fix bootstrapping with MVs (CASSANDRA-10621)
 * Make sure EACH_QUORUM reads are using NTS (CASSANDRA-10584)
 * Fix MV replica filtering for non-NetworkTopologyStrategy (CASSANDRA-10634)
 * (Hadoop) fix CIF describeSplits() not handling 0 size estimates (CASSANDRA-10600)
 * Fix reading of legacy sstables (CASSANDRA-10590)
 * Use CQL type names in schema metadata tables (CASSANDRA-10365)
 * Guard batchlog replay against integer division by zero (CASSANDRA-9223)
 * Fix bug when adding a column to thrift with the same name than a primary key (CASSANDRA-10608)
 * Add client address argument to IAuthenticator::newSaslNegotiator (CASSANDRA-8068)
 * Fix implementation of LegacyLayout.LegacyBoundComparator (CASSANDRA-10602)
 * Don't use 'names query' read path for counters (CASSANDRA-10572)
 * Fix backward compatibility for counters (CASSANDRA-10470)
 * Remove memory_allocator paramter from cassandra.yaml (CASSANDRA-10581,10628)
 * Execute the metadata reload task of all registered indexes on CFS::reload (CASSANDRA-10604)
 * Fix thrift cas operations with defined columns (CASSANDRA-10576)
 * Fix PartitionUpdate.operationCount()for updates with static column operations (CASSANDRA-10606)
 * Fix thrift get() queries with defined columns (CASSANDRA-10586)
 * Fix marking of indexes as built and removed (CASSANDRA-10601)
 * Skip initialization of non-registered 2i instances, remove Index::getIndexName (CASSANDRA-10595)
 * Fix batches on multiple tables (CASSANDRA-10554)
 * Ensure compaction options are validated when updating KeyspaceMetadata (CASSANDRA-10569)
 * Flatten Iterator Transformation Hierarchy (CASSANDRA-9975)
 * Remove token generator (CASSANDRA-5261)
 * RolesCache should not be created for any authenticator that does not requireAuthentication (CASSANDRA-10562)
 * Fix LogTransaction checking only a single directory for files (CASSANDRA-10421)
 * Fix handling of range tombstones when reading old format sstables (CASSANDRA-10360)
 * Aggregate with Initial Condition fails with C* 3.0 (CASSANDRA-10367)
Merged from 2.2:
 * (cqlsh) show partial trace if incomplete after max_trace_wait (CASSANDRA-7645)
 * Use most up-to-date version of schema for system tables (CASSANDRA-10652)
 * Deprecate memory_allocator in cassandra.yaml (CASSANDRA-10581,10628)
 * Expose phi values from failure detector via JMX and tweak debug
   and trace logging (CASSANDRA-9526)
 * Fix IllegalArgumentException in DataOutputBuffer.reallocate for large buffers (CASSANDRA-10592)
Merged from 2.1:
 * Shutdown compaction in drain to prevent leak (CASSANDRA-10079)
 * (cqlsh) fix COPY using wrong variable name for time_format (CASSANDRA-10633)
 * Do not run SizeEstimatesRecorder if a node is not a member of the ring (CASSANDRA-9912)
 * Improve handling of dead nodes in gossip (CASSANDRA-10298)
 * Fix logback-tools.xml incorrectly configured for outputing to System.err
   (CASSANDRA-9937)
 * Fix streaming to catch exception so retry not fail (CASSANDRA-10557)
 * Add validation method to PerRowSecondaryIndex (CASSANDRA-10092)
 * Support encrypted and plain traffic on the same port (CASSANDRA-10559)
 * Do STCS in DTCS windows (CASSANDRA-10276)
 * Avoid repetition of JVM_OPTS in debian package (CASSANDRA-10251)
 * Fix potential NPE from handling result of SIM.highestSelectivityIndex (CASSANDRA-10550)
 * Fix paging issues with partitions containing only static columns data (CASSANDRA-10381)
 * Fix conditions on static columns (CASSANDRA-10264)
 * AssertionError: attempted to delete non-existing file CommitLog (CASSANDRA-10377)
 * Fix sorting for queries with an IN condition on partition key columns (CASSANDRA-10363)


3.0-rc2
 * Fix SELECT DISTINCT queries between 2.2.2 nodes and 3.0 nodes (CASSANDRA-10473)
 * Remove circular references in SegmentedFile (CASSANDRA-10543)
 * Ensure validation of indexed values only occurs once per-partition (CASSANDRA-10536)
 * Fix handling of static columns for range tombstones in thrift (CASSANDRA-10174)
 * Support empty ColumnFilter for backward compatility on empty IN (CASSANDRA-10471)
 * Remove Pig support (CASSANDRA-10542)
 * Fix LogFile throws Exception when assertion is disabled (CASSANDRA-10522)
 * Revert CASSANDRA-7486, make CMS default GC, move GC config to
   conf/jvm.options (CASSANDRA-10403)
 * Fix TeeingAppender causing some logs to be truncated/empty (CASSANDRA-10447)
 * Allow EACH_QUORUM for reads (CASSANDRA-9602)
 * Fix potential ClassCastException while upgrading (CASSANDRA-10468)
 * Fix NPE in MVs on update (CASSANDRA-10503)
 * Only include modified cell data in indexing deltas (CASSANDRA-10438)
 * Do not load keyspace when creating sstable writer (CASSANDRA-10443)
 * If node is not yet gossiping write all MV updates to batchlog only (CASSANDRA-10413)
 * Re-populate token metadata after commit log recovery (CASSANDRA-10293)
 * Provide additional metrics for materialized views (CASSANDRA-10323)
 * Flush system schema tables after local schema changes (CASSANDRA-10429)
Merged from 2.2:
 * Reduce contention getting instances of CompositeType (CASSANDRA-10433)
 * Fix the regression when using LIMIT with aggregates (CASSANDRA-10487)
 * Avoid NoClassDefFoundError during DataDescriptor initialization on windows (CASSANDRA-10412)
 * Preserve case of quoted Role & User names (CASSANDRA-10394)
 * cqlsh pg-style-strings broken (CASSANDRA-10484)
 * cqlsh prompt includes name of keyspace after failed `use` statement (CASSANDRA-10369)
Merged from 2.1:
 * (cqlsh) Distinguish negative and positive infinity in output (CASSANDRA-10523)
 * (cqlsh) allow custom time_format for COPY TO (CASSANDRA-8970)
 * Don't allow startup if the node's rack has changed (CASSANDRA-10242)
 * (cqlsh) show partial trace if incomplete after max_trace_wait (CASSANDRA-7645)
 * Allow LOCAL_JMX to be easily overridden (CASSANDRA-10275)
 * Mark nodes as dead even if they've already left (CASSANDRA-10205)


3.0.0-rc1
 * Fix mixed version read request compatibility for compact static tables
   (CASSANDRA-10373)
 * Fix paging of DISTINCT with static and IN (CASSANDRA-10354)
 * Allow MATERIALIZED VIEW's SELECT statement to restrict primary key
   columns (CASSANDRA-9664)
 * Move crc_check_chance out of compression options (CASSANDRA-9839)
 * Fix descending iteration past end of BTreeSearchIterator (CASSANDRA-10301)
 * Transfer hints to a different node on decommission (CASSANDRA-10198)
 * Check partition keys for CAS operations during stmt validation (CASSANDRA-10338)
 * Add custom query expressions to SELECT (CASSANDRA-10217)
 * Fix minor bugs in MV handling (CASSANDRA-10362)
 * Allow custom indexes with 0,1 or multiple target columns (CASSANDRA-10124)
 * Improve MV schema representation (CASSANDRA-9921)
 * Add flag to enable/disable coordinator batchlog for MV writes (CASSANDRA-10230)
 * Update cqlsh COPY for new internal driver serialization interface (CASSANDRA-10318)
 * Give index implementations more control over rebuild operations (CASSANDRA-10312)
 * Update index file format (CASSANDRA-10314)
 * Add "shadowable" row tombstones to deal with mv timestamp issues (CASSANDRA-10261)
 * CFS.loadNewSSTables() broken for pre-3.0 sstables
 * Cache selected index in read command to reduce lookups (CASSANDRA-10215)
 * Small optimizations of sstable index serialization (CASSANDRA-10232)
 * Support for both encrypted and unencrypted native transport connections (CASSANDRA-9590)
Merged from 2.2:
 * Configurable page size in cqlsh (CASSANDRA-9855)
 * Defer default role manager setup until all nodes are on 2.2+ (CASSANDRA-9761)
 * Handle missing RoleManager in config after upgrade to 2.2 (CASSANDRA-10209)
Merged from 2.1:
 * Bulk Loader API could not tolerate even node failure (CASSANDRA-10347)
 * Avoid misleading pushed notifications when multiple nodes
   share an rpc_address (CASSANDRA-10052)
 * Fix dropping undroppable when message queue is full (CASSANDRA-10113)
 * Fix potential ClassCastException during paging (CASSANDRA-10352)
 * Prevent ALTER TYPE from creating circular references (CASSANDRA-10339)
 * Fix cache handling of 2i and base tables (CASSANDRA-10155, 10359)
 * Fix NPE in nodetool compactionhistory (CASSANDRA-9758)
 * (Pig) support BulkOutputFormat as a URL parameter (CASSANDRA-7410)
 * BATCH statement is broken in cqlsh (CASSANDRA-10272)
 * (cqlsh) Make cqlsh PEP8 Compliant (CASSANDRA-10066)
 * (cqlsh) Fix error when starting cqlsh with --debug (CASSANDRA-10282)
 * Scrub, Cleanup and Upgrade do not unmark compacting until all operations
   have completed, regardless of the occurence of exceptions (CASSANDRA-10274)


3.0.0-beta2
 * Fix columns returned by AbstractBtreePartitions (CASSANDRA-10220)
 * Fix backward compatibility issue due to AbstractBounds serialization bug (CASSANDRA-9857)
 * Fix startup error when upgrading nodes (CASSANDRA-10136)
 * Base table PRIMARY KEY can be assumed to be NOT NULL in MV creation (CASSANDRA-10147)
 * Improve batchlog write patch (CASSANDRA-9673)
 * Re-apply MaterializedView updates on commitlog replay (CASSANDRA-10164)
 * Require AbstractType.isByteOrderComparable declaration in constructor (CASSANDRA-9901)
 * Avoid digest mismatch on upgrade to 3.0 (CASSANDRA-9554)
 * Fix Materialized View builder when adding multiple MVs (CASSANDRA-10156)
 * Choose better poolingOptions for protocol v4 in cassandra-stress (CASSANDRA-10182)
 * Fix LWW bug affecting Materialized Views (CASSANDRA-10197)
 * Ensures frozen sets and maps are always sorted (CASSANDRA-10162)
 * Don't deadlock when flushing CFS backed custom indexes (CASSANDRA-10181)
 * Fix double flushing of secondary index tables (CASSANDRA-10180)
 * Fix incorrect handling of range tombstones in thrift (CASSANDRA-10046)
 * Only use batchlog when paired materialized view replica is remote (CASSANDRA-10061)
 * Reuse TemporalRow when updating multiple MaterializedViews (CASSANDRA-10060)
 * Validate gc_grace_seconds for batchlog writes and MVs (CASSANDRA-9917)
 * Fix sstablerepairedset (CASSANDRA-10132)
Merged from 2.2:
 * Cancel transaction for sstables we wont redistribute index summary
   for (CASSANDRA-10270)
 * Retry snapshot deletion after compaction and gc on Windows (CASSANDRA-10222)
 * Fix failure to start with space in directory path on Windows (CASSANDRA-10239)
 * Fix repair hang when snapshot failed (CASSANDRA-10057)
 * Fall back to 1/4 commitlog volume for commitlog_total_space on small disks
   (CASSANDRA-10199)
Merged from 2.1:
 * Added configurable warning threshold for GC duration (CASSANDRA-8907)
 * Fix handling of streaming EOF (CASSANDRA-10206)
 * Only check KeyCache when it is enabled
 * Change streaming_socket_timeout_in_ms default to 1 hour (CASSANDRA-8611)
 * (cqlsh) update list of CQL keywords (CASSANDRA-9232)
 * Add nodetool gettraceprobability command (CASSANDRA-10234)
Merged from 2.0:
 * Fix rare race where older gossip states can be shadowed (CASSANDRA-10366)
 * Fix consolidating racks violating the RF contract (CASSANDRA-10238)
 * Disallow decommission when node is in drained state (CASSANDRA-8741)


2.2.1
 * Fix race during construction of commit log (CASSANDRA-10049)
 * Fix LeveledCompactionStrategyTest (CASSANDRA-9757)
 * Fix broken UnbufferedDataOutputStreamPlus.writeUTF (CASSANDRA-10203)
 * (cqlsh) default load-from-file encoding to utf-8 (CASSANDRA-9898)
 * Avoid returning Permission.NONE when failing to query users table (CASSANDRA-10168)
 * (cqlsh) add CLEAR command (CASSANDRA-10086)
 * Support string literals as Role names for compatibility (CASSANDRA-10135)
Merged from 2.1:
 * Only check KeyCache when it is enabled
 * Change streaming_socket_timeout_in_ms default to 1 hour (CASSANDRA-8611)
 * (cqlsh) update list of CQL keywords (CASSANDRA-9232)


3.0.0-beta1
 * Redesign secondary index API (CASSANDRA-9459, 7771, 9041)
 * Fix throwing ReadFailure instead of ReadTimeout on range queries (CASSANDRA-10125)
 * Rewrite hinted handoff (CASSANDRA-6230)
 * Fix query on static compact tables (CASSANDRA-10093)
 * Fix race during construction of commit log (CASSANDRA-10049)
 * Add option to only purge repaired tombstones (CASSANDRA-6434)
 * Change authorization handling for MVs (CASSANDRA-9927)
 * Add custom JMX enabled executor for UDF sandbox (CASSANDRA-10026)
 * Fix row deletion bug for Materialized Views (CASSANDRA-10014)
 * Support mixed-version clusters with Cassandra 2.1 and 2.2 (CASSANDRA-9704)
 * Fix multiple slices on RowSearchers (CASSANDRA-10002)
 * Fix bug in merging of collections (CASSANDRA-10001)
 * Optimize batchlog replay to avoid full scans (CASSANDRA-7237)
 * Repair improvements when using vnodes (CASSANDRA-5220)
 * Disable scripted UDFs by default (CASSANDRA-9889)
 * Bytecode inspection for Java-UDFs (CASSANDRA-9890)
 * Use byte to serialize MT hash length (CASSANDRA-9792)
 * Replace usage of Adler32 with CRC32 (CASSANDRA-8684)
 * Fix migration to new format from 2.1 SSTable (CASSANDRA-10006)
 * SequentialWriter should extend BufferedDataOutputStreamPlus (CASSANDRA-9500)
 * Use the same repairedAt timestamp within incremental repair session (CASSANDRA-9111)
Merged from 2.2:
 * Allow count(*) and count(1) to be use as normal aggregation (CASSANDRA-10114)
 * An NPE is thrown if the column name is unknown for an IN relation (CASSANDRA-10043)
 * Apply commit_failure_policy to more errors on startup (CASSANDRA-9749)
 * Fix histogram overflow exception (CASSANDRA-9973)
 * Route gossip messages over dedicated socket (CASSANDRA-9237)
 * Add checksum to saved cache files (CASSANDRA-9265)
 * Log warning when using an aggregate without partition key (CASSANDRA-9737)
Merged from 2.1:
 * (cqlsh) Allow encoding to be set through command line (CASSANDRA-10004)
 * Add new JMX methods to change local compaction strategy (CASSANDRA-9965)
 * Write hints for paxos commits (CASSANDRA-7342)
 * (cqlsh) Fix timestamps before 1970 on Windows, always
   use UTC for timestamp display (CASSANDRA-10000)
 * (cqlsh) Avoid overwriting new config file with old config
   when both exist (CASSANDRA-9777)
 * Release snapshot selfRef when doing snapshot repair (CASSANDRA-9998)
 * Cannot replace token does not exist - DN node removed as Fat Client (CASSANDRA-9871)
Merged from 2.0:
 * Don't cast expected bf size to an int (CASSANDRA-9959)
 * Make getFullyExpiredSSTables less expensive (CASSANDRA-9882)


3.0.0-alpha1
 * Implement proper sandboxing for UDFs (CASSANDRA-9402)
 * Simplify (and unify) cleanup of compaction leftovers (CASSANDRA-7066)
 * Allow extra schema definitions in cassandra-stress yaml (CASSANDRA-9850)
 * Metrics should use up to date nomenclature (CASSANDRA-9448)
 * Change CREATE/ALTER TABLE syntax for compression (CASSANDRA-8384)
 * Cleanup crc and adler code for java 8 (CASSANDRA-9650)
 * Storage engine refactor (CASSANDRA-8099, 9743, 9746, 9759, 9781, 9808, 9825,
   9848, 9705, 9859, 9867, 9874, 9828, 9801)
 * Update Guava to 18.0 (CASSANDRA-9653)
 * Bloom filter false positive ratio is not honoured (CASSANDRA-8413)
 * New option for cassandra-stress to leave a ratio of columns null (CASSANDRA-9522)
 * Change hinted_handoff_enabled yaml setting, JMX (CASSANDRA-9035)
 * Add algorithmic token allocation (CASSANDRA-7032)
 * Add nodetool command to replay batchlog (CASSANDRA-9547)
 * Make file buffer cache independent of paths being read (CASSANDRA-8897)
 * Remove deprecated legacy Hadoop code (CASSANDRA-9353)
 * Decommissioned nodes will not rejoin the cluster (CASSANDRA-8801)
 * Change gossip stabilization to use endpoit size (CASSANDRA-9401)
 * Change default garbage collector to G1 (CASSANDRA-7486)
 * Populate TokenMetadata early during startup (CASSANDRA-9317)
 * Undeprecate cache recentHitRate (CASSANDRA-6591)
 * Add support for selectively varint encoding fields (CASSANDRA-9499, 9865)
 * Materialized Views (CASSANDRA-6477)
Merged from 2.2:
 * Avoid grouping sstables for anticompaction with DTCS (CASSANDRA-9900)
 * UDF / UDA execution time in trace (CASSANDRA-9723)
 * Fix broken internode SSL (CASSANDRA-9884)
Merged from 2.1:
 * Add new JMX methods to change local compaction strategy (CASSANDRA-9965)
 * Fix handling of enable/disable autocompaction (CASSANDRA-9899)
 * Add consistency level to tracing ouput (CASSANDRA-9827)
 * Remove repair snapshot leftover on startup (CASSANDRA-7357)
 * Use random nodes for batch log when only 2 racks (CASSANDRA-8735)
 * Ensure atomicity inside thrift and stream session (CASSANDRA-7757)
 * Fix nodetool info error when the node is not joined (CASSANDRA-9031)
Merged from 2.0:
 * Log when messages are dropped due to cross_node_timeout (CASSANDRA-9793)
 * Don't track hotness when opening from snapshot for validation (CASSANDRA-9382)


2.2.0
 * Allow the selection of columns together with aggregates (CASSANDRA-9767)
 * Fix cqlsh copy methods and other windows specific issues (CASSANDRA-9795)
 * Don't wrap byte arrays in SequentialWriter (CASSANDRA-9797)
 * sum() and avg() functions missing for smallint and tinyint types (CASSANDRA-9671)
 * Revert CASSANDRA-9542 (allow native functions in UDA) (CASSANDRA-9771)
Merged from 2.1:
 * Fix MarshalException when upgrading superColumn family (CASSANDRA-9582)
 * Fix broken logging for "empty" flushes in Memtable (CASSANDRA-9837)
 * Handle corrupt files on startup (CASSANDRA-9686)
 * Fix clientutil jar and tests (CASSANDRA-9760)
 * (cqlsh) Allow the SSL protocol version to be specified through the
    config file or environment variables (CASSANDRA-9544)
Merged from 2.0:
 * Add tool to find why expired sstables are not getting dropped (CASSANDRA-10015)
 * Remove erroneous pending HH tasks from tpstats/jmx (CASSANDRA-9129)
 * Don't cast expected bf size to an int (CASSANDRA-9959)
 * checkForEndpointCollision fails for legitimate collisions (CASSANDRA-9765)
 * Complete CASSANDRA-8448 fix (CASSANDRA-9519)
 * Don't include auth credentials in debug log (CASSANDRA-9682)
 * Can't transition from write survey to normal mode (CASSANDRA-9740)
 * Scrub (recover) sstables even when -Index.db is missing (CASSANDRA-9591)
 * Fix growing pending background compaction (CASSANDRA-9662)


2.2.0-rc2
 * Re-enable memory-mapped I/O on Windows (CASSANDRA-9658)
 * Warn when an extra-large partition is compacted (CASSANDRA-9643)
 * (cqlsh) Allow setting the initial connection timeout (CASSANDRA-9601)
 * BulkLoader has --transport-factory option but does not use it (CASSANDRA-9675)
 * Allow JMX over SSL directly from nodetool (CASSANDRA-9090)
 * Update cqlsh for UDFs (CASSANDRA-7556)
 * Change Windows kernel default timer resolution (CASSANDRA-9634)
 * Deprected sstable2json and json2sstable (CASSANDRA-9618)
 * Allow native functions in user-defined aggregates (CASSANDRA-9542)
 * Don't repair system_distributed by default (CASSANDRA-9621)
 * Fix mixing min, max, and count aggregates for blob type (CASSANRA-9622)
 * Rename class for DATE type in Java driver (CASSANDRA-9563)
 * Duplicate compilation of UDFs on coordinator (CASSANDRA-9475)
 * Fix connection leak in CqlRecordWriter (CASSANDRA-9576)
 * Mlockall before opening system sstables & remove boot_without_jna option (CASSANDRA-9573)
 * Add functions to convert timeuuid to date or time, deprecate dateOf and unixTimestampOf (CASSANDRA-9229)
 * Make sure we cancel non-compacting sstables from LifecycleTransaction (CASSANDRA-9566)
 * Fix deprecated repair JMX API (CASSANDRA-9570)
 * Add logback metrics (CASSANDRA-9378)
 * Update and refactor ant test/test-compression to run the tests in parallel (CASSANDRA-9583)
 * Fix upgrading to new directory for secondary index (CASSANDRA-9687)
Merged from 2.1:
 * (cqlsh) Fix bad check for CQL compatibility when DESCRIBE'ing
   COMPACT STORAGE tables with no clustering columns
 * Eliminate strong self-reference chains in sstable ref tidiers (CASSANDRA-9656)
 * Ensure StreamSession uses canonical sstable reader instances (CASSANDRA-9700)
 * Ensure memtable book keeping is not corrupted in the event we shrink usage (CASSANDRA-9681)
 * Update internal python driver for cqlsh (CASSANDRA-9064)
 * Fix IndexOutOfBoundsException when inserting tuple with too many
   elements using the string literal notation (CASSANDRA-9559)
 * Enable describe on indices (CASSANDRA-7814)
 * Fix incorrect result for IN queries where column not found (CASSANDRA-9540)
 * ColumnFamilyStore.selectAndReference may block during compaction (CASSANDRA-9637)
 * Fix bug in cardinality check when compacting (CASSANDRA-9580)
 * Fix memory leak in Ref due to ConcurrentLinkedQueue.remove() behaviour (CASSANDRA-9549)
 * Make rebuild only run one at a time (CASSANDRA-9119)
Merged from 2.0:
 * Avoid NPE in AuthSuccess#decode (CASSANDRA-9727)
 * Add listen_address to system.local (CASSANDRA-9603)
 * Bug fixes to resultset metadata construction (CASSANDRA-9636)
 * Fix setting 'durable_writes' in ALTER KEYSPACE (CASSANDRA-9560)
 * Avoids ballot clash in Paxos (CASSANDRA-9649)
 * Improve trace messages for RR (CASSANDRA-9479)
 * Fix suboptimal secondary index selection when restricted
   clustering column is also indexed (CASSANDRA-9631)
 * (cqlsh) Add min_threshold to DTCS option autocomplete (CASSANDRA-9385)
 * Fix error message when attempting to create an index on a column
   in a COMPACT STORAGE table with clustering columns (CASSANDRA-9527)
 * 'WITH WITH' in alter keyspace statements causes NPE (CASSANDRA-9565)
 * Expose some internals of SelectStatement for inspection (CASSANDRA-9532)
 * ArrivalWindow should use primitives (CASSANDRA-9496)
 * Periodically submit background compaction tasks (CASSANDRA-9592)
 * Set HAS_MORE_PAGES flag to false when PagingState is null (CASSANDRA-9571)


2.2.0-rc1
 * Compressed commit log should measure compressed space used (CASSANDRA-9095)
 * Fix comparison bug in CassandraRoleManager#collectRoles (CASSANDRA-9551)
 * Add tinyint,smallint,time,date support for UDFs (CASSANDRA-9400)
 * Deprecates SSTableSimpleWriter and SSTableSimpleUnsortedWriter (CASSANDRA-9546)
 * Empty INITCOND treated as null in aggregate (CASSANDRA-9457)
 * Remove use of Cell in Thrift MapReduce classes (CASSANDRA-8609)
 * Integrate pre-release Java Driver 2.2-rc1, custom build (CASSANDRA-9493)
 * Clean up gossiper logic for old versions (CASSANDRA-9370)
 * Fix custom payload coding/decoding to match the spec (CASSANDRA-9515)
 * ant test-all results incomplete when parsed (CASSANDRA-9463)
 * Disallow frozen<> types in function arguments and return types for
   clarity (CASSANDRA-9411)
 * Static Analysis to warn on unsafe use of Autocloseable instances (CASSANDRA-9431)
 * Update commitlog archiving examples now that commitlog segments are
   not recycled (CASSANDRA-9350)
 * Extend Transactional API to sstable lifecycle management (CASSANDRA-8568)
 * (cqlsh) Add support for native protocol 4 (CASSANDRA-9399)
 * Ensure that UDF and UDAs are keyspace-isolated (CASSANDRA-9409)
 * Revert CASSANDRA-7807 (tracing completion client notifications) (CASSANDRA-9429)
 * Add ability to stop compaction by ID (CASSANDRA-7207)
 * Let CassandraVersion handle SNAPSHOT version (CASSANDRA-9438)
Merged from 2.1:
 * (cqlsh) Fix using COPY through SOURCE or -f (CASSANDRA-9083)
 * Fix occasional lack of `system` keyspace in schema tables (CASSANDRA-8487)
 * Use ProtocolError code instead of ServerError code for native protocol
   error responses to unsupported protocol versions (CASSANDRA-9451)
 * Default commitlog_sync_batch_window_in_ms changed to 2ms (CASSANDRA-9504)
 * Fix empty partition assertion in unsorted sstable writing tools (CASSANDRA-9071)
 * Ensure truncate without snapshot cannot produce corrupt responses (CASSANDRA-9388)
 * Consistent error message when a table mixes counter and non-counter
   columns (CASSANDRA-9492)
 * Avoid getting unreadable keys during anticompaction (CASSANDRA-9508)
 * (cqlsh) Better float precision by default (CASSANDRA-9224)
 * Improve estimated row count (CASSANDRA-9107)
 * Optimize range tombstone memory footprint (CASSANDRA-8603)
 * Use configured gcgs in anticompaction (CASSANDRA-9397)
Merged from 2.0:
 * Don't accumulate more range than necessary in RangeTombstone.Tracker (CASSANDRA-9486)
 * Add broadcast and rpc addresses to system.local (CASSANDRA-9436)
 * Always mark sstable suspect when corrupted (CASSANDRA-9478)
 * Add database users and permissions to CQL3 documentation (CASSANDRA-7558)
 * Allow JVM_OPTS to be passed to standalone tools (CASSANDRA-5969)
 * Fix bad condition in RangeTombstoneList (CASSANDRA-9485)
 * Fix potential StackOverflow when setting CrcCheckChance over JMX (CASSANDRA-9488)
 * Fix null static columns in pages after the first, paged reversed
   queries (CASSANDRA-8502)
 * Fix counting cache serialization in request metrics (CASSANDRA-9466)
 * Add option not to validate atoms during scrub (CASSANDRA-9406)


2.2.0-beta1
 * Introduce Transactional API for internal state changes (CASSANDRA-8984)
 * Add a flag in cassandra.yaml to enable UDFs (CASSANDRA-9404)
 * Better support of null for UDF (CASSANDRA-8374)
 * Use ecj instead of javassist for UDFs (CASSANDRA-8241)
 * faster async logback configuration for tests (CASSANDRA-9376)
 * Add `smallint` and `tinyint` data types (CASSANDRA-8951)
 * Avoid thrift schema creation when native driver is used in stress tool (CASSANDRA-9374)
 * Make Functions.declared thread-safe
 * Add client warnings to native protocol v4 (CASSANDRA-8930)
 * Allow roles cache to be invalidated (CASSANDRA-8967)
 * Upgrade Snappy (CASSANDRA-9063)
 * Don't start Thrift rpc by default (CASSANDRA-9319)
 * Only stream from unrepaired sstables with incremental repair (CASSANDRA-8267)
 * Aggregate UDFs allow SFUNC return type to differ from STYPE if FFUNC specified (CASSANDRA-9321)
 * Remove Thrift dependencies in bundled tools (CASSANDRA-8358)
 * Disable memory mapping of hsperfdata file for JVM statistics (CASSANDRA-9242)
 * Add pre-startup checks to detect potential incompatibilities (CASSANDRA-8049)
 * Distinguish between null and unset in protocol v4 (CASSANDRA-7304)
 * Add user/role permissions for user-defined functions (CASSANDRA-7557)
 * Allow cassandra config to be updated to restart daemon without unloading classes (CASSANDRA-9046)
 * Don't initialize compaction writer before checking if iter is empty (CASSANDRA-9117)
 * Don't execute any functions at prepare-time (CASSANDRA-9037)
 * Share file handles between all instances of a SegmentedFile (CASSANDRA-8893)
 * Make it possible to major compact LCS (CASSANDRA-7272)
 * Make FunctionExecutionException extend RequestExecutionException
   (CASSANDRA-9055)
 * Add support for SELECT JSON, INSERT JSON syntax and new toJson(), fromJson()
   functions (CASSANDRA-7970)
 * Optimise max purgeable timestamp calculation in compaction (CASSANDRA-8920)
 * Constrain internode message buffer sizes, and improve IO class hierarchy (CASSANDRA-8670)
 * New tool added to validate all sstables in a node (CASSANDRA-5791)
 * Push notification when tracing completes for an operation (CASSANDRA-7807)
 * Delay "node up" and "node added" notifications until native protocol server is started (CASSANDRA-8236)
 * Compressed Commit Log (CASSANDRA-6809)
 * Optimise IntervalTree (CASSANDRA-8988)
 * Add a key-value payload for third party usage (CASSANDRA-8553, 9212)
 * Bump metrics-reporter-config dependency for metrics 3.0 (CASSANDRA-8149)
 * Partition intra-cluster message streams by size, not type (CASSANDRA-8789)
 * Add WriteFailureException to native protocol, notify coordinator of
   write failures (CASSANDRA-8592)
 * Convert SequentialWriter to nio (CASSANDRA-8709)
 * Add role based access control (CASSANDRA-7653, 8650, 7216, 8760, 8849, 8761, 8850)
 * Record client ip address in tracing sessions (CASSANDRA-8162)
 * Indicate partition key columns in response metadata for prepared
   statements (CASSANDRA-7660)
 * Merge UUIDType and TimeUUIDType parse logic (CASSANDRA-8759)
 * Avoid memory allocation when searching index summary (CASSANDRA-8793)
 * Optimise (Time)?UUIDType Comparisons (CASSANDRA-8730)
 * Make CRC32Ex into a separate maven dependency (CASSANDRA-8836)
 * Use preloaded jemalloc w/ Unsafe (CASSANDRA-8714, 9197)
 * Avoid accessing partitioner through StorageProxy (CASSANDRA-8244, 8268)
 * Upgrade Metrics library and remove depricated metrics (CASSANDRA-5657)
 * Serializing Row cache alternative, fully off heap (CASSANDRA-7438)
 * Duplicate rows returned when in clause has repeated values (CASSANDRA-6706)
 * Make CassandraException unchecked, extend RuntimeException (CASSANDRA-8560)
 * Support direct buffer decompression for reads (CASSANDRA-8464)
 * DirectByteBuffer compatible LZ4 methods (CASSANDRA-7039)
 * Group sstables for anticompaction correctly (CASSANDRA-8578)
 * Add ReadFailureException to native protocol, respond
   immediately when replicas encounter errors while handling
   a read request (CASSANDRA-7886)
 * Switch CommitLogSegment from RandomAccessFile to nio (CASSANDRA-8308)
 * Allow mixing token and partition key restrictions (CASSANDRA-7016)
 * Support index key/value entries on map collections (CASSANDRA-8473)
 * Modernize schema tables (CASSANDRA-8261)
 * Support for user-defined aggregation functions (CASSANDRA-8053)
 * Fix NPE in SelectStatement with empty IN values (CASSANDRA-8419)
 * Refactor SelectStatement, return IN results in natural order instead
   of IN value list order and ignore duplicate values in partition key IN restrictions (CASSANDRA-7981)
 * Support UDTs, tuples, and collections in user-defined
   functions (CASSANDRA-7563)
 * Fix aggregate fn results on empty selection, result column name,
   and cqlsh parsing (CASSANDRA-8229)
 * Mark sstables as repaired after full repair (CASSANDRA-7586)
 * Extend Descriptor to include a format value and refactor reader/writer
   APIs (CASSANDRA-7443)
 * Integrate JMH for microbenchmarks (CASSANDRA-8151)
 * Keep sstable levels when bootstrapping (CASSANDRA-7460)
 * Add Sigar library and perform basic OS settings check on startup (CASSANDRA-7838)
 * Support for aggregation functions (CASSANDRA-4914)
 * Remove cassandra-cli (CASSANDRA-7920)
 * Accept dollar quoted strings in CQL (CASSANDRA-7769)
 * Make assassinate a first class command (CASSANDRA-7935)
 * Support IN clause on any partition key column (CASSANDRA-7855)
 * Support IN clause on any clustering column (CASSANDRA-4762)
 * Improve compaction logging (CASSANDRA-7818)
 * Remove YamlFileNetworkTopologySnitch (CASSANDRA-7917)
 * Do anticompaction in groups (CASSANDRA-6851)
 * Support user-defined functions (CASSANDRA-7395, 7526, 7562, 7740, 7781, 7929,
   7924, 7812, 8063, 7813, 7708)
 * Permit configurable timestamps with cassandra-stress (CASSANDRA-7416)
 * Move sstable RandomAccessReader to nio2, which allows using the
   FILE_SHARE_DELETE flag on Windows (CASSANDRA-4050)
 * Remove CQL2 (CASSANDRA-5918)
 * Optimize fetching multiple cells by name (CASSANDRA-6933)
 * Allow compilation in java 8 (CASSANDRA-7028)
 * Make incremental repair default (CASSANDRA-7250)
 * Enable code coverage thru JaCoCo (CASSANDRA-7226)
 * Switch external naming of 'column families' to 'tables' (CASSANDRA-4369)
 * Shorten SSTable path (CASSANDRA-6962)
 * Use unsafe mutations for most unit tests (CASSANDRA-6969)
 * Fix race condition during calculation of pending ranges (CASSANDRA-7390)
 * Fail on very large batch sizes (CASSANDRA-8011)
 * Improve concurrency of repair (CASSANDRA-6455, 8208, 9145)
 * Select optimal CRC32 implementation at runtime (CASSANDRA-8614)
 * Evaluate MurmurHash of Token once per query (CASSANDRA-7096)
 * Generalize progress reporting (CASSANDRA-8901)
 * Resumable bootstrap streaming (CASSANDRA-8838, CASSANDRA-8942)
 * Allow scrub for secondary index (CASSANDRA-5174)
 * Save repair data to system table (CASSANDRA-5839)
 * fix nodetool names that reference column families (CASSANDRA-8872)
 Merged from 2.1:
 * Warn on misuse of unlogged batches (CASSANDRA-9282)
 * Failure detector detects and ignores local pauses (CASSANDRA-9183)
 * Add utility class to support for rate limiting a given log statement (CASSANDRA-9029)
 * Add missing consistency levels to cassandra-stess (CASSANDRA-9361)
 * Fix commitlog getCompletedTasks to not increment (CASSANDRA-9339)
 * Fix for harmless exceptions logged as ERROR (CASSANDRA-8564)
 * Delete processed sstables in sstablesplit/sstableupgrade (CASSANDRA-8606)
 * Improve sstable exclusion from partition tombstones (CASSANDRA-9298)
 * Validate the indexed column rather than the cell's contents for 2i (CASSANDRA-9057)
 * Add support for top-k custom 2i queries (CASSANDRA-8717)
 * Fix error when dropping table during compaction (CASSANDRA-9251)
 * cassandra-stress supports validation operations over user profiles (CASSANDRA-8773)
 * Add support for rate limiting log messages (CASSANDRA-9029)
 * Log the partition key with tombstone warnings (CASSANDRA-8561)
 * Reduce runWithCompactionsDisabled poll interval to 1ms (CASSANDRA-9271)
 * Fix PITR commitlog replay (CASSANDRA-9195)
 * GCInspector logs very different times (CASSANDRA-9124)
 * Fix deleting from an empty list (CASSANDRA-9198)
 * Update tuple and collection types that use a user-defined type when that UDT
   is modified (CASSANDRA-9148, CASSANDRA-9192)
 * Use higher timeout for prepair and snapshot in repair (CASSANDRA-9261)
 * Fix anticompaction blocking ANTI_ENTROPY stage (CASSANDRA-9151)
 * Repair waits for anticompaction to finish (CASSANDRA-9097)
 * Fix streaming not holding ref when stream error (CASSANDRA-9295)
 * Fix canonical view returning early opened SSTables (CASSANDRA-9396)
Merged from 2.0:
 * (cqlsh) Add LOGIN command to switch users (CASSANDRA-7212)
 * Clone SliceQueryFilter in AbstractReadCommand implementations (CASSANDRA-8940)
 * Push correct protocol notification for DROP INDEX (CASSANDRA-9310)
 * token-generator - generated tokens too long (CASSANDRA-9300)
 * Fix counting of tombstones for TombstoneOverwhelmingException (CASSANDRA-9299)
 * Fix ReconnectableSnitch reconnecting to peers during upgrade (CASSANDRA-6702)
 * Include keyspace and table name in error log for collections over the size
   limit (CASSANDRA-9286)
 * Avoid potential overlap in LCS with single-partition sstables (CASSANDRA-9322)
 * Log warning message when a table is queried before the schema has fully
   propagated (CASSANDRA-9136)
 * Overload SecondaryIndex#indexes to accept the column definition (CASSANDRA-9314)
 * (cqlsh) Add SERIAL and LOCAL_SERIAL consistency levels (CASSANDRA-8051)
 * Fix index selection during rebuild with certain table layouts (CASSANDRA-9281)
 * Fix partition-level-delete-only workload accounting (CASSANDRA-9194)
 * Allow scrub to handle corrupted compressed chunks (CASSANDRA-9140)
 * Fix assertion error when resetlocalschema is run during repair (CASSANDRA-9249)
 * Disable single sstable tombstone compactions for DTCS by default (CASSANDRA-9234)
 * IncomingTcpConnection thread is not named (CASSANDRA-9262)
 * Close incoming connections when MessagingService is stopped (CASSANDRA-9238)
 * Fix streaming hang when retrying (CASSANDRA-9132)


2.1.5
 * Re-add deprecated cold_reads_to_omit param for backwards compat (CASSANDRA-9203)
 * Make anticompaction visible in compactionstats (CASSANDRA-9098)
 * Improve nodetool getendpoints documentation about the partition
   key parameter (CASSANDRA-6458)
 * Don't check other keyspaces for schema changes when an user-defined
   type is altered (CASSANDRA-9187)
 * Add generate-idea-files target to build.xml (CASSANDRA-9123)
 * Allow takeColumnFamilySnapshot to take a list of tables (CASSANDRA-8348)
 * Limit major sstable operations to their canonical representation (CASSANDRA-8669)
 * cqlsh: Add tests for INSERT and UPDATE tab completion (CASSANDRA-9125)
 * cqlsh: quote column names when needed in COPY FROM inserts (CASSANDRA-9080)
 * Do not load read meter for offline operations (CASSANDRA-9082)
 * cqlsh: Make CompositeType data readable (CASSANDRA-8919)
 * cqlsh: Fix display of triggers (CASSANDRA-9081)
 * Fix NullPointerException when deleting or setting an element by index on
   a null list collection (CASSANDRA-9077)
 * Buffer bloom filter serialization (CASSANDRA-9066)
 * Fix anti-compaction target bloom filter size (CASSANDRA-9060)
 * Make FROZEN and TUPLE unreserved keywords in CQL (CASSANDRA-9047)
 * Prevent AssertionError from SizeEstimatesRecorder (CASSANDRA-9034)
 * Avoid overwriting index summaries for sstables with an older format that
   does not support downsampling; rebuild summaries on startup when this
   is detected (CASSANDRA-8993)
 * Fix potential data loss in CompressedSequentialWriter (CASSANDRA-8949)
 * Make PasswordAuthenticator number of hashing rounds configurable (CASSANDRA-8085)
 * Fix AssertionError when binding nested collections in DELETE (CASSANDRA-8900)
 * Check for overlap with non-early sstables in LCS (CASSANDRA-8739)
 * Only calculate max purgable timestamp if we have to (CASSANDRA-8914)
 * (cqlsh) Greatly improve performance of COPY FROM (CASSANDRA-8225)
 * IndexSummary effectiveIndexInterval is now a guideline, not a rule (CASSANDRA-8993)
 * Use correct bounds for page cache eviction of compressed files (CASSANDRA-8746)
 * SSTableScanner enforces its bounds (CASSANDRA-8946)
 * Cleanup cell equality (CASSANDRA-8947)
 * Introduce intra-cluster message coalescing (CASSANDRA-8692)
 * DatabaseDescriptor throws NPE when rpc_interface is used (CASSANDRA-8839)
 * Don't check if an sstable is live for offline compactions (CASSANDRA-8841)
 * Don't set clientMode in SSTableLoader (CASSANDRA-8238)
 * Fix SSTableRewriter with disabled early open (CASSANDRA-8535)
 * Fix cassandra-stress so it respects the CL passed in user mode (CASSANDRA-8948)
 * Fix rare NPE in ColumnDefinition#hasIndexOption() (CASSANDRA-8786)
 * cassandra-stress reports per-operation statistics, plus misc (CASSANDRA-8769)
 * Add SimpleDate (cql date) and Time (cql time) types (CASSANDRA-7523)
 * Use long for key count in cfstats (CASSANDRA-8913)
 * Make SSTableRewriter.abort() more robust to failure (CASSANDRA-8832)
 * Remove cold_reads_to_omit from STCS (CASSANDRA-8860)
 * Make EstimatedHistogram#percentile() use ceil instead of floor (CASSANDRA-8883)
 * Fix top partitions reporting wrong cardinality (CASSANDRA-8834)
 * Fix rare NPE in KeyCacheSerializer (CASSANDRA-8067)
 * Pick sstables for validation as late as possible inc repairs (CASSANDRA-8366)
 * Fix commitlog getPendingTasks to not increment (CASSANDRA-8862)
 * Fix parallelism adjustment in range and secondary index queries
   when the first fetch does not satisfy the limit (CASSANDRA-8856)
 * Check if the filtered sstables is non-empty in STCS (CASSANDRA-8843)
 * Upgrade java-driver used for cassandra-stress (CASSANDRA-8842)
 * Fix CommitLog.forceRecycleAllSegments() memory access error (CASSANDRA-8812)
 * Improve assertions in Memory (CASSANDRA-8792)
 * Fix SSTableRewriter cleanup (CASSANDRA-8802)
 * Introduce SafeMemory for CompressionMetadata.Writer (CASSANDRA-8758)
 * 'nodetool info' prints exception against older node (CASSANDRA-8796)
 * Ensure SSTableReader.last corresponds exactly with the file end (CASSANDRA-8750)
 * Make SSTableWriter.openEarly more robust and obvious (CASSANDRA-8747)
 * Enforce SSTableReader.first/last (CASSANDRA-8744)
 * Cleanup SegmentedFile API (CASSANDRA-8749)
 * Avoid overlap with early compaction replacement (CASSANDRA-8683)
 * Safer Resource Management++ (CASSANDRA-8707)
 * Write partition size estimates into a system table (CASSANDRA-7688)
 * cqlsh: Fix keys() and full() collection indexes in DESCRIBE output
   (CASSANDRA-8154)
 * Show progress of streaming in nodetool netstats (CASSANDRA-8886)
 * IndexSummaryBuilder utilises offheap memory, and shares data between
   each IndexSummary opened from it (CASSANDRA-8757)
 * markCompacting only succeeds if the exact SSTableReader instances being
   marked are in the live set (CASSANDRA-8689)
 * cassandra-stress support for varint (CASSANDRA-8882)
 * Fix Adler32 digest for compressed sstables (CASSANDRA-8778)
 * Add nodetool statushandoff/statusbackup (CASSANDRA-8912)
 * Use stdout for progress and stats in sstableloader (CASSANDRA-8982)
 * Correctly identify 2i datadir from older versions (CASSANDRA-9116)
Merged from 2.0:
 * Ignore gossip SYNs after shutdown (CASSANDRA-9238)
 * Avoid overflow when calculating max sstable size in LCS (CASSANDRA-9235)
 * Make sstable blacklisting work with compression (CASSANDRA-9138)
 * Do not attempt to rebuild indexes if no index accepts any column (CASSANDRA-9196)
 * Don't initiate snitch reconnection for dead states (CASSANDRA-7292)
 * Fix ArrayIndexOutOfBoundsException in CQLSSTableWriter (CASSANDRA-8978)
 * Add shutdown gossip state to prevent timeouts during rolling restarts (CASSANDRA-8336)
 * Fix running with java.net.preferIPv6Addresses=true (CASSANDRA-9137)
 * Fix failed bootstrap/replace attempts being persisted in system.peers (CASSANDRA-9180)
 * Flush system.IndexInfo after marking index built (CASSANDRA-9128)
 * Fix updates to min/max_compaction_threshold through cassandra-cli
   (CASSANDRA-8102)
 * Don't include tmp files when doing offline relevel (CASSANDRA-9088)
 * Use the proper CAS WriteType when finishing a previous round during Paxos
   preparation (CASSANDRA-8672)
 * Avoid race in cancelling compactions (CASSANDRA-9070)
 * More aggressive check for expired sstables in DTCS (CASSANDRA-8359)
 * Fix ignored index_interval change in ALTER TABLE statements (CASSANDRA-7976)
 * Do more aggressive compaction in old time windows in DTCS (CASSANDRA-8360)
 * java.lang.AssertionError when reading saved cache (CASSANDRA-8740)
 * "disk full" when running cleanup (CASSANDRA-9036)
 * Lower logging level from ERROR to DEBUG when a scheduled schema pull
   cannot be completed due to a node being down (CASSANDRA-9032)
 * Fix MOVED_NODE client event (CASSANDRA-8516)
 * Allow overriding MAX_OUTSTANDING_REPLAY_COUNT (CASSANDRA-7533)
 * Fix malformed JMX ObjectName containing IPv6 addresses (CASSANDRA-9027)
 * (cqlsh) Allow increasing CSV field size limit through
   cqlshrc config option (CASSANDRA-8934)
 * Stop logging range tombstones when exceeding the threshold
   (CASSANDRA-8559)
 * Fix NullPointerException when nodetool getendpoints is run
   against invalid keyspaces or tables (CASSANDRA-8950)
 * Allow specifying the tmp dir (CASSANDRA-7712)
 * Improve compaction estimated tasks estimation (CASSANDRA-8904)
 * Fix duplicate up/down messages sent to native clients (CASSANDRA-7816)
 * Expose commit log archive status via JMX (CASSANDRA-8734)
 * Provide better exceptions for invalid replication strategy parameters
   (CASSANDRA-8909)
 * Fix regression in mixed single and multi-column relation support for
   SELECT statements (CASSANDRA-8613)
 * Add ability to limit number of native connections (CASSANDRA-8086)
 * Fix CQLSSTableWriter throwing exception and spawning threads
   (CASSANDRA-8808)
 * Fix MT mismatch between empty and GC-able data (CASSANDRA-8979)
 * Fix incorrect validation when snapshotting single table (CASSANDRA-8056)
 * Add offline tool to relevel sstables (CASSANDRA-8301)
 * Preserve stream ID for more protocol errors (CASSANDRA-8848)
 * Fix combining token() function with multi-column relations on
   clustering columns (CASSANDRA-8797)
 * Make CFS.markReferenced() resistant to bad refcounting (CASSANDRA-8829)
 * Fix StreamTransferTask abort/complete bad refcounting (CASSANDRA-8815)
 * Fix AssertionError when querying a DESC clustering ordered
   table with ASC ordering and paging (CASSANDRA-8767)
 * AssertionError: "Memory was freed" when running cleanup (CASSANDRA-8716)
 * Make it possible to set max_sstable_age to fractional days (CASSANDRA-8406)
 * Fix some multi-column relations with indexes on some clustering
   columns (CASSANDRA-8275)
 * Fix memory leak in SSTableSimple*Writer and SSTableReader.validate()
   (CASSANDRA-8748)
 * Throw OOM if allocating memory fails to return a valid pointer (CASSANDRA-8726)
 * Fix SSTableSimpleUnsortedWriter ConcurrentModificationException (CASSANDRA-8619)
 * 'nodetool info' prints exception against older node (CASSANDRA-8796)
 * Ensure SSTableSimpleUnsortedWriter.close() terminates if
   disk writer has crashed (CASSANDRA-8807)


2.1.4
 * Bind JMX to localhost unless explicitly configured otherwise (CASSANDRA-9085)


2.1.3
 * Fix HSHA/offheap_objects corruption (CASSANDRA-8719)
 * Upgrade libthrift to 0.9.2 (CASSANDRA-8685)
 * Don't use the shared ref in sstableloader (CASSANDRA-8704)
 * Purge internal prepared statements if related tables or
   keyspaces are dropped (CASSANDRA-8693)
 * (cqlsh) Handle unicode BOM at start of files (CASSANDRA-8638)
 * Stop compactions before exiting offline tools (CASSANDRA-8623)
 * Update tools/stress/README.txt to match current behaviour (CASSANDRA-7933)
 * Fix schema from Thrift conversion with empty metadata (CASSANDRA-8695)
 * Safer Resource Management (CASSANDRA-7705)
 * Make sure we compact highly overlapping cold sstables with
   STCS (CASSANDRA-8635)
 * rpc_interface and listen_interface generate NPE on startup when specified
   interface doesn't exist (CASSANDRA-8677)
 * Fix ArrayIndexOutOfBoundsException in nodetool cfhistograms (CASSANDRA-8514)
 * Switch from yammer metrics for nodetool cf/proxy histograms (CASSANDRA-8662)
 * Make sure we don't add tmplink files to the compaction
   strategy (CASSANDRA-8580)
 * (cqlsh) Handle maps with blob keys (CASSANDRA-8372)
 * (cqlsh) Handle DynamicCompositeType schemas correctly (CASSANDRA-8563)
 * Duplicate rows returned when in clause has repeated values (CASSANDRA-6706)
 * Add tooling to detect hot partitions (CASSANDRA-7974)
 * Fix cassandra-stress user-mode truncation of partition generation (CASSANDRA-8608)
 * Only stream from unrepaired sstables during inc repair (CASSANDRA-8267)
 * Don't allow starting multiple inc repairs on the same sstables (CASSANDRA-8316)
 * Invalidate prepared BATCH statements when related tables
   or keyspaces are dropped (CASSANDRA-8652)
 * Fix missing results in secondary index queries on collections
   with ALLOW FILTERING (CASSANDRA-8421)
 * Expose EstimatedHistogram metrics for range slices (CASSANDRA-8627)
 * (cqlsh) Escape clqshrc passwords properly (CASSANDRA-8618)
 * Fix NPE when passing wrong argument in ALTER TABLE statement (CASSANDRA-8355)
 * Pig: Refactor and deprecate CqlStorage (CASSANDRA-8599)
 * Don't reuse the same cleanup strategy for all sstables (CASSANDRA-8537)
 * Fix case-sensitivity of index name on CREATE and DROP INDEX
   statements (CASSANDRA-8365)
 * Better detection/logging for corruption in compressed sstables (CASSANDRA-8192)
 * Use the correct repairedAt value when closing writer (CASSANDRA-8570)
 * (cqlsh) Handle a schema mismatch being detected on startup (CASSANDRA-8512)
 * Properly calculate expected write size during compaction (CASSANDRA-8532)
 * Invalidate affected prepared statements when a table's columns
   are altered (CASSANDRA-7910)
 * Stress - user defined writes should populate sequentally (CASSANDRA-8524)
 * Fix regression in SSTableRewriter causing some rows to become unreadable
   during compaction (CASSANDRA-8429)
 * Run major compactions for repaired/unrepaired in parallel (CASSANDRA-8510)
 * (cqlsh) Fix compression options in DESCRIBE TABLE output when compression
   is disabled (CASSANDRA-8288)
 * (cqlsh) Fix DESCRIBE output after keyspaces are altered (CASSANDRA-7623)
 * Make sure we set lastCompactedKey correctly (CASSANDRA-8463)
 * (cqlsh) Fix output of CONSISTENCY command (CASSANDRA-8507)
 * (cqlsh) Fixed the handling of LIST statements (CASSANDRA-8370)
 * Make sstablescrub check leveled manifest again (CASSANDRA-8432)
 * Check first/last keys in sstable when giving out positions (CASSANDRA-8458)
 * Disable mmap on Windows (CASSANDRA-6993)
 * Add missing ConsistencyLevels to cassandra-stress (CASSANDRA-8253)
 * Add auth support to cassandra-stress (CASSANDRA-7985)
 * Fix ArrayIndexOutOfBoundsException when generating error message
   for some CQL syntax errors (CASSANDRA-8455)
 * Scale memtable slab allocation logarithmically (CASSANDRA-7882)
 * cassandra-stress simultaneous inserts over same seed (CASSANDRA-7964)
 * Reduce cassandra-stress sampling memory requirements (CASSANDRA-7926)
 * Ensure memtable flush cannot expire commit log entries from its future (CASSANDRA-8383)
 * Make read "defrag" async to reclaim memtables (CASSANDRA-8459)
 * Remove tmplink files for offline compactions (CASSANDRA-8321)
 * Reduce maxHintsInProgress (CASSANDRA-8415)
 * BTree updates may call provided update function twice (CASSANDRA-8018)
 * Release sstable references after anticompaction (CASSANDRA-8386)
 * Handle abort() in SSTableRewriter properly (CASSANDRA-8320)
 * Centralize shared executors (CASSANDRA-8055)
 * Fix filtering for CONTAINS (KEY) relations on frozen collection
   clustering columns when the query is restricted to a single
   partition (CASSANDRA-8203)
 * Do more aggressive entire-sstable TTL expiry checks (CASSANDRA-8243)
 * Add more log info if readMeter is null (CASSANDRA-8238)
 * add check of the system wall clock time at startup (CASSANDRA-8305)
 * Support for frozen collections (CASSANDRA-7859)
 * Fix overflow on histogram computation (CASSANDRA-8028)
 * Have paxos reuse the timestamp generation of normal queries (CASSANDRA-7801)
 * Fix incremental repair not remove parent session on remote (CASSANDRA-8291)
 * Improve JBOD disk utilization (CASSANDRA-7386)
 * Log failed host when preparing incremental repair (CASSANDRA-8228)
 * Force config client mode in CQLSSTableWriter (CASSANDRA-8281)
 * Fix sstableupgrade throws exception (CASSANDRA-8688)
 * Fix hang when repairing empty keyspace (CASSANDRA-8694)
Merged from 2.0:
 * Fix IllegalArgumentException in dynamic snitch (CASSANDRA-8448)
 * Add support for UPDATE ... IF EXISTS (CASSANDRA-8610)
 * Fix reversal of list prepends (CASSANDRA-8733)
 * Prevent non-zero default_time_to_live on tables with counters
   (CASSANDRA-8678)
 * Fix SSTableSimpleUnsortedWriter ConcurrentModificationException
   (CASSANDRA-8619)
 * Round up time deltas lower than 1ms in BulkLoader (CASSANDRA-8645)
 * Add batch remove iterator to ABSC (CASSANDRA-8414, 8666)
 * Round up time deltas lower than 1ms in BulkLoader (CASSANDRA-8645)
 * Fix isClientMode check in Keyspace (CASSANDRA-8687)
 * Use more efficient slice size for querying internal secondary
   index tables (CASSANDRA-8550)
 * Fix potentially returning deleted rows with range tombstone (CASSANDRA-8558)
 * Check for available disk space before starting a compaction (CASSANDRA-8562)
 * Fix DISTINCT queries with LIMITs or paging when some partitions
   contain only tombstones (CASSANDRA-8490)
 * Introduce background cache refreshing to permissions cache
   (CASSANDRA-8194)
 * Fix race condition in StreamTransferTask that could lead to
   infinite loops and premature sstable deletion (CASSANDRA-7704)
 * Add an extra version check to MigrationTask (CASSANDRA-8462)
 * Ensure SSTableWriter cleans up properly after failure (CASSANDRA-8499)
 * Increase bf true positive count on key cache hit (CASSANDRA-8525)
 * Move MeteredFlusher to its own thread (CASSANDRA-8485)
 * Fix non-distinct results in DISTNCT queries on static columns when
   paging is enabled (CASSANDRA-8087)
 * Move all hints related tasks to hints internal executor (CASSANDRA-8285)
 * Fix paging for multi-partition IN queries (CASSANDRA-8408)
 * Fix MOVED_NODE topology event never being emitted when a node
   moves its token (CASSANDRA-8373)
 * Fix validation of indexes in COMPACT tables (CASSANDRA-8156)
 * Avoid StackOverflowError when a large list of IN values
   is used for a clustering column (CASSANDRA-8410)
 * Fix NPE when writetime() or ttl() calls are wrapped by
   another function call (CASSANDRA-8451)
 * Fix NPE after dropping a keyspace (CASSANDRA-8332)
 * Fix error message on read repair timeouts (CASSANDRA-7947)
 * Default DTCS base_time_seconds changed to 60 (CASSANDRA-8417)
 * Refuse Paxos operation with more than one pending endpoint (CASSANDRA-8346, 8640)
 * Throw correct exception when trying to bind a keyspace or table
   name (CASSANDRA-6952)
 * Make HHOM.compact synchronized (CASSANDRA-8416)
 * cancel latency-sampling task when CF is dropped (CASSANDRA-8401)
 * don't block SocketThread for MessagingService (CASSANDRA-8188)
 * Increase quarantine delay on replacement (CASSANDRA-8260)
 * Expose off-heap memory usage stats (CASSANDRA-7897)
 * Ignore Paxos commits for truncated tables (CASSANDRA-7538)
 * Validate size of indexed column values (CASSANDRA-8280)
 * Make LCS split compaction results over all data directories (CASSANDRA-8329)
 * Fix some failing queries that use multi-column relations
   on COMPACT STORAGE tables (CASSANDRA-8264)
 * Fix InvalidRequestException with ORDER BY (CASSANDRA-8286)
 * Disable SSLv3 for POODLE (CASSANDRA-8265)
 * Fix millisecond timestamps in Tracing (CASSANDRA-8297)
 * Include keyspace name in error message when there are insufficient
   live nodes to stream from (CASSANDRA-8221)
 * Avoid overlap in L1 when L0 contains many nonoverlapping
   sstables (CASSANDRA-8211)
 * Improve PropertyFileSnitch logging (CASSANDRA-8183)
 * Add DC-aware sequential repair (CASSANDRA-8193)
 * Use live sstables in snapshot repair if possible (CASSANDRA-8312)
 * Fix hints serialized size calculation (CASSANDRA-8587)


2.1.2
 * (cqlsh) parse_for_table_meta errors out on queries with undefined
   grammars (CASSANDRA-8262)
 * (cqlsh) Fix SELECT ... TOKEN() function broken in C* 2.1.1 (CASSANDRA-8258)
 * Fix Cassandra crash when running on JDK8 update 40 (CASSANDRA-8209)
 * Optimize partitioner tokens (CASSANDRA-8230)
 * Improve compaction of repaired/unrepaired sstables (CASSANDRA-8004)
 * Make cache serializers pluggable (CASSANDRA-8096)
 * Fix issues with CONTAINS (KEY) queries on secondary indexes
   (CASSANDRA-8147)
 * Fix read-rate tracking of sstables for some queries (CASSANDRA-8239)
 * Fix default timestamp in QueryOptions (CASSANDRA-8246)
 * Set socket timeout when reading remote version (CASSANDRA-8188)
 * Refactor how we track live size (CASSANDRA-7852)
 * Make sure unfinished compaction files are removed (CASSANDRA-8124)
 * Fix shutdown when run as Windows service (CASSANDRA-8136)
 * Fix DESCRIBE TABLE with custom indexes (CASSANDRA-8031)
 * Fix race in RecoveryManagerTest (CASSANDRA-8176)
 * Avoid IllegalArgumentException while sorting sstables in
   IndexSummaryManager (CASSANDRA-8182)
 * Shutdown JVM on file descriptor exhaustion (CASSANDRA-7579)
 * Add 'die' policy for commit log and disk failure (CASSANDRA-7927)
 * Fix installing as service on Windows (CASSANDRA-8115)
 * Fix CREATE TABLE for CQL2 (CASSANDRA-8144)
 * Avoid boxing in ColumnStats min/max trackers (CASSANDRA-8109)
Merged from 2.0:
 * Correctly handle non-text column names in cql3 (CASSANDRA-8178)
 * Fix deletion for indexes on primary key columns (CASSANDRA-8206)
 * Add 'nodetool statusgossip' (CASSANDRA-8125)
 * Improve client notification that nodes are ready for requests (CASSANDRA-7510)
 * Handle negative timestamp in writetime method (CASSANDRA-8139)
 * Pig: Remove errant LIMIT clause in CqlNativeStorage (CASSANDRA-8166)
 * Throw ConfigurationException when hsha is used with the default
   rpc_max_threads setting of 'unlimited' (CASSANDRA-8116)
 * Allow concurrent writing of the same table in the same JVM using
   CQLSSTableWriter (CASSANDRA-7463)
 * Fix totalDiskSpaceUsed calculation (CASSANDRA-8205)


2.1.1
 * Fix spin loop in AtomicSortedColumns (CASSANDRA-7546)
 * Dont notify when replacing tmplink files (CASSANDRA-8157)
 * Fix validation with multiple CONTAINS clause (CASSANDRA-8131)
 * Fix validation of collections in TriggerExecutor (CASSANDRA-8146)
 * Fix IllegalArgumentException when a list of IN values containing tuples
   is passed as a single arg to a prepared statement with the v1 or v2
   protocol (CASSANDRA-8062)
 * Fix ClassCastException in DISTINCT query on static columns with
   query paging (CASSANDRA-8108)
 * Fix NPE on null nested UDT inside a set (CASSANDRA-8105)
 * Fix exception when querying secondary index on set items or map keys
   when some clustering columns are specified (CASSANDRA-8073)
 * Send proper error response when there is an error during native
   protocol message decode (CASSANDRA-8118)
 * Gossip should ignore generation numbers too far in the future (CASSANDRA-8113)
 * Fix NPE when creating a table with frozen sets, lists (CASSANDRA-8104)
 * Fix high memory use due to tracking reads on incrementally opened sstable
   readers (CASSANDRA-8066)
 * Fix EXECUTE request with skipMetadata=false returning no metadata
   (CASSANDRA-8054)
 * Allow concurrent use of CQLBulkOutputFormat (CASSANDRA-7776)
 * Shutdown JVM on OOM (CASSANDRA-7507)
 * Upgrade netty version and enable epoll event loop (CASSANDRA-7761)
 * Don't duplicate sstables smaller than split size when using
   the sstablesplitter tool (CASSANDRA-7616)
 * Avoid re-parsing already prepared statements (CASSANDRA-7923)
 * Fix some Thrift slice deletions and updates of COMPACT STORAGE
   tables with some clustering columns omitted (CASSANDRA-7990)
 * Fix filtering for CONTAINS on sets (CASSANDRA-8033)
 * Properly track added size (CASSANDRA-7239)
 * Allow compilation in java 8 (CASSANDRA-7208)
 * Fix Assertion error on RangeTombstoneList diff (CASSANDRA-8013)
 * Release references to overlapping sstables during compaction (CASSANDRA-7819)
 * Send notification when opening compaction results early (CASSANDRA-8034)
 * Make native server start block until properly bound (CASSANDRA-7885)
 * (cqlsh) Fix IPv6 support (CASSANDRA-7988)
 * Ignore fat clients when checking for endpoint collision (CASSANDRA-7939)
 * Make sstablerepairedset take a list of files (CASSANDRA-7995)
 * (cqlsh) Tab completeion for indexes on map keys (CASSANDRA-7972)
 * (cqlsh) Fix UDT field selection in select clause (CASSANDRA-7891)
 * Fix resource leak in event of corrupt sstable
 * (cqlsh) Add command line option for cqlshrc file path (CASSANDRA-7131)
 * Provide visibility into prepared statements churn (CASSANDRA-7921, CASSANDRA-7930)
 * Invalidate prepared statements when their keyspace or table is
   dropped (CASSANDRA-7566)
 * cassandra-stress: fix support for NetworkTopologyStrategy (CASSANDRA-7945)
 * Fix saving caches when a table is dropped (CASSANDRA-7784)
 * Add better error checking of new stress profile (CASSANDRA-7716)
 * Use ThreadLocalRandom and remove FBUtilities.threadLocalRandom (CASSANDRA-7934)
 * Prevent operator mistakes due to simultaneous bootstrap (CASSANDRA-7069)
 * cassandra-stress supports whitelist mode for node config (CASSANDRA-7658)
 * GCInspector more closely tracks GC; cassandra-stress and nodetool report it (CASSANDRA-7916)
 * nodetool won't output bogus ownership info without a keyspace (CASSANDRA-7173)
 * Add human readable option to nodetool commands (CASSANDRA-5433)
 * Don't try to set repairedAt on old sstables (CASSANDRA-7913)
 * Add metrics for tracking PreparedStatement use (CASSANDRA-7719)
 * (cqlsh) tab-completion for triggers (CASSANDRA-7824)
 * (cqlsh) Support for query paging (CASSANDRA-7514)
 * (cqlsh) Show progress of COPY operations (CASSANDRA-7789)
 * Add syntax to remove multiple elements from a map (CASSANDRA-6599)
 * Support non-equals conditions in lightweight transactions (CASSANDRA-6839)
 * Add IF [NOT] EXISTS to create/drop triggers (CASSANDRA-7606)
 * (cqlsh) Display the current logged-in user (CASSANDRA-7785)
 * (cqlsh) Don't ignore CTRL-C during COPY FROM execution (CASSANDRA-7815)
 * (cqlsh) Order UDTs according to cross-type dependencies in DESCRIBE
   output (CASSANDRA-7659)
 * (cqlsh) Fix handling of CAS statement results (CASSANDRA-7671)
 * (cqlsh) COPY TO/FROM improvements (CASSANDRA-7405)
 * Support list index operations with conditions (CASSANDRA-7499)
 * Add max live/tombstoned cells to nodetool cfstats output (CASSANDRA-7731)
 * Validate IPv6 wildcard addresses properly (CASSANDRA-7680)
 * (cqlsh) Error when tracing query (CASSANDRA-7613)
 * Avoid IOOBE when building SyntaxError message snippet (CASSANDRA-7569)
 * SSTableExport uses correct validator to create string representation of partition
   keys (CASSANDRA-7498)
 * Avoid NPEs when receiving type changes for an unknown keyspace (CASSANDRA-7689)
 * Add support for custom 2i validation (CASSANDRA-7575)
 * Pig support for hadoop CqlInputFormat (CASSANDRA-6454)
 * Add duration mode to cassandra-stress (CASSANDRA-7468)
 * Add listen_interface and rpc_interface options (CASSANDRA-7417)
 * Improve schema merge performance (CASSANDRA-7444)
 * Adjust MT depth based on # of partition validating (CASSANDRA-5263)
 * Optimise NativeCell comparisons (CASSANDRA-6755)
 * Configurable client timeout for cqlsh (CASSANDRA-7516)
 * Include snippet of CQL query near syntax error in messages (CASSANDRA-7111)
 * Make repair -pr work with -local (CASSANDRA-7450)
 * Fix error in sstableloader with -cph > 1 (CASSANDRA-8007)
 * Fix snapshot repair error on indexed tables (CASSANDRA-8020)
 * Do not exit nodetool repair when receiving JMX NOTIF_LOST (CASSANDRA-7909)
 * Stream to private IP when available (CASSANDRA-8084)
Merged from 2.0:
 * Reject conditions on DELETE unless full PK is given (CASSANDRA-6430)
 * Properly reject the token function DELETE (CASSANDRA-7747)
 * Force batchlog replay before decommissioning a node (CASSANDRA-7446)
 * Fix hint replay with many accumulated expired hints (CASSANDRA-6998)
 * Fix duplicate results in DISTINCT queries on static columns with query
   paging (CASSANDRA-8108)
 * Add DateTieredCompactionStrategy (CASSANDRA-6602)
 * Properly validate ascii and utf8 string literals in CQL queries (CASSANDRA-8101)
 * (cqlsh) Fix autocompletion for alter keyspace (CASSANDRA-8021)
 * Create backup directories for commitlog archiving during startup (CASSANDRA-8111)
 * Reduce totalBlockFor() for LOCAL_* consistency levels (CASSANDRA-8058)
 * Fix merging schemas with re-dropped keyspaces (CASSANDRA-7256)
 * Fix counters in supercolumns during live upgrades from 1.2 (CASSANDRA-7188)
 * Notify DT subscribers when a column family is truncated (CASSANDRA-8088)
 * Add sanity check of $JAVA on startup (CASSANDRA-7676)
 * Schedule fat client schema pull on join (CASSANDRA-7993)
 * Don't reset nodes' versions when closing IncomingTcpConnections
   (CASSANDRA-7734)
 * Record the real messaging version in all cases in OutboundTcpConnection
   (CASSANDRA-8057)
 * SSL does not work in cassandra-cli (CASSANDRA-7899)
 * Fix potential exception when using ReversedType in DynamicCompositeType
   (CASSANDRA-7898)
 * Better validation of collection values (CASSANDRA-7833)
 * Track min/max timestamps correctly (CASSANDRA-7969)
 * Fix possible overflow while sorting CL segments for replay (CASSANDRA-7992)
 * Increase nodetool Xmx (CASSANDRA-7956)
 * Archive any commitlog segments present at startup (CASSANDRA-6904)
 * CrcCheckChance should adjust based on live CFMetadata not
   sstable metadata (CASSANDRA-7978)
 * token() should only accept columns in the partitioning
   key order (CASSANDRA-6075)
 * Add method to invalidate permission cache via JMX (CASSANDRA-7977)
 * Allow propagating multiple gossip states atomically (CASSANDRA-6125)
 * Log exceptions related to unclean native protocol client disconnects
   at DEBUG or INFO (CASSANDRA-7849)
 * Allow permissions cache to be set via JMX (CASSANDRA-7698)
 * Include schema_triggers CF in readable system resources (CASSANDRA-7967)
 * Fix RowIndexEntry to report correct serializedSize (CASSANDRA-7948)
 * Make CQLSSTableWriter sync within partitions (CASSANDRA-7360)
 * Potentially use non-local replicas in CqlConfigHelper (CASSANDRA-7906)
 * Explicitly disallow mixing multi-column and single-column
   relations on clustering columns (CASSANDRA-7711)
 * Better error message when condition is set on PK column (CASSANDRA-7804)
 * Don't send schema change responses and events for no-op DDL
   statements (CASSANDRA-7600)
 * (Hadoop) fix cluster initialisation for a split fetching (CASSANDRA-7774)
 * Throw InvalidRequestException when queries contain relations on entire
   collection columns (CASSANDRA-7506)
 * (cqlsh) enable CTRL-R history search with libedit (CASSANDRA-7577)
 * (Hadoop) allow ACFRW to limit nodes to local DC (CASSANDRA-7252)
 * (cqlsh) cqlsh should automatically disable tracing when selecting
   from system_traces (CASSANDRA-7641)
 * (Hadoop) Add CqlOutputFormat (CASSANDRA-6927)
 * Don't depend on cassandra config for nodetool ring (CASSANDRA-7508)
 * (cqlsh) Fix failing cqlsh formatting tests (CASSANDRA-7703)
 * Fix IncompatibleClassChangeError from hadoop2 (CASSANDRA-7229)
 * Add 'nodetool sethintedhandoffthrottlekb' (CASSANDRA-7635)
 * (cqlsh) Add tab-completion for CREATE/DROP USER IF [NOT] EXISTS (CASSANDRA-7611)
 * Catch errors when the JVM pulls the rug out from GCInspector (CASSANDRA-5345)
 * cqlsh fails when version number parts are not int (CASSANDRA-7524)
 * Fix NPE when table dropped during streaming (CASSANDRA-7946)
 * Fix wrong progress when streaming uncompressed (CASSANDRA-7878)
 * Fix possible infinite loop in creating repair range (CASSANDRA-7983)
 * Fix unit in nodetool for streaming throughput (CASSANDRA-7375)
Merged from 1.2:
 * Don't index tombstones (CASSANDRA-7828)
 * Improve PasswordAuthenticator default super user setup (CASSANDRA-7788)


2.1.0
 * (cqlsh) Removed "ALTER TYPE <name> RENAME TO <name>" from tab-completion
   (CASSANDRA-7895)
 * Fixed IllegalStateException in anticompaction (CASSANDRA-7892)
 * cqlsh: DESCRIBE support for frozen UDTs, tuples (CASSANDRA-7863)
 * Avoid exposing internal classes over JMX (CASSANDRA-7879)
 * Add null check for keys when freezing collection (CASSANDRA-7869)
 * Improve stress workload realism (CASSANDRA-7519)
Merged from 2.0:
 * Configure system.paxos with LeveledCompactionStrategy (CASSANDRA-7753)
 * Fix ALTER clustering column type from DateType to TimestampType when
   using DESC clustering order (CASSANRDA-7797)
 * Throw EOFException if we run out of chunks in compressed datafile
   (CASSANDRA-7664)
 * Fix PRSI handling of CQL3 row markers for row cleanup (CASSANDRA-7787)
 * Fix dropping collection when it's the last regular column (CASSANDRA-7744)
 * Make StreamReceiveTask thread safe and gc friendly (CASSANDRA-7795)
 * Validate empty cell names from counter updates (CASSANDRA-7798)
Merged from 1.2:
 * Don't allow compacted sstables to be marked as compacting (CASSANDRA-7145)
 * Track expired tombstones (CASSANDRA-7810)


2.1.0-rc7
 * Add frozen keyword and require UDT to be frozen (CASSANDRA-7857)
 * Track added sstable size correctly (CASSANDRA-7239)
 * (cqlsh) Fix case insensitivity (CASSANDRA-7834)
 * Fix failure to stream ranges when moving (CASSANDRA-7836)
 * Correctly remove tmplink files (CASSANDRA-7803)
 * (cqlsh) Fix column name formatting for functions, CAS operations,
   and UDT field selections (CASSANDRA-7806)
 * (cqlsh) Fix COPY FROM handling of null/empty primary key
   values (CASSANDRA-7792)
 * Fix ordering of static cells (CASSANDRA-7763)
Merged from 2.0:
 * Forbid re-adding dropped counter columns (CASSANDRA-7831)
 * Fix CFMetaData#isThriftCompatible() for PK-only tables (CASSANDRA-7832)
 * Always reject inequality on the partition key without token()
   (CASSANDRA-7722)
 * Always send Paxos commit to all replicas (CASSANDRA-7479)
 * Make disruptor_thrift_server invocation pool configurable (CASSANDRA-7594)
 * Make repair no-op when RF=1 (CASSANDRA-7864)


2.1.0-rc6
 * Fix OOM issue from netty caching over time (CASSANDRA-7743)
 * json2sstable couldn't import JSON for CQL table (CASSANDRA-7477)
 * Invalidate all caches on table drop (CASSANDRA-7561)
 * Skip strict endpoint selection for ranges if RF == nodes (CASSANRA-7765)
 * Fix Thrift range filtering without 2ary index lookups (CASSANDRA-7741)
 * Add tracing entries about concurrent range requests (CASSANDRA-7599)
 * (cqlsh) Fix DESCRIBE for NTS keyspaces (CASSANDRA-7729)
 * Remove netty buffer ref-counting (CASSANDRA-7735)
 * Pass mutated cf to index updater for use by PRSI (CASSANDRA-7742)
 * Include stress yaml example in release and deb (CASSANDRA-7717)
 * workaround for netty issue causing corrupted data off the wire (CASSANDRA-7695)
 * cqlsh DESC CLUSTER fails retrieving ring information (CASSANDRA-7687)
 * Fix binding null values inside UDT (CASSANDRA-7685)
 * Fix UDT field selection with empty fields (CASSANDRA-7670)
 * Bogus deserialization of static cells from sstable (CASSANDRA-7684)
 * Fix NPE on compaction leftover cleanup for dropped table (CASSANDRA-7770)
Merged from 2.0:
 * Fix race condition in StreamTransferTask that could lead to
   infinite loops and premature sstable deletion (CASSANDRA-7704)
 * (cqlsh) Wait up to 10 sec for a tracing session (CASSANDRA-7222)
 * Fix NPE in FileCacheService.sizeInBytes (CASSANDRA-7756)
 * Remove duplicates from StorageService.getJoiningNodes (CASSANDRA-7478)
 * Clone token map outside of hot gossip loops (CASSANDRA-7758)
 * Fix MS expiring map timeout for Paxos messages (CASSANDRA-7752)
 * Do not flush on truncate if durable_writes is false (CASSANDRA-7750)
 * Give CRR a default input_cql Statement (CASSANDRA-7226)
 * Better error message when adding a collection with the same name
   than a previously dropped one (CASSANDRA-6276)
 * Fix validation when adding static columns (CASSANDRA-7730)
 * (Thrift) fix range deletion of supercolumns (CASSANDRA-7733)
 * Fix potential AssertionError in RangeTombstoneList (CASSANDRA-7700)
 * Validate arguments of blobAs* functions (CASSANDRA-7707)
 * Fix potential AssertionError with 2ndary indexes (CASSANDRA-6612)
 * Avoid logging CompactionInterrupted at ERROR (CASSANDRA-7694)
 * Minor leak in sstable2jon (CASSANDRA-7709)
 * Add cassandra.auto_bootstrap system property (CASSANDRA-7650)
 * Update java driver (for hadoop) (CASSANDRA-7618)
 * Remove CqlPagingRecordReader/CqlPagingInputFormat (CASSANDRA-7570)
 * Support connecting to ipv6 jmx with nodetool (CASSANDRA-7669)


2.1.0-rc5
 * Reject counters inside user types (CASSANDRA-7672)
 * Switch to notification-based GCInspector (CASSANDRA-7638)
 * (cqlsh) Handle nulls in UDTs and tuples correctly (CASSANDRA-7656)
 * Don't use strict consistency when replacing (CASSANDRA-7568)
 * Fix min/max cell name collection on 2.0 SSTables with range
   tombstones (CASSANDRA-7593)
 * Tolerate min/max cell names of different lengths (CASSANDRA-7651)
 * Filter cached results correctly (CASSANDRA-7636)
 * Fix tracing on the new SEPExecutor (CASSANDRA-7644)
 * Remove shuffle and taketoken (CASSANDRA-7601)
 * Clean up Windows batch scripts (CASSANDRA-7619)
 * Fix native protocol drop user type notification (CASSANDRA-7571)
 * Give read access to system.schema_usertypes to all authenticated users
   (CASSANDRA-7578)
 * (cqlsh) Fix cqlsh display when zero rows are returned (CASSANDRA-7580)
 * Get java version correctly when JAVA_TOOL_OPTIONS is set (CASSANDRA-7572)
 * Fix NPE when dropping index from non-existent keyspace, AssertionError when
   dropping non-existent index with IF EXISTS (CASSANDRA-7590)
 * Fix sstablelevelresetter hang (CASSANDRA-7614)
 * (cqlsh) Fix deserialization of blobs (CASSANDRA-7603)
 * Use "keyspace updated" schema change message for UDT changes in v1 and
   v2 protocols (CASSANDRA-7617)
 * Fix tracing of range slices and secondary index lookups that are local
   to the coordinator (CASSANDRA-7599)
 * Set -Dcassandra.storagedir for all tool shell scripts (CASSANDRA-7587)
 * Don't swap max/min col names when mutating sstable metadata (CASSANDRA-7596)
 * (cqlsh) Correctly handle paged result sets (CASSANDRA-7625)
 * (cqlsh) Improve waiting for a trace to complete (CASSANDRA-7626)
 * Fix tracing of concurrent range slices and 2ary index queries (CASSANDRA-7626)
 * Fix scrub against collection type (CASSANDRA-7665)
Merged from 2.0:
 * Set gc_grace_seconds to seven days for system schema tables (CASSANDRA-7668)
 * SimpleSeedProvider no longer caches seeds forever (CASSANDRA-7663)
 * Always flush on truncate (CASSANDRA-7511)
 * Fix ReversedType(DateType) mapping to native protocol (CASSANDRA-7576)
 * Always merge ranges owned by a single node (CASSANDRA-6930)
 * Track max/min timestamps for range tombstones (CASSANDRA-7647)
 * Fix NPE when listing saved caches dir (CASSANDRA-7632)


2.1.0-rc4
 * Fix word count hadoop example (CASSANDRA-7200)
 * Updated memtable_cleanup_threshold and memtable_flush_writers defaults
   (CASSANDRA-7551)
 * (Windows) fix startup when WMI memory query fails (CASSANDRA-7505)
 * Anti-compaction proceeds if any part of the repair failed (CASSANDRA-7521)
 * Add missing table name to DROP INDEX responses and notifications (CASSANDRA-7539)
 * Bump CQL version to 3.2.0 and update CQL documentation (CASSANDRA-7527)
 * Fix configuration error message when running nodetool ring (CASSANDRA-7508)
 * Support conditional updates, tuple type, and the v3 protocol in cqlsh (CASSANDRA-7509)
 * Handle queries on multiple secondary index types (CASSANDRA-7525)
 * Fix cqlsh authentication with v3 native protocol (CASSANDRA-7564)
 * Fix NPE when unknown prepared statement ID is used (CASSANDRA-7454)
Merged from 2.0:
 * (Windows) force range-based repair to non-sequential mode (CASSANDRA-7541)
 * Fix range merging when DES scores are zero (CASSANDRA-7535)
 * Warn when SSL certificates have expired (CASSANDRA-7528)
 * Fix error when doing reversed queries with static columns (CASSANDRA-7490)
Merged from 1.2:
 * Set correct stream ID on responses when non-Exception Throwables
   are thrown while handling native protocol messages (CASSANDRA-7470)


2.1.0-rc3
 * Consider expiry when reconciling otherwise equal cells (CASSANDRA-7403)
 * Introduce CQL support for stress tool (CASSANDRA-6146)
 * Fix ClassCastException processing expired messages (CASSANDRA-7496)
 * Fix prepared marker for collections inside UDT (CASSANDRA-7472)
 * Remove left-over populate_io_cache_on_flush and replicate_on_write
   uses (CASSANDRA-7493)
 * (Windows) handle spaces in path names (CASSANDRA-7451)
 * Ensure writes have completed after dropping a table, before recycling
   commit log segments (CASSANDRA-7437)
 * Remove left-over rows_per_partition_to_cache (CASSANDRA-7493)
 * Fix error when CONTAINS is used with a bind marker (CASSANDRA-7502)
 * Properly reject unknown UDT field (CASSANDRA-7484)
Merged from 2.0:
 * Fix CC#collectTimeOrderedData() tombstone optimisations (CASSANDRA-7394)
 * Support DISTINCT for static columns and fix behaviour when DISTINC is
   not use (CASSANDRA-7305).
 * Workaround JVM NPE on JMX bind failure (CASSANDRA-7254)
 * Fix race in FileCacheService RemovalListener (CASSANDRA-7278)
 * Fix inconsistent use of consistencyForCommit that allowed LOCAL_QUORUM
   operations to incorrect become full QUORUM (CASSANDRA-7345)
 * Properly handle unrecognized opcodes and flags (CASSANDRA-7440)
 * (Hadoop) close CqlRecordWriter clients when finished (CASSANDRA-7459)
 * Commit disk failure policy (CASSANDRA-7429)
 * Make sure high level sstables get compacted (CASSANDRA-7414)
 * Fix AssertionError when using empty clustering columns and static columns
   (CASSANDRA-7455)
 * Add option to disable STCS in L0 (CASSANDRA-6621)
 * Upgrade to snappy-java 1.0.5.2 (CASSANDRA-7476)


2.1.0-rc2
 * Fix heap size calculation for CompoundSparseCellName and
   CompoundSparseCellName.WithCollection (CASSANDRA-7421)
 * Allow counter mutations in UNLOGGED batches (CASSANDRA-7351)
 * Modify reconcile logic to always pick a tombstone over a counter cell
   (CASSANDRA-7346)
 * Avoid incremental compaction on Windows (CASSANDRA-7365)
 * Fix exception when querying a composite-keyed table with a collection index
   (CASSANDRA-7372)
 * Use node's host id in place of counter ids (CASSANDRA-7366)
 * Fix error when doing reversed queries with static columns (CASSANDRA-7490)
 * Backport CASSANDRA-6747 (CASSANDRA-7560)
 * Track max/min timestamps for range tombstones (CASSANDRA-7647)
 * Fix NPE when listing saved caches dir (CASSANDRA-7632)
 * Fix sstableloader unable to connect encrypted node (CASSANDRA-7585)
Merged from 1.2:
 * Clone token map outside of hot gossip loops (CASSANDRA-7758)
 * Add stop method to EmbeddedCassandraService (CASSANDRA-7595)
 * Support connecting to ipv6 jmx with nodetool (CASSANDRA-7669)
 * Set gc_grace_seconds to seven days for system schema tables (CASSANDRA-7668)
 * SimpleSeedProvider no longer caches seeds forever (CASSANDRA-7663)
 * Set correct stream ID on responses when non-Exception Throwables
   are thrown while handling native protocol messages (CASSANDRA-7470)
 * Fix row size miscalculation in LazilyCompactedRow (CASSANDRA-7543)
 * Fix race in background compaction check (CASSANDRA-7745)
 * Don't clear out range tombstones during compaction (CASSANDRA-7808)


2.1.0-rc1
 * Revert flush directory (CASSANDRA-6357)
 * More efficient executor service for fast operations (CASSANDRA-4718)
 * Move less common tools into a new cassandra-tools package (CASSANDRA-7160)
 * Support more concurrent requests in native protocol (CASSANDRA-7231)
 * Add tab-completion to debian nodetool packaging (CASSANDRA-6421)
 * Change concurrent_compactors defaults (CASSANDRA-7139)
 * Add PowerShell Windows launch scripts (CASSANDRA-7001)
 * Make commitlog archive+restore more robust (CASSANDRA-6974)
 * Fix marking commitlogsegments clean (CASSANDRA-6959)
 * Add snapshot "manifest" describing files included (CASSANDRA-6326)
 * Parallel streaming for sstableloader (CASSANDRA-3668)
 * Fix bugs in supercolumns handling (CASSANDRA-7138)
 * Fix ClassClassException on composite dense tables (CASSANDRA-7112)
 * Cleanup and optimize collation and slice iterators (CASSANDRA-7107)
 * Upgrade NBHM lib (CASSANDRA-7128)
 * Optimize netty server (CASSANDRA-6861)
 * Fix repair hang when given CF does not exist (CASSANDRA-7189)
 * Allow c* to be shutdown in an embedded mode (CASSANDRA-5635)
 * Add server side batching to native transport (CASSANDRA-5663)
 * Make batchlog replay asynchronous (CASSANDRA-6134)
 * remove unused classes (CASSANDRA-7197)
 * Limit user types to the keyspace they are defined in (CASSANDRA-6643)
 * Add validate method to CollectionType (CASSANDRA-7208)
 * New serialization format for UDT values (CASSANDRA-7209, CASSANDRA-7261)
 * Fix nodetool netstats (CASSANDRA-7270)
 * Fix potential ClassCastException in HintedHandoffManager (CASSANDRA-7284)
 * Use prepared statements internally (CASSANDRA-6975)
 * Fix broken paging state with prepared statement (CASSANDRA-7120)
 * Fix IllegalArgumentException in CqlStorage (CASSANDRA-7287)
 * Allow nulls/non-existant fields in UDT (CASSANDRA-7206)
 * Add Thrift MultiSliceRequest (CASSANDRA-6757, CASSANDRA-7027)
 * Handle overlapping MultiSlices (CASSANDRA-7279)
 * Fix DataOutputTest on Windows (CASSANDRA-7265)
 * Embedded sets in user defined data-types are not updating (CASSANDRA-7267)
 * Add tuple type to CQL/native protocol (CASSANDRA-7248)
 * Fix CqlPagingRecordReader on tables with few rows (CASSANDRA-7322)
Merged from 2.0:
 * Copy compaction options to make sure they are reloaded (CASSANDRA-7290)
 * Add option to do more aggressive tombstone compactions (CASSANDRA-6563)
 * Don't try to compact already-compacting files in HHOM (CASSANDRA-7288)
 * Always reallocate buffers in HSHA (CASSANDRA-6285)
 * (Hadoop) support authentication in CqlRecordReader (CASSANDRA-7221)
 * (Hadoop) Close java driver Cluster in CQLRR.close (CASSANDRA-7228)
 * Warn when 'USING TIMESTAMP' is used on a CAS BATCH (CASSANDRA-7067)
 * return all cpu values from BackgroundActivityMonitor.readAndCompute (CASSANDRA-7183)
 * Correctly delete scheduled range xfers (CASSANDRA-7143)
 * return all cpu values from BackgroundActivityMonitor.readAndCompute (CASSANDRA-7183)
 * reduce garbage creation in calculatePendingRanges (CASSANDRA-7191)
 * fix c* launch issues on Russian os's due to output of linux 'free' cmd (CASSANDRA-6162)
 * Fix disabling autocompaction (CASSANDRA-7187)
 * Fix potential NumberFormatException when deserializing IntegerType (CASSANDRA-7088)
 * cqlsh can't tab-complete disabling compaction (CASSANDRA-7185)
 * cqlsh: Accept and execute CQL statement(s) from command-line parameter (CASSANDRA-7172)
 * Fix IllegalStateException in CqlPagingRecordReader (CASSANDRA-7198)
 * Fix the InvertedIndex trigger example (CASSANDRA-7211)
 * Add --resolve-ip option to 'nodetool ring' (CASSANDRA-7210)
 * reduce garbage on codec flag deserialization (CASSANDRA-7244)
 * Fix duplicated error messages on directory creation error at startup (CASSANDRA-5818)
 * Proper null handle for IF with map element access (CASSANDRA-7155)
 * Improve compaction visibility (CASSANDRA-7242)
 * Correctly delete scheduled range xfers (CASSANDRA-7143)
 * Make batchlog replica selection rack-aware (CASSANDRA-6551)
 * Fix CFMetaData#getColumnDefinitionFromColumnName() (CASSANDRA-7074)
 * Fix writetime/ttl functions for static columns (CASSANDRA-7081)
 * Suggest CTRL-C or semicolon after three blank lines in cqlsh (CASSANDRA-7142)
 * Fix 2ndary index queries with DESC clustering order (CASSANDRA-6950)
 * Invalid key cache entries on DROP (CASSANDRA-6525)
 * Fix flapping RecoveryManagerTest (CASSANDRA-7084)
 * Add missing iso8601 patterns for date strings (CASSANDRA-6973)
 * Support selecting multiple rows in a partition using IN (CASSANDRA-6875)
 * Add authentication support to shuffle (CASSANDRA-6484)
 * Swap local and global default read repair chances (CASSANDRA-7320)
 * Add conditional CREATE/DROP USER support (CASSANDRA-7264)
 * Cqlsh counts non-empty lines for "Blank lines" warning (CASSANDRA-7325)
Merged from 1.2:
 * Add Cloudstack snitch (CASSANDRA-7147)
 * Update system.peers correctly when relocating tokens (CASSANDRA-7126)
 * Add Google Compute Engine snitch (CASSANDRA-7132)
 * remove duplicate query for local tokens (CASSANDRA-7182)
 * exit CQLSH with error status code if script fails (CASSANDRA-6344)
 * Fix bug with some IN queries missig results (CASSANDRA-7105)
 * Fix availability validation for LOCAL_ONE CL (CASSANDRA-7319)
 * Hint streaming can cause decommission to fail (CASSANDRA-7219)


2.1.0-beta2
 * Increase default CL space to 8GB (CASSANDRA-7031)
 * Add range tombstones to read repair digests (CASSANDRA-6863)
 * Fix BTree.clear for large updates (CASSANDRA-6943)
 * Fail write instead of logging a warning when unable to append to CL
   (CASSANDRA-6764)
 * Eliminate possibility of CL segment appearing twice in active list
   (CASSANDRA-6557)
 * Apply DONTNEED fadvise to commitlog segments (CASSANDRA-6759)
 * Switch CRC component to Adler and include it for compressed sstables
   (CASSANDRA-4165)
 * Allow cassandra-stress to set compaction strategy options (CASSANDRA-6451)
 * Add broadcast_rpc_address option to cassandra.yaml (CASSANDRA-5899)
 * Auto reload GossipingPropertyFileSnitch config (CASSANDRA-5897)
 * Fix overflow of memtable_total_space_in_mb (CASSANDRA-6573)
 * Fix ABTC NPE and apply update function correctly (CASSANDRA-6692)
 * Allow nodetool to use a file or prompt for password (CASSANDRA-6660)
 * Fix AIOOBE when concurrently accessing ABSC (CASSANDRA-6742)
 * Fix assertion error in ALTER TYPE RENAME (CASSANDRA-6705)
 * Scrub should not always clear out repaired status (CASSANDRA-5351)
 * Improve handling of range tombstone for wide partitions (CASSANDRA-6446)
 * Fix ClassCastException for compact table with composites (CASSANDRA-6738)
 * Fix potentially repairing with wrong nodes (CASSANDRA-6808)
 * Change caching option syntax (CASSANDRA-6745)
 * Fix stress to do proper counter reads (CASSANDRA-6835)
 * Fix help message for stress counter_write (CASSANDRA-6824)
 * Fix stress smart Thrift client to pick servers correctly (CASSANDRA-6848)
 * Add logging levels (minimal, normal or verbose) to stress tool (CASSANDRA-6849)
 * Fix race condition in Batch CLE (CASSANDRA-6860)
 * Improve cleanup/scrub/upgradesstables failure handling (CASSANDRA-6774)
 * ByteBuffer write() methods for serializing sstables (CASSANDRA-6781)
 * Proper compare function for CollectionType (CASSANDRA-6783)
 * Update native server to Netty 4 (CASSANDRA-6236)
 * Fix off-by-one error in stress (CASSANDRA-6883)
 * Make OpOrder AutoCloseable (CASSANDRA-6901)
 * Remove sync repair JMX interface (CASSANDRA-6900)
 * Add multiple memory allocation options for memtables (CASSANDRA-6689, 6694)
 * Remove adjusted op rate from stress output (CASSANDRA-6921)
 * Add optimized CF.hasColumns() implementations (CASSANDRA-6941)
 * Serialize batchlog mutations with the version of the target node
   (CASSANDRA-6931)
 * Optimize CounterColumn#reconcile() (CASSANDRA-6953)
 * Properly remove 1.2 sstable support in 2.1 (CASSANDRA-6869)
 * Lock counter cells, not partitions (CASSANDRA-6880)
 * Track presence of legacy counter shards in sstables (CASSANDRA-6888)
 * Ensure safe resource cleanup when replacing sstables (CASSANDRA-6912)
 * Add failure handler to async callback (CASSANDRA-6747)
 * Fix AE when closing SSTable without releasing reference (CASSANDRA-7000)
 * Clean up IndexInfo on keyspace/table drops (CASSANDRA-6924)
 * Only snapshot relative SSTables when sequential repair (CASSANDRA-7024)
 * Require nodetool rebuild_index to specify index names (CASSANDRA-7038)
 * fix cassandra stress errors on reads with native protocol (CASSANDRA-7033)
 * Use OpOrder to guard sstable references for reads (CASSANDRA-6919)
 * Preemptive opening of compaction result (CASSANDRA-6916)
 * Multi-threaded scrub/cleanup/upgradesstables (CASSANDRA-5547)
 * Optimize cellname comparison (CASSANDRA-6934)
 * Native protocol v3 (CASSANDRA-6855)
 * Optimize Cell liveness checks and clean up Cell (CASSANDRA-7119)
 * Support consistent range movements (CASSANDRA-2434)
 * Display min timestamp in sstablemetadata viewer (CASSANDRA-6767)
Merged from 2.0:
 * Avoid race-prone second "scrub" of system keyspace (CASSANDRA-6797)
 * Pool CqlRecordWriter clients by inetaddress rather than Range
   (CASSANDRA-6665)
 * Fix compaction_history timestamps (CASSANDRA-6784)
 * Compare scores of full replica ordering in DES (CASSANDRA-6683)
 * fix CME in SessionInfo updateProgress affecting netstats (CASSANDRA-6577)
 * Allow repairing between specific replicas (CASSANDRA-6440)
 * Allow per-dc enabling of hints (CASSANDRA-6157)
 * Add compatibility for Hadoop 0.2.x (CASSANDRA-5201)
 * Fix EstimatedHistogram races (CASSANDRA-6682)
 * Failure detector correctly converts initial value to nanos (CASSANDRA-6658)
 * Add nodetool taketoken to relocate vnodes (CASSANDRA-4445)
 * Expose bulk loading progress over JMX (CASSANDRA-4757)
 * Correctly handle null with IF conditions and TTL (CASSANDRA-6623)
 * Account for range/row tombstones in tombstone drop
   time histogram (CASSANDRA-6522)
 * Stop CommitLogSegment.close() from calling sync() (CASSANDRA-6652)
 * Make commitlog failure handling configurable (CASSANDRA-6364)
 * Avoid overlaps in LCS (CASSANDRA-6688)
 * Improve support for paginating over composites (CASSANDRA-4851)
 * Fix count(*) queries in a mixed cluster (CASSANDRA-6707)
 * Improve repair tasks(snapshot, differencing) concurrency (CASSANDRA-6566)
 * Fix replaying pre-2.0 commit logs (CASSANDRA-6714)
 * Add static columns to CQL3 (CASSANDRA-6561)
 * Optimize single partition batch statements (CASSANDRA-6737)
 * Disallow post-query re-ordering when paging (CASSANDRA-6722)
 * Fix potential paging bug with deleted columns (CASSANDRA-6748)
 * Fix NPE on BulkLoader caused by losing StreamEvent (CASSANDRA-6636)
 * Fix truncating compression metadata (CASSANDRA-6791)
 * Add CMSClassUnloadingEnabled JVM option (CASSANDRA-6541)
 * Catch memtable flush exceptions during shutdown (CASSANDRA-6735)
 * Fix upgradesstables NPE for non-CF-based indexes (CASSANDRA-6645)
 * Fix UPDATE updating PRIMARY KEY columns implicitly (CASSANDRA-6782)
 * Fix IllegalArgumentException when updating from 1.2 with SuperColumns
   (CASSANDRA-6733)
 * FBUtilities.singleton() should use the CF comparator (CASSANDRA-6778)
 * Fix CQLSStableWriter.addRow(Map<String, Object>) (CASSANDRA-6526)
 * Fix HSHA server introducing corrupt data (CASSANDRA-6285)
 * Fix CAS conditions for COMPACT STORAGE tables (CASSANDRA-6813)
 * Starting threads in OutboundTcpConnectionPool constructor causes race conditions (CASSANDRA-7177)
 * Allow overriding cassandra-rackdc.properties file (CASSANDRA-7072)
 * Set JMX RMI port to 7199 (CASSANDRA-7087)
 * Use LOCAL_QUORUM for data reads at LOCAL_SERIAL (CASSANDRA-6939)
 * Log a warning for large batches (CASSANDRA-6487)
 * Put nodes in hibernate when join_ring is false (CASSANDRA-6961)
 * Avoid early loading of non-system keyspaces before compaction-leftovers
   cleanup at startup (CASSANDRA-6913)
 * Restrict Windows to parallel repairs (CASSANDRA-6907)
 * (Hadoop) Allow manually specifying start/end tokens in CFIF (CASSANDRA-6436)
 * Fix NPE in MeteredFlusher (CASSANDRA-6820)
 * Fix race processing range scan responses (CASSANDRA-6820)
 * Allow deleting snapshots from dropped keyspaces (CASSANDRA-6821)
 * Add uuid() function (CASSANDRA-6473)
 * Omit tombstones from schema digests (CASSANDRA-6862)
 * Include correct consistencyLevel in LWT timeout (CASSANDRA-6884)
 * Lower chances for losing new SSTables during nodetool refresh and
   ColumnFamilyStore.loadNewSSTables (CASSANDRA-6514)
 * Add support for DELETE ... IF EXISTS to CQL3 (CASSANDRA-5708)
 * Update hadoop_cql3_word_count example (CASSANDRA-6793)
 * Fix handling of RejectedExecution in sync Thrift server (CASSANDRA-6788)
 * Log more information when exceeding tombstone_warn_threshold (CASSANDRA-6865)
 * Fix truncate to not abort due to unreachable fat clients (CASSANDRA-6864)
 * Fix schema concurrency exceptions (CASSANDRA-6841)
 * Fix leaking validator FH in StreamWriter (CASSANDRA-6832)
 * Fix saving triggers to schema (CASSANDRA-6789)
 * Fix trigger mutations when base mutation list is immutable (CASSANDRA-6790)
 * Fix accounting in FileCacheService to allow re-using RAR (CASSANDRA-6838)
 * Fix static counter columns (CASSANDRA-6827)
 * Restore expiring->deleted (cell) compaction optimization (CASSANDRA-6844)
 * Fix CompactionManager.needsCleanup (CASSANDRA-6845)
 * Correctly compare BooleanType values other than 0 and 1 (CASSANDRA-6779)
 * Read message id as string from earlier versions (CASSANDRA-6840)
 * Properly use the Paxos consistency for (non-protocol) batch (CASSANDRA-6837)
 * Add paranoid disk failure option (CASSANDRA-6646)
 * Improve PerRowSecondaryIndex performance (CASSANDRA-6876)
 * Extend triggers to support CAS updates (CASSANDRA-6882)
 * Static columns with IF NOT EXISTS don't always work as expected (CASSANDRA-6873)
 * Fix paging with SELECT DISTINCT (CASSANDRA-6857)
 * Fix UnsupportedOperationException on CAS timeout (CASSANDRA-6923)
 * Improve MeteredFlusher handling of MF-unaffected column families
   (CASSANDRA-6867)
 * Add CqlRecordReader using native pagination (CASSANDRA-6311)
 * Add QueryHandler interface (CASSANDRA-6659)
 * Track liveRatio per-memtable, not per-CF (CASSANDRA-6945)
 * Make sure upgradesstables keeps sstable level (CASSANDRA-6958)
 * Fix LIMIT with static columns (CASSANDRA-6956)
 * Fix clash with CQL column name in thrift validation (CASSANDRA-6892)
 * Fix error with super columns in mixed 1.2-2.0 clusters (CASSANDRA-6966)
 * Fix bad skip of sstables on slice query with composite start/finish (CASSANDRA-6825)
 * Fix unintended update with conditional statement (CASSANDRA-6893)
 * Fix map element access in IF (CASSANDRA-6914)
 * Avoid costly range calculations for range queries on system keyspaces
   (CASSANDRA-6906)
 * Fix SSTable not released if stream session fails (CASSANDRA-6818)
 * Avoid build failure due to ANTLR timeout (CASSANDRA-6991)
 * Queries on compact tables can return more rows that requested (CASSANDRA-7052)
 * USING TIMESTAMP for batches does not work (CASSANDRA-7053)
 * Fix performance regression from CASSANDRA-5614 (CASSANDRA-6949)
 * Ensure that batchlog and hint timeouts do not produce hints (CASSANDRA-7058)
 * Merge groupable mutations in TriggerExecutor#execute() (CASSANDRA-7047)
 * Plug holes in resource release when wiring up StreamSession (CASSANDRA-7073)
 * Re-add parameter columns to tracing session (CASSANDRA-6942)
 * Preserves CQL metadata when updating table from thrift (CASSANDRA-6831)
Merged from 1.2:
 * Fix nodetool display with vnodes (CASSANDRA-7082)
 * Add UNLOGGED, COUNTER options to BATCH documentation (CASSANDRA-6816)
 * add extra SSL cipher suites (CASSANDRA-6613)
 * fix nodetool getsstables for blob PK (CASSANDRA-6803)
 * Fix BatchlogManager#deleteBatch() use of millisecond timestamps
   (CASSANDRA-6822)
 * Continue assassinating even if the endpoint vanishes (CASSANDRA-6787)
 * Schedule schema pulls on change (CASSANDRA-6971)
 * Non-droppable verbs shouldn't be dropped from OTC (CASSANDRA-6980)
 * Shutdown batchlog executor in SS#drain() (CASSANDRA-7025)
 * Fix batchlog to account for CF truncation records (CASSANDRA-6999)
 * Fix CQLSH parsing of functions and BLOB literals (CASSANDRA-7018)
 * Properly load trustore in the native protocol (CASSANDRA-6847)
 * Always clean up references in SerializingCache (CASSANDRA-6994)
 * Don't shut MessagingService down when replacing a node (CASSANDRA-6476)
 * fix npe when doing -Dcassandra.fd_initial_value_ms (CASSANDRA-6751)


2.1.0-beta1
 * Add flush directory distinct from compaction directories (CASSANDRA-6357)
 * Require JNA by default (CASSANDRA-6575)
 * add listsnapshots command to nodetool (CASSANDRA-5742)
 * Introduce AtomicBTreeColumns (CASSANDRA-6271, 6692)
 * Multithreaded commitlog (CASSANDRA-3578)
 * allocate fixed index summary memory pool and resample cold index summaries
   to use less memory (CASSANDRA-5519)
 * Removed multithreaded compaction (CASSANDRA-6142)
 * Parallelize fetching rows for low-cardinality indexes (CASSANDRA-1337)
 * change logging from log4j to logback (CASSANDRA-5883)
 * switch to LZ4 compression for internode communication (CASSANDRA-5887)
 * Stop using Thrift-generated Index* classes internally (CASSANDRA-5971)
 * Remove 1.2 network compatibility code (CASSANDRA-5960)
 * Remove leveled json manifest migration code (CASSANDRA-5996)
 * Remove CFDefinition (CASSANDRA-6253)
 * Use AtomicIntegerFieldUpdater in RefCountedMemory (CASSANDRA-6278)
 * User-defined types for CQL3 (CASSANDRA-5590)
 * Use of o.a.c.metrics in nodetool (CASSANDRA-5871, 6406)
 * Batch read from OTC's queue and cleanup (CASSANDRA-1632)
 * Secondary index support for collections (CASSANDRA-4511, 6383)
 * SSTable metadata(Stats.db) format change (CASSANDRA-6356)
 * Push composites support in the storage engine
   (CASSANDRA-5417, CASSANDRA-6520)
 * Add snapshot space used to cfstats (CASSANDRA-6231)
 * Add cardinality estimator for key count estimation (CASSANDRA-5906)
 * CF id is changed to be non-deterministic. Data dir/key cache are created
   uniquely for CF id (CASSANDRA-5202)
 * New counters implementation (CASSANDRA-6504)
 * Replace UnsortedColumns, EmptyColumns, TreeMapBackedSortedColumns with new
   ArrayBackedSortedColumns (CASSANDRA-6630, CASSANDRA-6662, CASSANDRA-6690)
 * Add option to use row cache with a given amount of rows (CASSANDRA-5357)
 * Avoid repairing already repaired data (CASSANDRA-5351)
 * Reject counter updates with USING TTL/TIMESTAMP (CASSANDRA-6649)
 * Replace index_interval with min/max_index_interval (CASSANDRA-6379)
 * Lift limitation that order by columns must be selected for IN queries (CASSANDRA-4911)


2.0.5
 * Reduce garbage generated by bloom filter lookups (CASSANDRA-6609)
 * Add ks.cf names to tombstone logging (CASSANDRA-6597)
 * Use LOCAL_QUORUM for LWT operations at LOCAL_SERIAL (CASSANDRA-6495)
 * Wait for gossip to settle before accepting client connections (CASSANDRA-4288)
 * Delete unfinished compaction incrementally (CASSANDRA-6086)
 * Allow specifying custom secondary index options in CQL3 (CASSANDRA-6480)
 * Improve replica pinning for cache efficiency in DES (CASSANDRA-6485)
 * Fix LOCAL_SERIAL from thrift (CASSANDRA-6584)
 * Don't special case received counts in CAS timeout exceptions (CASSANDRA-6595)
 * Add support for 2.1 global counter shards (CASSANDRA-6505)
 * Fix NPE when streaming connection is not yet established (CASSANDRA-6210)
 * Avoid rare duplicate read repair triggering (CASSANDRA-6606)
 * Fix paging discardFirst (CASSANDRA-6555)
 * Fix ArrayIndexOutOfBoundsException in 2ndary index query (CASSANDRA-6470)
 * Release sstables upon rebuilding 2i (CASSANDRA-6635)
 * Add AbstractCompactionStrategy.startup() method (CASSANDRA-6637)
 * SSTableScanner may skip rows during cleanup (CASSANDRA-6638)
 * sstables from stalled repair sessions can resurrect deleted data (CASSANDRA-6503)
 * Switch stress to use ITransportFactory (CASSANDRA-6641)
 * Fix IllegalArgumentException during prepare (CASSANDRA-6592)
 * Fix possible loss of 2ndary index entries during compaction (CASSANDRA-6517)
 * Fix direct Memory on architectures that do not support unaligned long access
   (CASSANDRA-6628)
 * Let scrub optionally skip broken counter partitions (CASSANDRA-5930)
Merged from 1.2:
 * fsync compression metadata (CASSANDRA-6531)
 * Validate CF existence on execution for prepared statement (CASSANDRA-6535)
 * Add ability to throttle batchlog replay (CASSANDRA-6550)
 * Fix executing LOCAL_QUORUM with SimpleStrategy (CASSANDRA-6545)
 * Avoid StackOverflow when using large IN queries (CASSANDRA-6567)
 * Nodetool upgradesstables includes secondary indexes (CASSANDRA-6598)
 * Paginate batchlog replay (CASSANDRA-6569)
 * skip blocking on streaming during drain (CASSANDRA-6603)
 * Improve error message when schema doesn't match loaded sstable (CASSANDRA-6262)
 * Add properties to adjust FD initial value and max interval (CASSANDRA-4375)
 * Fix preparing with batch and delete from collection (CASSANDRA-6607)
 * Fix ABSC reverse iterator's remove() method (CASSANDRA-6629)
 * Handle host ID conflicts properly (CASSANDRA-6615)
 * Move handling of migration event source to solve bootstrap race. (CASSANDRA-6648)
 * Make sure compaction throughput value doesn't overflow with int math (CASSANDRA-6647)


2.0.4
 * Allow removing snapshots of no-longer-existing CFs (CASSANDRA-6418)
 * add StorageService.stopDaemon() (CASSANDRA-4268)
 * add IRE for invalid CF supplied to get_count (CASSANDRA-5701)
 * add client encryption support to sstableloader (CASSANDRA-6378)
 * Fix accept() loop for SSL sockets post-shutdown (CASSANDRA-6468)
 * Fix size-tiered compaction in LCS L0 (CASSANDRA-6496)
 * Fix assertion failure in filterColdSSTables (CASSANDRA-6483)
 * Fix row tombstones in larger-than-memory compactions (CASSANDRA-6008)
 * Fix cleanup ClassCastException (CASSANDRA-6462)
 * Reduce gossip memory use by interning VersionedValue strings (CASSANDRA-6410)
 * Allow specifying datacenters to participate in a repair (CASSANDRA-6218)
 * Fix divide-by-zero in PCI (CASSANDRA-6403)
 * Fix setting last compacted key in the wrong level for LCS (CASSANDRA-6284)
 * Add millisecond precision formats to the timestamp parser (CASSANDRA-6395)
 * Expose a total memtable size metric for a CF (CASSANDRA-6391)
 * cqlsh: handle symlinks properly (CASSANDRA-6425)
 * Fix potential infinite loop when paging query with IN (CASSANDRA-6464)
 * Fix assertion error in AbstractQueryPager.discardFirst (CASSANDRA-6447)
 * Fix streaming older SSTable yields unnecessary tombstones (CASSANDRA-6527)
Merged from 1.2:
 * Improved error message on bad properties in DDL queries (CASSANDRA-6453)
 * Randomize batchlog candidates selection (CASSANDRA-6481)
 * Fix thundering herd on endpoint cache invalidation (CASSANDRA-6345, 6485)
 * Improve batchlog write performance with vnodes (CASSANDRA-6488)
 * cqlsh: quote single quotes in strings inside collections (CASSANDRA-6172)
 * Improve gossip performance for typical messages (CASSANDRA-6409)
 * Throw IRE if a prepared statement has more markers than supported
   (CASSANDRA-5598)
 * Expose Thread metrics for the native protocol server (CASSANDRA-6234)
 * Change snapshot response message verb to INTERNAL to avoid dropping it
   (CASSANDRA-6415)
 * Warn when collection read has > 65K elements (CASSANDRA-5428)
 * Fix cache persistence when both row and key cache are enabled
   (CASSANDRA-6413)
 * (Hadoop) add describe_local_ring (CASSANDRA-6268)
 * Fix handling of concurrent directory creation failure (CASSANDRA-6459)
 * Allow executing CREATE statements multiple times (CASSANDRA-6471)
 * Don't send confusing info with timeouts (CASSANDRA-6491)
 * Don't resubmit counter mutation runnables internally (CASSANDRA-6427)
 * Don't drop local mutations without a hint (CASSANDRA-6510)
 * Don't allow null max_hint_window_in_ms (CASSANDRA-6419)
 * Validate SliceRange start and finish lengths (CASSANDRA-6521)


2.0.3
 * Fix FD leak on slice read path (CASSANDRA-6275)
 * Cancel read meter task when closing SSTR (CASSANDRA-6358)
 * free off-heap IndexSummary during bulk (CASSANDRA-6359)
 * Recover from IOException in accept() thread (CASSANDRA-6349)
 * Improve Gossip tolerance of abnormally slow tasks (CASSANDRA-6338)
 * Fix trying to hint timed out counter writes (CASSANDRA-6322)
 * Allow restoring specific columnfamilies from archived CL (CASSANDRA-4809)
 * Avoid flushing compaction_history after each operation (CASSANDRA-6287)
 * Fix repair assertion error when tombstones expire (CASSANDRA-6277)
 * Skip loading corrupt key cache (CASSANDRA-6260)
 * Fixes for compacting larger-than-memory rows (CASSANDRA-6274)
 * Compact hottest sstables first and optionally omit coldest from
   compaction entirely (CASSANDRA-6109)
 * Fix modifying column_metadata from thrift (CASSANDRA-6182)
 * cqlsh: fix LIST USERS output (CASSANDRA-6242)
 * Add IRequestSink interface (CASSANDRA-6248)
 * Update memtable size while flushing (CASSANDRA-6249)
 * Provide hooks around CQL2/CQL3 statement execution (CASSANDRA-6252)
 * Require Permission.SELECT for CAS updates (CASSANDRA-6247)
 * New CQL-aware SSTableWriter (CASSANDRA-5894)
 * Reject CAS operation when the protocol v1 is used (CASSANDRA-6270)
 * Correctly throw error when frame too large (CASSANDRA-5981)
 * Fix serialization bug in PagedRange with 2ndary indexes (CASSANDRA-6299)
 * Fix CQL3 table validation in Thrift (CASSANDRA-6140)
 * Fix bug missing results with IN clauses (CASSANDRA-6327)
 * Fix paging with reversed slices (CASSANDRA-6343)
 * Set minTimestamp correctly to be able to drop expired sstables (CASSANDRA-6337)
 * Support NaN and Infinity as float literals (CASSANDRA-6003)
 * Remove RF from nodetool ring output (CASSANDRA-6289)
 * Fix attempting to flush empty rows (CASSANDRA-6374)
 * Fix potential out of bounds exception when paging (CASSANDRA-6333)
Merged from 1.2:
 * Optimize FD phi calculation (CASSANDRA-6386)
 * Improve initial FD phi estimate when starting up (CASSANDRA-6385)
 * Don't list CQL3 table in CLI describe even if named explicitely
   (CASSANDRA-5750)
 * Invalidate row cache when dropping CF (CASSANDRA-6351)
 * add non-jamm path for cached statements (CASSANDRA-6293)
 * add windows bat files for shell commands (CASSANDRA-6145)
 * Require logging in for Thrift CQL2/3 statement preparation (CASSANDRA-6254)
 * restrict max_num_tokens to 1536 (CASSANDRA-6267)
 * Nodetool gets default JMX port from cassandra-env.sh (CASSANDRA-6273)
 * make calculatePendingRanges asynchronous (CASSANDRA-6244)
 * Remove blocking flushes in gossip thread (CASSANDRA-6297)
 * Fix potential socket leak in connectionpool creation (CASSANDRA-6308)
 * Allow LOCAL_ONE/LOCAL_QUORUM to work with SimpleStrategy (CASSANDRA-6238)
 * cqlsh: handle 'null' as session duration (CASSANDRA-6317)
 * Fix json2sstable handling of range tombstones (CASSANDRA-6316)
 * Fix missing one row in reverse query (CASSANDRA-6330)
 * Fix reading expired row value from row cache (CASSANDRA-6325)
 * Fix AssertionError when doing set element deletion (CASSANDRA-6341)
 * Make CL code for the native protocol match the one in C* 2.0
   (CASSANDRA-6347)
 * Disallow altering CQL3 table from thrift (CASSANDRA-6370)
 * Fix size computation of prepared statement (CASSANDRA-6369)


2.0.2
 * Update FailureDetector to use nanontime (CASSANDRA-4925)
 * Fix FileCacheService regressions (CASSANDRA-6149)
 * Never return WriteTimeout for CL.ANY (CASSANDRA-6132)
 * Fix race conditions in bulk loader (CASSANDRA-6129)
 * Add configurable metrics reporting (CASSANDRA-4430)
 * drop queries exceeding a configurable number of tombstones (CASSANDRA-6117)
 * Track and persist sstable read activity (CASSANDRA-5515)
 * Fixes for speculative retry (CASSANDRA-5932, CASSANDRA-6194)
 * Improve memory usage of metadata min/max column names (CASSANDRA-6077)
 * Fix thrift validation refusing row markers on CQL3 tables (CASSANDRA-6081)
 * Fix insertion of collections with CAS (CASSANDRA-6069)
 * Correctly send metadata on SELECT COUNT (CASSANDRA-6080)
 * Track clients' remote addresses in ClientState (CASSANDRA-6070)
 * Create snapshot dir if it does not exist when migrating
   leveled manifest (CASSANDRA-6093)
 * make sequential nodetool repair the default (CASSANDRA-5950)
 * Add more hooks for compaction strategy implementations (CASSANDRA-6111)
 * Fix potential NPE on composite 2ndary indexes (CASSANDRA-6098)
 * Delete can potentially be skipped in batch (CASSANDRA-6115)
 * Allow alter keyspace on system_traces (CASSANDRA-6016)
 * Disallow empty column names in cql (CASSANDRA-6136)
 * Use Java7 file-handling APIs and fix file moving on Windows (CASSANDRA-5383)
 * Save compaction history to system keyspace (CASSANDRA-5078)
 * Fix NPE if StorageService.getOperationMode() is executed before full startup (CASSANDRA-6166)
 * CQL3: support pre-epoch longs for TimestampType (CASSANDRA-6212)
 * Add reloadtriggers command to nodetool (CASSANDRA-4949)
 * cqlsh: ignore empty 'value alias' in DESCRIBE (CASSANDRA-6139)
 * Fix sstable loader (CASSANDRA-6205)
 * Reject bootstrapping if the node already exists in gossip (CASSANDRA-5571)
 * Fix NPE while loading paxos state (CASSANDRA-6211)
 * cqlsh: add SHOW SESSION <tracing-session> command (CASSANDRA-6228)
Merged from 1.2:
 * (Hadoop) Require CFRR batchSize to be at least 2 (CASSANDRA-6114)
 * Add a warning for small LCS sstable size (CASSANDRA-6191)
 * Add ability to list specific KS/CF combinations in nodetool cfstats (CASSANDRA-4191)
 * Mark CF clean if a mutation raced the drop and got it marked dirty (CASSANDRA-5946)
 * Add a LOCAL_ONE consistency level (CASSANDRA-6202)
 * Limit CQL prepared statement cache by size instead of count (CASSANDRA-6107)
 * Tracing should log write failure rather than raw exceptions (CASSANDRA-6133)
 * lock access to TM.endpointToHostIdMap (CASSANDRA-6103)
 * Allow estimated memtable size to exceed slab allocator size (CASSANDRA-6078)
 * Start MeteredFlusher earlier to prevent OOM during CL replay (CASSANDRA-6087)
 * Avoid sending Truncate command to fat clients (CASSANDRA-6088)
 * Allow where clause conditions to be in parenthesis (CASSANDRA-6037)
 * Do not open non-ssl storage port if encryption option is all (CASSANDRA-3916)
 * Move batchlog replay to its own executor (CASSANDRA-6079)
 * Add tombstone debug threshold and histogram (CASSANDRA-6042, 6057)
 * Enable tcp keepalive on incoming connections (CASSANDRA-4053)
 * Fix fat client schema pull NPE (CASSANDRA-6089)
 * Fix memtable flushing for indexed tables (CASSANDRA-6112)
 * Fix skipping columns with multiple slices (CASSANDRA-6119)
 * Expose connected thrift + native client counts (CASSANDRA-5084)
 * Optimize auth setup (CASSANDRA-6122)
 * Trace index selection (CASSANDRA-6001)
 * Update sstablesPerReadHistogram to use biased sampling (CASSANDRA-6164)
 * Log UnknownColumnfamilyException when closing socket (CASSANDRA-5725)
 * Properly error out on CREATE INDEX for counters table (CASSANDRA-6160)
 * Handle JMX notification failure for repair (CASSANDRA-6097)
 * (Hadoop) Fetch no more than 128 splits in parallel (CASSANDRA-6169)
 * stress: add username/password authentication support (CASSANDRA-6068)
 * Fix indexed queries with row cache enabled on parent table (CASSANDRA-5732)
 * Fix compaction race during columnfamily drop (CASSANDRA-5957)
 * Fix validation of empty column names for compact tables (CASSANDRA-6152)
 * Skip replaying mutations that pass CRC but fail to deserialize (CASSANDRA-6183)
 * Rework token replacement to use replace_address (CASSANDRA-5916)
 * Fix altering column types (CASSANDRA-6185)
 * cqlsh: fix CREATE/ALTER WITH completion (CASSANDRA-6196)
 * add windows bat files for shell commands (CASSANDRA-6145)
 * Fix potential stack overflow during range tombstones insertion (CASSANDRA-6181)
 * (Hadoop) Make LOCAL_ONE the default consistency level (CASSANDRA-6214)


2.0.1
 * Fix bug that could allow reading deleted data temporarily (CASSANDRA-6025)
 * Improve memory use defaults (CASSANDRA-6059)
 * Make ThriftServer more easlly extensible (CASSANDRA-6058)
 * Remove Hadoop dependency from ITransportFactory (CASSANDRA-6062)
 * add file_cache_size_in_mb setting (CASSANDRA-5661)
 * Improve error message when yaml contains invalid properties (CASSANDRA-5958)
 * Improve leveled compaction's ability to find non-overlapping L0 compactions
   to work on concurrently (CASSANDRA-5921)
 * Notify indexer of columns shadowed by range tombstones (CASSANDRA-5614)
 * Log Merkle tree stats (CASSANDRA-2698)
 * Switch from crc32 to adler32 for compressed sstable checksums (CASSANDRA-5862)
 * Improve offheap memcpy performance (CASSANDRA-5884)
 * Use a range aware scanner for cleanup (CASSANDRA-2524)
 * Cleanup doesn't need to inspect sstables that contain only local data
   (CASSANDRA-5722)
 * Add ability for CQL3 to list partition keys (CASSANDRA-4536)
 * Improve native protocol serialization (CASSANDRA-5664)
 * Upgrade Thrift to 0.9.1 (CASSANDRA-5923)
 * Require superuser status for adding triggers (CASSANDRA-5963)
 * Make standalone scrubber handle old and new style leveled manifest
   (CASSANDRA-6005)
 * Fix paxos bugs (CASSANDRA-6012, 6013, 6023)
 * Fix paged ranges with multiple replicas (CASSANDRA-6004)
 * Fix potential AssertionError during tracing (CASSANDRA-6041)
 * Fix NPE in sstablesplit (CASSANDRA-6027)
 * Migrate pre-2.0 key/value/column aliases to system.schema_columns
   (CASSANDRA-6009)
 * Paging filter empty rows too agressively (CASSANDRA-6040)
 * Support variadic parameters for IN clauses (CASSANDRA-4210)
 * cqlsh: return the result of CAS writes (CASSANDRA-5796)
 * Fix validation of IN clauses with 2ndary indexes (CASSANDRA-6050)
 * Support named bind variables in CQL (CASSANDRA-6033)
Merged from 1.2:
 * Allow cache-keys-to-save to be set at runtime (CASSANDRA-5980)
 * Avoid second-guessing out-of-space state (CASSANDRA-5605)
 * Tuning knobs for dealing with large blobs and many CFs (CASSANDRA-5982)
 * (Hadoop) Fix CQLRW for thrift tables (CASSANDRA-6002)
 * Fix possible divide-by-zero in HHOM (CASSANDRA-5990)
 * Allow local batchlog writes for CL.ANY (CASSANDRA-5967)
 * Upgrade metrics-core to version 2.2.0 (CASSANDRA-5947)
 * Fix CqlRecordWriter with composite keys (CASSANDRA-5949)
 * Add snitch, schema version, cluster, partitioner to JMX (CASSANDRA-5881)
 * Allow disabling SlabAllocator (CASSANDRA-5935)
 * Make user-defined compaction JMX blocking (CASSANDRA-4952)
 * Fix streaming does not transfer wrapped range (CASSANDRA-5948)
 * Fix loading index summary containing empty key (CASSANDRA-5965)
 * Correctly handle limits in CompositesSearcher (CASSANDRA-5975)
 * Pig: handle CQL collections (CASSANDRA-5867)
 * Pass the updated cf to the PRSI index() method (CASSANDRA-5999)
 * Allow empty CQL3 batches (as no-op) (CASSANDRA-5994)
 * Support null in CQL3 functions (CASSANDRA-5910)
 * Replace the deprecated MapMaker with CacheLoader (CASSANDRA-6007)
 * Add SSTableDeletingNotification to DataTracker (CASSANDRA-6010)
 * Fix snapshots in use get deleted during snapshot repair (CASSANDRA-6011)
 * Move hints and exception count to o.a.c.metrics (CASSANDRA-6017)
 * Fix memory leak in snapshot repair (CASSANDRA-6047)
 * Fix sstable2sjon for CQL3 tables (CASSANDRA-5852)


2.0.0
 * Fix thrift validation when inserting into CQL3 tables (CASSANDRA-5138)
 * Fix periodic memtable flushing behavior with clean memtables (CASSANDRA-5931)
 * Fix dateOf() function for pre-2.0 timestamp columns (CASSANDRA-5928)
 * Fix SSTable unintentionally loads BF when opened for batch (CASSANDRA-5938)
 * Add stream session progress to JMX (CASSANDRA-4757)
 * Fix NPE during CAS operation (CASSANDRA-5925)
Merged from 1.2:
 * Fix getBloomFilterDiskSpaceUsed for AlwaysPresentFilter (CASSANDRA-5900)
 * Don't announce schema version until we've loaded the changes locally
   (CASSANDRA-5904)
 * Fix to support off heap bloom filters size greater than 2 GB (CASSANDRA-5903)
 * Properly handle parsing huge map and set literals (CASSANDRA-5893)


2.0.0-rc2
 * enable vnodes by default (CASSANDRA-5869)
 * fix CAS contention timeout (CASSANDRA-5830)
 * fix HsHa to respect max frame size (CASSANDRA-4573)
 * Fix (some) 2i on composite components omissions (CASSANDRA-5851)
 * cqlsh: add DESCRIBE FULL SCHEMA variant (CASSANDRA-5880)
Merged from 1.2:
 * Correctly validate sparse composite cells in scrub (CASSANDRA-5855)
 * Add KeyCacheHitRate metric to CF metrics (CASSANDRA-5868)
 * cqlsh: add support for multiline comments (CASSANDRA-5798)
 * Handle CQL3 SELECT duplicate IN restrictions on clustering columns
   (CASSANDRA-5856)


2.0.0-rc1
 * improve DecimalSerializer performance (CASSANDRA-5837)
 * fix potential spurious wakeup in AsyncOneResponse (CASSANDRA-5690)
 * fix schema-related trigger issues (CASSANDRA-5774)
 * Better validation when accessing CQL3 table from thrift (CASSANDRA-5138)
 * Fix assertion error during repair (CASSANDRA-5801)
 * Fix range tombstone bug (CASSANDRA-5805)
 * DC-local CAS (CASSANDRA-5797)
 * Add a native_protocol_version column to the system.local table (CASSANRDA-5819)
 * Use index_interval from cassandra.yaml when upgraded (CASSANDRA-5822)
 * Fix buffer underflow on socket close (CASSANDRA-5792)
Merged from 1.2:
 * Fix reading DeletionTime from 1.1-format sstables (CASSANDRA-5814)
 * cqlsh: add collections support to COPY (CASSANDRA-5698)
 * retry important messages for any IOException (CASSANDRA-5804)
 * Allow empty IN relations in SELECT/UPDATE/DELETE statements (CASSANDRA-5626)
 * cqlsh: fix crashing on Windows due to libedit detection (CASSANDRA-5812)
 * fix bulk-loading compressed sstables (CASSANDRA-5820)
 * (Hadoop) fix quoting in CqlPagingRecordReader and CqlRecordWriter
   (CASSANDRA-5824)
 * update default LCS sstable size to 160MB (CASSANDRA-5727)
 * Allow compacting 2Is via nodetool (CASSANDRA-5670)
 * Hex-encode non-String keys in OPP (CASSANDRA-5793)
 * nodetool history logging (CASSANDRA-5823)
 * (Hadoop) fix support for Thrift tables in CqlPagingRecordReader
   (CASSANDRA-5752)
 * add "all time blocked" to StatusLogger output (CASSANDRA-5825)
 * Future-proof inter-major-version schema migrations (CASSANDRA-5845)
 * (Hadoop) add CqlPagingRecordReader support for ReversedType in Thrift table
   (CASSANDRA-5718)
 * Add -no-snapshot option to scrub (CASSANDRA-5891)
 * Fix to support off heap bloom filters size greater than 2 GB (CASSANDRA-5903)
 * Properly handle parsing huge map and set literals (CASSANDRA-5893)
 * Fix LCS L0 compaction may overlap in L1 (CASSANDRA-5907)
 * New sstablesplit tool to split large sstables offline (CASSANDRA-4766)
 * Fix potential deadlock in native protocol server (CASSANDRA-5926)
 * Disallow incompatible type change in CQL3 (CASSANDRA-5882)
Merged from 1.1:
 * Correctly validate sparse composite cells in scrub (CASSANDRA-5855)


2.0.0-beta2
 * Replace countPendingHints with Hints Created metric (CASSANDRA-5746)
 * Allow nodetool with no args, and with help to run without a server (CASSANDRA-5734)
 * Cleanup AbstractType/TypeSerializer classes (CASSANDRA-5744)
 * Remove unimplemented cli option schema-mwt (CASSANDRA-5754)
 * Support range tombstones in thrift (CASSANDRA-5435)
 * Normalize table-manipulating CQL3 statements' class names (CASSANDRA-5759)
 * cqlsh: add missing table options to DESCRIBE output (CASSANDRA-5749)
 * Fix assertion error during repair (CASSANDRA-5757)
 * Fix bulkloader (CASSANDRA-5542)
 * Add LZ4 compression to the native protocol (CASSANDRA-5765)
 * Fix bugs in the native protocol v2 (CASSANDRA-5770)
 * CAS on 'primary key only' table (CASSANDRA-5715)
 * Support streaming SSTables of old versions (CASSANDRA-5772)
 * Always respect protocol version in native protocol (CASSANDRA-5778)
 * Fix ConcurrentModificationException during streaming (CASSANDRA-5782)
 * Update deletion timestamp in Commit#updatesWithPaxosTime (CASSANDRA-5787)
 * Thrift cas() method crashes if input columns are not sorted (CASSANDRA-5786)
 * Order columns names correctly when querying for CAS (CASSANDRA-5788)
 * Fix streaming retry (CASSANDRA-5775)
Merged from 1.2:
 * if no seeds can be a reached a node won't start in a ring by itself (CASSANDRA-5768)
 * add cassandra.unsafesystem property (CASSANDRA-5704)
 * (Hadoop) quote identifiers in CqlPagingRecordReader (CASSANDRA-5763)
 * Add replace_node functionality for vnodes (CASSANDRA-5337)
 * Add timeout events to query traces (CASSANDRA-5520)
 * Fix serialization of the LEFT gossip value (CASSANDRA-5696)
 * Pig: support for cql3 tables (CASSANDRA-5234)
 * Fix skipping range tombstones with reverse queries (CASSANDRA-5712)
 * Expire entries out of ThriftSessionManager (CASSANDRA-5719)
 * Don't keep ancestor information in memory (CASSANDRA-5342)
 * Expose native protocol server status in nodetool info (CASSANDRA-5735)
 * Fix pathetic performance of range tombstones (CASSANDRA-5677)
 * Fix querying with an empty (impossible) range (CASSANDRA-5573)
 * cqlsh: handle CUSTOM 2i in DESCRIBE output (CASSANDRA-5760)
 * Fix minor bug in Range.intersects(Bound) (CASSANDRA-5771)
 * cqlsh: handle disabled compression in DESCRIBE output (CASSANDRA-5766)
 * Ensure all UP events are notified on the native protocol (CASSANDRA-5769)
 * Fix formatting of sstable2json with multiple -k arguments (CASSANDRA-5781)
 * Don't rely on row marker for queries in general to hide lost markers
   after TTL expires (CASSANDRA-5762)
 * Sort nodetool help output (CASSANDRA-5776)
 * Fix column expiring during 2 phases compaction (CASSANDRA-5799)
 * now() is being rejected in INSERTs when inside collections (CASSANDRA-5795)


2.0.0-beta1
 * Add support for indexing clustered columns (CASSANDRA-5125)
 * Removed on-heap row cache (CASSANDRA-5348)
 * use nanotime consistently for node-local timeouts (CASSANDRA-5581)
 * Avoid unnecessary second pass on name-based queries (CASSANDRA-5577)
 * Experimental triggers (CASSANDRA-1311)
 * JEMalloc support for off-heap allocation (CASSANDRA-3997)
 * Single-pass compaction (CASSANDRA-4180)
 * Removed token range bisection (CASSANDRA-5518)
 * Removed compatibility with pre-1.2.5 sstables and network messages
   (CASSANDRA-5511)
 * removed PBSPredictor (CASSANDRA-5455)
 * CAS support (CASSANDRA-5062, 5441, 5442, 5443, 5619, 5667)
 * Leveled compaction performs size-tiered compactions in L0
   (CASSANDRA-5371, 5439)
 * Add yaml network topology snitch for mixed ec2/other envs (CASSANDRA-5339)
 * Log when a node is down longer than the hint window (CASSANDRA-4554)
 * Optimize tombstone creation for ExpiringColumns (CASSANDRA-4917)
 * Improve LeveledScanner work estimation (CASSANDRA-5250, 5407)
 * Replace compaction lock with runWithCompactionsDisabled (CASSANDRA-3430)
 * Change Message IDs to ints (CASSANDRA-5307)
 * Move sstable level information into the Stats component, removing the
   need for a separate Manifest file (CASSANDRA-4872)
 * avoid serializing to byte[] on commitlog append (CASSANDRA-5199)
 * make index_interval configurable per columnfamily (CASSANDRA-3961, CASSANDRA-5650)
 * add default_time_to_live (CASSANDRA-3974)
 * add memtable_flush_period_in_ms (CASSANDRA-4237)
 * replace supercolumns internally by composites (CASSANDRA-3237, 5123)
 * upgrade thrift to 0.9.0 (CASSANDRA-3719)
 * drop unnecessary keyspace parameter from user-defined compaction API
   (CASSANDRA-5139)
 * more robust solution to incomplete compactions + counters (CASSANDRA-5151)
 * Change order of directory searching for c*.in.sh (CASSANDRA-3983)
 * Add tool to reset SSTable compaction level for LCS (CASSANDRA-5271)
 * Allow custom configuration loader (CASSANDRA-5045)
 * Remove memory emergency pressure valve logic (CASSANDRA-3534)
 * Reduce request latency with eager retry (CASSANDRA-4705)
 * cqlsh: Remove ASSUME command (CASSANDRA-5331)
 * Rebuild BF when loading sstables if bloom_filter_fp_chance
   has changed since compaction (CASSANDRA-5015)
 * remove row-level bloom filters (CASSANDRA-4885)
 * Change Kernel Page Cache skipping into row preheating (disabled by default)
   (CASSANDRA-4937)
 * Improve repair by deciding on a gcBefore before sending
   out TreeRequests (CASSANDRA-4932)
 * Add an official way to disable compactions (CASSANDRA-5074)
 * Reenable ALTER TABLE DROP with new semantics (CASSANDRA-3919)
 * Add binary protocol versioning (CASSANDRA-5436)
 * Swap THshaServer for TThreadedSelectorServer (CASSANDRA-5530)
 * Add alias support to SELECT statement (CASSANDRA-5075)
 * Don't create empty RowMutations in CommitLogReplayer (CASSANDRA-5541)
 * Use range tombstones when dropping cfs/columns from schema (CASSANDRA-5579)
 * cqlsh: drop CQL2/CQL3-beta support (CASSANDRA-5585)
 * Track max/min column names in sstables to be able to optimize slice
   queries (CASSANDRA-5514, CASSANDRA-5595, CASSANDRA-5600)
 * Binary protocol: allow batching already prepared statements (CASSANDRA-4693)
 * Allow preparing timestamp, ttl and limit in CQL3 queries (CASSANDRA-4450)
 * Support native link w/o JNA in Java7 (CASSANDRA-3734)
 * Use SASL authentication in binary protocol v2 (CASSANDRA-5545)
 * Replace Thrift HsHa with LMAX Disruptor based implementation (CASSANDRA-5582)
 * cqlsh: Add row count to SELECT output (CASSANDRA-5636)
 * Include a timestamp with all read commands to determine column expiration
   (CASSANDRA-5149)
 * Streaming 2.0 (CASSANDRA-5286, 5699)
 * Conditional create/drop ks/table/index statements in CQL3 (CASSANDRA-2737)
 * more pre-table creation property validation (CASSANDRA-5693)
 * Redesign repair messages (CASSANDRA-5426)
 * Fix ALTER RENAME post-5125 (CASSANDRA-5702)
 * Disallow renaming a 2ndary indexed column (CASSANDRA-5705)
 * Rename Table to Keyspace (CASSANDRA-5613)
 * Ensure changing column_index_size_in_kb on different nodes don't corrupt the
   sstable (CASSANDRA-5454)
 * Move resultset type information into prepare, not execute (CASSANDRA-5649)
 * Auto paging in binary protocol (CASSANDRA-4415, 5714)
 * Don't tie client side use of AbstractType to JDBC (CASSANDRA-4495)
 * Adds new TimestampType to replace DateType (CASSANDRA-5723, CASSANDRA-5729)
Merged from 1.2:
 * make starting native protocol server idempotent (CASSANDRA-5728)
 * Fix loading key cache when a saved entry is no longer valid (CASSANDRA-5706)
 * Fix serialization of the LEFT gossip value (CASSANDRA-5696)
 * cqlsh: Don't show 'null' in place of empty values (CASSANDRA-5675)
 * Race condition in detecting version on a mixed 1.1/1.2 cluster
   (CASSANDRA-5692)
 * Fix skipping range tombstones with reverse queries (CASSANDRA-5712)
 * Expire entries out of ThriftSessionManager (CASSANRDA-5719)
 * Don't keep ancestor information in memory (CASSANDRA-5342)
 * cqlsh: fix handling of semicolons inside BATCH queries (CASSANDRA-5697)


1.2.6
 * Fix tracing when operation completes before all responses arrive
   (CASSANDRA-5668)
 * Fix cross-DC mutation forwarding (CASSANDRA-5632)
 * Reduce SSTableLoader memory usage (CASSANDRA-5555)
 * Scale hinted_handoff_throttle_in_kb to cluster size (CASSANDRA-5272)
 * (Hadoop) Add CQL3 input/output formats (CASSANDRA-4421, 5622)
 * (Hadoop) Fix InputKeyRange in CFIF (CASSANDRA-5536)
 * Fix dealing with ridiculously large max sstable sizes in LCS (CASSANDRA-5589)
 * Ignore pre-truncate hints (CASSANDRA-4655)
 * Move System.exit on OOM into a separate thread (CASSANDRA-5273)
 * Write row markers when serializing schema (CASSANDRA-5572)
 * Check only SSTables for the requested range when streaming (CASSANDRA-5569)
 * Improve batchlog replay behavior and hint ttl handling (CASSANDRA-5314)
 * Exclude localTimestamp from validation for tombstones (CASSANDRA-5398)
 * cqlsh: add custom prompt support (CASSANDRA-5539)
 * Reuse prepared statements in hot auth queries (CASSANDRA-5594)
 * cqlsh: add vertical output option (see EXPAND) (CASSANDRA-5597)
 * Add a rate limit option to stress (CASSANDRA-5004)
 * have BulkLoader ignore snapshots directories (CASSANDRA-5587)
 * fix SnitchProperties logging context (CASSANDRA-5602)
 * Expose whether jna is enabled and memory is locked via JMX (CASSANDRA-5508)
 * cqlsh: fix COPY FROM with ReversedType (CASSANDRA-5610)
 * Allow creating CUSTOM indexes on collections (CASSANDRA-5615)
 * Evaluate now() function at execution time (CASSANDRA-5616)
 * Expose detailed read repair metrics (CASSANDRA-5618)
 * Correct blob literal + ReversedType parsing (CASSANDRA-5629)
 * Allow GPFS to prefer the internal IP like EC2MRS (CASSANDRA-5630)
 * fix help text for -tspw cassandra-cli (CASSANDRA-5643)
 * don't throw away initial causes exceptions for internode encryption issues
   (CASSANDRA-5644)
 * Fix message spelling errors for cql select statements (CASSANDRA-5647)
 * Suppress custom exceptions thru jmx (CASSANDRA-5652)
 * Update CREATE CUSTOM INDEX syntax (CASSANDRA-5639)
 * Fix PermissionDetails.equals() method (CASSANDRA-5655)
 * Never allow partition key ranges in CQL3 without token() (CASSANDRA-5666)
 * Gossiper incorrectly drops AppState for an upgrading node (CASSANDRA-5660)
 * Connection thrashing during multi-region ec2 during upgrade, due to
   messaging version (CASSANDRA-5669)
 * Avoid over reconnecting in EC2MRS (CASSANDRA-5678)
 * Fix ReadResponseSerializer.serializedSize() for digest reads (CASSANDRA-5476)
 * allow sstable2json on 2i CFs (CASSANDRA-5694)
Merged from 1.1:
 * Remove buggy thrift max message length option (CASSANDRA-5529)
 * Fix NPE in Pig's widerow mode (CASSANDRA-5488)
 * Add split size parameter to Pig and disable split combination (CASSANDRA-5544)


1.2.5
 * make BytesToken.toString only return hex bytes (CASSANDRA-5566)
 * Ensure that submitBackground enqueues at least one task (CASSANDRA-5554)
 * fix 2i updates with identical values and timestamps (CASSANDRA-5540)
 * fix compaction throttling bursty-ness (CASSANDRA-4316)
 * reduce memory consumption of IndexSummary (CASSANDRA-5506)
 * remove per-row column name bloom filters (CASSANDRA-5492)
 * Include fatal errors in trace events (CASSANDRA-5447)
 * Ensure that PerRowSecondaryIndex is notified of row-level deletes
   (CASSANDRA-5445)
 * Allow empty blob literals in CQL3 (CASSANDRA-5452)
 * Fix streaming RangeTombstones at column index boundary (CASSANDRA-5418)
 * Fix preparing statements when current keyspace is not set (CASSANDRA-5468)
 * Fix SemanticVersion.isSupportedBy minor/patch handling (CASSANDRA-5496)
 * Don't provide oldCfId for post-1.1 system cfs (CASSANDRA-5490)
 * Fix primary range ignores replication strategy (CASSANDRA-5424)
 * Fix shutdown of binary protocol server (CASSANDRA-5507)
 * Fix repair -snapshot not working (CASSANDRA-5512)
 * Set isRunning flag later in binary protocol server (CASSANDRA-5467)
 * Fix use of CQL3 functions with descending clustering order (CASSANDRA-5472)
 * Disallow renaming columns one at a time for thrift table in CQL3
   (CASSANDRA-5531)
 * cqlsh: add CLUSTERING ORDER BY support to DESCRIBE (CASSANDRA-5528)
 * Add custom secondary index support to CQL3 (CASSANDRA-5484)
 * Fix repair hanging silently on unexpected error (CASSANDRA-5229)
 * Fix Ec2Snitch regression introduced by CASSANDRA-5171 (CASSANDRA-5432)
 * Add nodetool enablebackup/disablebackup (CASSANDRA-5556)
 * cqlsh: fix DESCRIBE after case insensitive USE (CASSANDRA-5567)
Merged from 1.1
 * Add retry mechanism to OTC for non-droppable_verbs (CASSANDRA-5393)
 * Use allocator information to improve memtable memory usage estimate
   (CASSANDRA-5497)
 * Fix trying to load deleted row into row cache on startup (CASSANDRA-4463)
 * fsync leveled manifest to avoid corruption (CASSANDRA-5535)
 * Fix Bound intersection computation (CASSANDRA-5551)
 * sstablescrub now respects max memory size in cassandra.in.sh (CASSANDRA-5562)


1.2.4
 * Ensure that PerRowSecondaryIndex updates see the most recent values
   (CASSANDRA-5397)
 * avoid duplicate index entries ind PrecompactedRow and
   ParallelCompactionIterable (CASSANDRA-5395)
 * remove the index entry on oldColumn when new column is a tombstone
   (CASSANDRA-5395)
 * Change default stream throughput from 400 to 200 mbps (CASSANDRA-5036)
 * Gossiper logs DOWN for symmetry with UP (CASSANDRA-5187)
 * Fix mixing prepared statements between keyspaces (CASSANDRA-5352)
 * Fix consistency level during bootstrap - strike 3 (CASSANDRA-5354)
 * Fix transposed arguments in AlreadyExistsException (CASSANDRA-5362)
 * Improve asynchronous hint delivery (CASSANDRA-5179)
 * Fix Guava dependency version (12.0 -> 13.0.1) for Maven (CASSANDRA-5364)
 * Validate that provided CQL3 collection value are < 64K (CASSANDRA-5355)
 * Make upgradeSSTable skip current version sstables by default (CASSANDRA-5366)
 * Optimize min/max timestamp collection (CASSANDRA-5373)
 * Invalid streamId in cql binary protocol when using invalid CL
   (CASSANDRA-5164)
 * Fix validation for IN where clauses with collections (CASSANDRA-5376)
 * Copy resultSet on count query to avoid ConcurrentModificationException
   (CASSANDRA-5382)
 * Correctly typecheck in CQL3 even with ReversedType (CASSANDRA-5386)
 * Fix streaming compressed files when using encryption (CASSANDRA-5391)
 * cassandra-all 1.2.0 pom missing netty dependency (CASSANDRA-5392)
 * Fix writetime/ttl functions on null values (CASSANDRA-5341)
 * Fix NPE during cql3 select with token() (CASSANDRA-5404)
 * IndexHelper.skipBloomFilters won't skip non-SHA filters (CASSANDRA-5385)
 * cqlsh: Print maps ordered by key, sort sets (CASSANDRA-5413)
 * Add null syntax support in CQL3 for inserts (CASSANDRA-3783)
 * Allow unauthenticated set_keyspace() calls (CASSANDRA-5423)
 * Fix potential incremental backups race (CASSANDRA-5410)
 * Fix prepared BATCH statements with batch-level timestamps (CASSANDRA-5415)
 * Allow overriding superuser setup delay (CASSANDRA-5430)
 * cassandra-shuffle with JMX usernames and passwords (CASSANDRA-5431)
Merged from 1.1:
 * cli: Quote ks and cf names in schema output when needed (CASSANDRA-5052)
 * Fix bad default for min/max timestamp in SSTableMetadata (CASSANDRA-5372)
 * Fix cf name extraction from manifest in Directories.migrateFile()
   (CASSANDRA-5242)
 * Support pluggable internode authentication (CASSANDRA-5401)


1.2.3
 * add check for sstable overlap within a level on startup (CASSANDRA-5327)
 * replace ipv6 colons in jmx object names (CASSANDRA-5298, 5328)
 * Avoid allocating SSTableBoundedScanner during repair when the range does
   not intersect the sstable (CASSANDRA-5249)
 * Don't lowercase property map keys (this breaks NTS) (CASSANDRA-5292)
 * Fix composite comparator with super columns (CASSANDRA-5287)
 * Fix insufficient validation of UPDATE queries against counter cfs
   (CASSANDRA-5300)
 * Fix PropertyFileSnitch default DC/Rack behavior (CASSANDRA-5285)
 * Handle null values when executing prepared statement (CASSANDRA-5081)
 * Add netty to pom dependencies (CASSANDRA-5181)
 * Include type arguments in Thrift CQLPreparedResult (CASSANDRA-5311)
 * Fix compaction not removing columns when bf_fp_ratio is 1 (CASSANDRA-5182)
 * cli: Warn about missing CQL3 tables in schema descriptions (CASSANDRA-5309)
 * Re-enable unknown option in replication/compaction strategies option for
   backward compatibility (CASSANDRA-4795)
 * Add binary protocol support to stress (CASSANDRA-4993)
 * cqlsh: Fix COPY FROM value quoting and null handling (CASSANDRA-5305)
 * Fix repair -pr for vnodes (CASSANDRA-5329)
 * Relax CL for auth queries for non-default users (CASSANDRA-5310)
 * Fix AssertionError during repair (CASSANDRA-5245)
 * Don't announce migrations to pre-1.2 nodes (CASSANDRA-5334)
Merged from 1.1:
 * Update offline scrub for 1.0 -> 1.1 directory structure (CASSANDRA-5195)
 * add tmp flag to Descriptor hashcode (CASSANDRA-4021)
 * fix logging of "Found table data in data directories" when only system tables
   are present (CASSANDRA-5289)
 * cli: Add JMX authentication support (CASSANDRA-5080)
 * nodetool: ability to repair specific range (CASSANDRA-5280)
 * Fix possible assertion triggered in SliceFromReadCommand (CASSANDRA-5284)
 * cqlsh: Add inet type support on Windows (ipv4-only) (CASSANDRA-4801)
 * Fix race when initializing ColumnFamilyStore (CASSANDRA-5350)
 * Add UseTLAB JVM flag (CASSANDRA-5361)


1.2.2
 * fix potential for multiple concurrent compactions of the same sstables
   (CASSANDRA-5256)
 * avoid no-op caching of byte[] on commitlog append (CASSANDRA-5199)
 * fix symlinks under data dir not working (CASSANDRA-5185)
 * fix bug in compact storage metadata handling (CASSANDRA-5189)
 * Validate login for USE queries (CASSANDRA-5207)
 * cli: remove default username and password (CASSANDRA-5208)
 * configure populate_io_cache_on_flush per-CF (CASSANDRA-4694)
 * allow configuration of internode socket buffer (CASSANDRA-3378)
 * Make sstable directory picking blacklist-aware again (CASSANDRA-5193)
 * Correctly expire gossip states for edge cases (CASSANDRA-5216)
 * Improve handling of directory creation failures (CASSANDRA-5196)
 * Expose secondary indicies to the rest of nodetool (CASSANDRA-4464)
 * Binary protocol: avoid sending notification for 0.0.0.0 (CASSANDRA-5227)
 * add UseCondCardMark XX jvm settings on jdk 1.7 (CASSANDRA-4366)
 * CQL3 refactor to allow conversion function (CASSANDRA-5226)
 * Fix drop of sstables in some circumstance (CASSANDRA-5232)
 * Implement caching of authorization results (CASSANDRA-4295)
 * Add support for LZ4 compression (CASSANDRA-5038)
 * Fix missing columns in wide rows queries (CASSANDRA-5225)
 * Simplify auth setup and make system_auth ks alterable (CASSANDRA-5112)
 * Stop compactions from hanging during bootstrap (CASSANDRA-5244)
 * fix compressed streaming sending extra chunk (CASSANDRA-5105)
 * Add CQL3-based implementations of IAuthenticator and IAuthorizer
   (CASSANDRA-4898)
 * Fix timestamp-based tomstone removal logic (CASSANDRA-5248)
 * cli: Add JMX authentication support (CASSANDRA-5080)
 * Fix forceFlush behavior (CASSANDRA-5241)
 * cqlsh: Add username autocompletion (CASSANDRA-5231)
 * Fix CQL3 composite partition key error (CASSANDRA-5240)
 * Allow IN clause on last clustering key (CASSANDRA-5230)
Merged from 1.1:
 * fix start key/end token validation for wide row iteration (CASSANDRA-5168)
 * add ConfigHelper support for Thrift frame and max message sizes (CASSANDRA-5188)
 * fix nodetool repair not fail on node down (CASSANDRA-5203)
 * always collect tombstone hints (CASSANDRA-5068)
 * Fix error when sourcing file in cqlsh (CASSANDRA-5235)


1.2.1
 * stream undelivered hints on decommission (CASSANDRA-5128)
 * GossipingPropertyFileSnitch loads saved dc/rack info if needed (CASSANDRA-5133)
 * drain should flush system CFs too (CASSANDRA-4446)
 * add inter_dc_tcp_nodelay setting (CASSANDRA-5148)
 * re-allow wrapping ranges for start_token/end_token range pairitspwng (CASSANDRA-5106)
 * fix validation compaction of empty rows (CASSANDRA-5136)
 * nodetool methods to enable/disable hint storage/delivery (CASSANDRA-4750)
 * disallow bloom filter false positive chance of 0 (CASSANDRA-5013)
 * add threadpool size adjustment methods to JMXEnabledThreadPoolExecutor and
   CompactionManagerMBean (CASSANDRA-5044)
 * fix hinting for dropped local writes (CASSANDRA-4753)
 * off-heap cache doesn't need mutable column container (CASSANDRA-5057)
 * apply disk_failure_policy to bad disks on initial directory creation
   (CASSANDRA-4847)
 * Optimize name-based queries to use ArrayBackedSortedColumns (CASSANDRA-5043)
 * Fall back to old manifest if most recent is unparseable (CASSANDRA-5041)
 * pool [Compressed]RandomAccessReader objects on the partitioned read path
   (CASSANDRA-4942)
 * Add debug logging to list filenames processed by Directories.migrateFile
   method (CASSANDRA-4939)
 * Expose black-listed directories via JMX (CASSANDRA-4848)
 * Log compaction merge counts (CASSANDRA-4894)
 * Minimize byte array allocation by AbstractData{Input,Output} (CASSANDRA-5090)
 * Add SSL support for the binary protocol (CASSANDRA-5031)
 * Allow non-schema system ks modification for shuffle to work (CASSANDRA-5097)
 * cqlsh: Add default limit to SELECT statements (CASSANDRA-4972)
 * cqlsh: fix DESCRIBE for 1.1 cfs in CQL3 (CASSANDRA-5101)
 * Correctly gossip with nodes >= 1.1.7 (CASSANDRA-5102)
 * Ensure CL guarantees on digest mismatch (CASSANDRA-5113)
 * Validate correctly selects on composite partition key (CASSANDRA-5122)
 * Fix exception when adding collection (CASSANDRA-5117)
 * Handle states for non-vnode clusters correctly (CASSANDRA-5127)
 * Refuse unrecognized replication and compaction strategy options (CASSANDRA-4795)
 * Pick the correct value validator in sstable2json for cql3 tables (CASSANDRA-5134)
 * Validate login for describe_keyspace, describe_keyspaces and set_keyspace
   (CASSANDRA-5144)
 * Fix inserting empty maps (CASSANDRA-5141)
 * Don't remove tokens from System table for node we know (CASSANDRA-5121)
 * fix streaming progress report for compresed files (CASSANDRA-5130)
 * Coverage analysis for low-CL queries (CASSANDRA-4858)
 * Stop interpreting dates as valid timeUUID value (CASSANDRA-4936)
 * Adds E notation for floating point numbers (CASSANDRA-4927)
 * Detect (and warn) unintentional use of the cql2 thrift methods when cql3 was
   intended (CASSANDRA-5172)
 * cli: Quote ks and cf names in schema output when needed (CASSANDRA-5052)
 * Fix cf name extraction from manifest in Directories.migrateFile() (CASSANDRA-5242)
 * Replace mistaken usage of commons-logging with slf4j (CASSANDRA-5464)
 * Ensure Jackson dependency matches lib (CASSANDRA-5126)
 * Expose droppable tombstone ratio stats over JMX (CASSANDRA-5159)
Merged from 1.1:
 * Simplify CompressedRandomAccessReader to work around JDK FD bug (CASSANDRA-5088)
 * Improve handling a changing target throttle rate mid-compaction (CASSANDRA-5087)
 * Pig: correctly decode row keys in widerow mode (CASSANDRA-5098)
 * nodetool repair command now prints progress (CASSANDRA-4767)
 * fix user defined compaction to run against 1.1 data directory (CASSANDRA-5118)
 * Fix CQL3 BATCH authorization caching (CASSANDRA-5145)
 * fix get_count returns incorrect value with TTL (CASSANDRA-5099)
 * better handling for mid-compaction failure (CASSANDRA-5137)
 * convert default marshallers list to map for better readability (CASSANDRA-5109)
 * fix ConcurrentModificationException in getBootstrapSource (CASSANDRA-5170)
 * fix sstable maxtimestamp for row deletes and pre-1.1.1 sstables (CASSANDRA-5153)
 * Fix thread growth on node removal (CASSANDRA-5175)
 * Make Ec2Region's datacenter name configurable (CASSANDRA-5155)


1.2.0
 * Disallow counters in collections (CASSANDRA-5082)
 * cqlsh: add unit tests (CASSANDRA-3920)
 * fix default bloom_filter_fp_chance for LeveledCompactionStrategy (CASSANDRA-5093)
Merged from 1.1:
 * add validation for get_range_slices with start_key and end_token (CASSANDRA-5089)


1.2.0-rc2
 * fix nodetool ownership display with vnodes (CASSANDRA-5065)
 * cqlsh: add DESCRIBE KEYSPACES command (CASSANDRA-5060)
 * Fix potential infinite loop when reloading CFS (CASSANDRA-5064)
 * Fix SimpleAuthorizer example (CASSANDRA-5072)
 * cqlsh: force CL.ONE for tracing and system.schema* queries (CASSANDRA-5070)
 * Includes cassandra-shuffle in the debian package (CASSANDRA-5058)
Merged from 1.1:
 * fix multithreaded compaction deadlock (CASSANDRA-4492)
 * fix temporarily missing schema after upgrade from pre-1.1.5 (CASSANDRA-5061)
 * Fix ALTER TABLE overriding compression options with defaults
   (CASSANDRA-4996, 5066)
 * fix specifying and altering crc_check_chance (CASSANDRA-5053)
 * fix Murmur3Partitioner ownership% calculation (CASSANDRA-5076)
 * Don't expire columns sooner than they should in 2ndary indexes (CASSANDRA-5079)


1.2-rc1
 * rename rpc_timeout settings to request_timeout (CASSANDRA-5027)
 * add BF with 0.1 FP to LCS by default (CASSANDRA-5029)
 * Fix preparing insert queries (CASSANDRA-5016)
 * Fix preparing queries with counter increment (CASSANDRA-5022)
 * Fix preparing updates with collections (CASSANDRA-5017)
 * Don't generate UUID based on other node address (CASSANDRA-5002)
 * Fix message when trying to alter a clustering key type (CASSANDRA-5012)
 * Update IAuthenticator to match the new IAuthorizer (CASSANDRA-5003)
 * Fix inserting only a key in CQL3 (CASSANDRA-5040)
 * Fix CQL3 token() function when used with strings (CASSANDRA-5050)
Merged from 1.1:
 * reduce log spam from invalid counter shards (CASSANDRA-5026)
 * Improve schema propagation performance (CASSANDRA-5025)
 * Fix for IndexHelper.IndexFor throws OOB Exception (CASSANDRA-5030)
 * cqlsh: make it possible to describe thrift CFs (CASSANDRA-4827)
 * cqlsh: fix timestamp formatting on some platforms (CASSANDRA-5046)


1.2-beta3
 * make consistency level configurable in cqlsh (CASSANDRA-4829)
 * fix cqlsh rendering of blob fields (CASSANDRA-4970)
 * fix cqlsh DESCRIBE command (CASSANDRA-4913)
 * save truncation position in system table (CASSANDRA-4906)
 * Move CompressionMetadata off-heap (CASSANDRA-4937)
 * allow CLI to GET cql3 columnfamily data (CASSANDRA-4924)
 * Fix rare race condition in getExpireTimeForEndpoint (CASSANDRA-4402)
 * acquire references to overlapping sstables during compaction so bloom filter
   doesn't get free'd prematurely (CASSANDRA-4934)
 * Don't share slice query filter in CQL3 SelectStatement (CASSANDRA-4928)
 * Separate tracing from Log4J (CASSANDRA-4861)
 * Exclude gcable tombstones from merkle-tree computation (CASSANDRA-4905)
 * Better printing of AbstractBounds for tracing (CASSANDRA-4931)
 * Optimize mostRecentTombstone check in CC.collectAllData (CASSANDRA-4883)
 * Change stream session ID to UUID to avoid collision from same node (CASSANDRA-4813)
 * Use Stats.db when bulk loading if present (CASSANDRA-4957)
 * Skip repair on system_trace and keyspaces with RF=1 (CASSANDRA-4956)
 * (cql3) Remove arbitrary SELECT limit (CASSANDRA-4918)
 * Correctly handle prepared operation on collections (CASSANDRA-4945)
 * Fix CQL3 LIMIT (CASSANDRA-4877)
 * Fix Stress for CQL3 (CASSANDRA-4979)
 * Remove cassandra specific exceptions from JMX interface (CASSANDRA-4893)
 * (CQL3) Force using ALLOW FILTERING on potentially inefficient queries (CASSANDRA-4915)
 * (cql3) Fix adding column when the table has collections (CASSANDRA-4982)
 * (cql3) Fix allowing collections with compact storage (CASSANDRA-4990)
 * (cql3) Refuse ttl/writetime function on collections (CASSANDRA-4992)
 * Replace IAuthority with new IAuthorizer (CASSANDRA-4874)
 * clqsh: fix KEY pseudocolumn escaping when describing Thrift tables
   in CQL3 mode (CASSANDRA-4955)
 * add basic authentication support for Pig CassandraStorage (CASSANDRA-3042)
 * fix CQL2 ALTER TABLE compaction_strategy_class altering (CASSANDRA-4965)
Merged from 1.1:
 * Fall back to old describe_splits if d_s_ex is not available (CASSANDRA-4803)
 * Improve error reporting when streaming ranges fail (CASSANDRA-5009)
 * Fix cqlsh timestamp formatting of timezone info (CASSANDRA-4746)
 * Fix assertion failure with leveled compaction (CASSANDRA-4799)
 * Check for null end_token in get_range_slice (CASSANDRA-4804)
 * Remove all remnants of removed nodes (CASSANDRA-4840)
 * Add aut-reloading of the log4j file in debian package (CASSANDRA-4855)
 * Fix estimated row cache entry size (CASSANDRA-4860)
 * reset getRangeSlice filter after finishing a row for get_paged_slice
   (CASSANDRA-4919)
 * expunge row cache post-truncate (CASSANDRA-4940)
 * Allow static CF definition with compact storage (CASSANDRA-4910)
 * Fix endless loop/compaction of schema_* CFs due to broken timestamps (CASSANDRA-4880)
 * Fix 'wrong class type' assertion in CounterColumn (CASSANDRA-4976)


1.2-beta2
 * fp rate of 1.0 disables BF entirely; LCS defaults to 1.0 (CASSANDRA-4876)
 * off-heap bloom filters for row keys (CASSANDRA_4865)
 * add extension point for sstable components (CASSANDRA-4049)
 * improve tracing output (CASSANDRA-4852, 4862)
 * make TRACE verb droppable (CASSANDRA-4672)
 * fix BulkLoader recognition of CQL3 columnfamilies (CASSANDRA-4755)
 * Sort commitlog segments for replay by id instead of mtime (CASSANDRA-4793)
 * Make hint delivery asynchronous (CASSANDRA-4761)
 * Pluggable Thrift transport factories for CLI and cqlsh (CASSANDRA-4609, 4610)
 * cassandra-cli: allow Double value type to be inserted to a column (CASSANDRA-4661)
 * Add ability to use custom TServerFactory implementations (CASSANDRA-4608)
 * optimize batchlog flushing to skip successful batches (CASSANDRA-4667)
 * include metadata for system keyspace itself in schema tables (CASSANDRA-4416)
 * add check to PropertyFileSnitch to verify presence of location for
   local node (CASSANDRA-4728)
 * add PBSPredictor consistency modeler (CASSANDRA-4261)
 * remove vestiges of Thrift unframed mode (CASSANDRA-4729)
 * optimize single-row PK lookups (CASSANDRA-4710)
 * adjust blockFor calculation to account for pending ranges due to node
   movement (CASSANDRA-833)
 * Change CQL version to 3.0.0 and stop accepting 3.0.0-beta1 (CASSANDRA-4649)
 * (CQL3) Make prepared statement global instead of per connection
   (CASSANDRA-4449)
 * Fix scrubbing of CQL3 created tables (CASSANDRA-4685)
 * (CQL3) Fix validation when using counter and regular columns in the same
   table (CASSANDRA-4706)
 * Fix bug starting Cassandra with simple authentication (CASSANDRA-4648)
 * Add support for batchlog in CQL3 (CASSANDRA-4545, 4738)
 * Add support for multiple column family outputs in CFOF (CASSANDRA-4208)
 * Support repairing only the local DC nodes (CASSANDRA-4747)
 * Use rpc_address for binary protocol and change default port (CASSANDRA-4751)
 * Fix use of collections in prepared statements (CASSANDRA-4739)
 * Store more information into peers table (CASSANDRA-4351, 4814)
 * Configurable bucket size for size tiered compaction (CASSANDRA-4704)
 * Run leveled compaction in parallel (CASSANDRA-4310)
 * Fix potential NPE during CFS reload (CASSANDRA-4786)
 * Composite indexes may miss results (CASSANDRA-4796)
 * Move consistency level to the protocol level (CASSANDRA-4734, 4824)
 * Fix Subcolumn slice ends not respected (CASSANDRA-4826)
 * Fix Assertion error in cql3 select (CASSANDRA-4783)
 * Fix list prepend logic (CQL3) (CASSANDRA-4835)
 * Add booleans as literals in CQL3 (CASSANDRA-4776)
 * Allow renaming PK columns in CQL3 (CASSANDRA-4822)
 * Fix binary protocol NEW_NODE event (CASSANDRA-4679)
 * Fix potential infinite loop in tombstone compaction (CASSANDRA-4781)
 * Remove system tables accounting from schema (CASSANDRA-4850)
 * (cql3) Force provided columns in clustering key order in
   'CLUSTERING ORDER BY' (CASSANDRA-4881)
 * Fix composite index bug (CASSANDRA-4884)
 * Fix short read protection for CQL3 (CASSANDRA-4882)
 * Add tracing support to the binary protocol (CASSANDRA-4699)
 * (cql3) Don't allow prepared marker inside collections (CASSANDRA-4890)
 * Re-allow order by on non-selected columns (CASSANDRA-4645)
 * Bug when composite index is created in a table having collections (CASSANDRA-4909)
 * log index scan subject in CompositesSearcher (CASSANDRA-4904)
Merged from 1.1:
 * add get[Row|Key]CacheEntries to CacheServiceMBean (CASSANDRA-4859)
 * fix get_paged_slice to wrap to next row correctly (CASSANDRA-4816)
 * fix indexing empty column values (CASSANDRA-4832)
 * allow JdbcDate to compose null Date objects (CASSANDRA-4830)
 * fix possible stackoverflow when compacting 1000s of sstables
   (CASSANDRA-4765)
 * fix wrong leveled compaction progress calculation (CASSANDRA-4807)
 * add a close() method to CRAR to prevent leaking file descriptors (CASSANDRA-4820)
 * fix potential infinite loop in get_count (CASSANDRA-4833)
 * fix compositeType.{get/from}String methods (CASSANDRA-4842)
 * (CQL) fix CREATE COLUMNFAMILY permissions check (CASSANDRA-4864)
 * Fix DynamicCompositeType same type comparison (CASSANDRA-4711)
 * Fix duplicate SSTable reference when stream session failed (CASSANDRA-3306)
 * Allow static CF definition with compact storage (CASSANDRA-4910)
 * Fix endless loop/compaction of schema_* CFs due to broken timestamps (CASSANDRA-4880)
 * Fix 'wrong class type' assertion in CounterColumn (CASSANDRA-4976)


1.2-beta1
 * add atomic_batch_mutate (CASSANDRA-4542, -4635)
 * increase default max_hint_window_in_ms to 3h (CASSANDRA-4632)
 * include message initiation time to replicas so they can more
   accurately drop timed-out requests (CASSANDRA-2858)
 * fix clientutil.jar dependencies (CASSANDRA-4566)
 * optimize WriteResponse (CASSANDRA-4548)
 * new metrics (CASSANDRA-4009)
 * redesign KEYS indexes to avoid read-before-write (CASSANDRA-2897)
 * debug tracing (CASSANDRA-1123)
 * parallelize row cache loading (CASSANDRA-4282)
 * Make compaction, flush JBOD-aware (CASSANDRA-4292)
 * run local range scans on the read stage (CASSANDRA-3687)
 * clean up ioexceptions (CASSANDRA-2116)
 * add disk_failure_policy (CASSANDRA-2118)
 * Introduce new json format with row level deletion (CASSANDRA-4054)
 * remove redundant "name" column from schema_keyspaces (CASSANDRA-4433)
 * improve "nodetool ring" handling of multi-dc clusters (CASSANDRA-3047)
 * update NTS calculateNaturalEndpoints to be O(N log N) (CASSANDRA-3881)
 * split up rpc timeout by operation type (CASSANDRA-2819)
 * rewrite key cache save/load to use only sequential i/o (CASSANDRA-3762)
 * update MS protocol with a version handshake + broadcast address id
   (CASSANDRA-4311)
 * multithreaded hint replay (CASSANDRA-4189)
 * add inter-node message compression (CASSANDRA-3127)
 * remove COPP (CASSANDRA-2479)
 * Track tombstone expiration and compact when tombstone content is
   higher than a configurable threshold, default 20% (CASSANDRA-3442, 4234)
 * update MurmurHash to version 3 (CASSANDRA-2975)
 * (CLI) track elapsed time for `delete' operation (CASSANDRA-4060)
 * (CLI) jline version is bumped to 1.0 to properly  support
   'delete' key function (CASSANDRA-4132)
 * Save IndexSummary into new SSTable 'Summary' component (CASSANDRA-2392, 4289)
 * Add support for range tombstones (CASSANDRA-3708)
 * Improve MessagingService efficiency (CASSANDRA-3617)
 * Avoid ID conflicts from concurrent schema changes (CASSANDRA-3794)
 * Set thrift HSHA server thread limit to unlimited by default (CASSANDRA-4277)
 * Avoids double serialization of CF id in RowMutation messages
   (CASSANDRA-4293)
 * stream compressed sstables directly with java nio (CASSANDRA-4297)
 * Support multiple ranges in SliceQueryFilter (CASSANDRA-3885)
 * Add column metadata to system column families (CASSANDRA-4018)
 * (cql3) Always use composite types by default (CASSANDRA-4329)
 * (cql3) Add support for set, map and list (CASSANDRA-3647)
 * Validate date type correctly (CASSANDRA-4441)
 * (cql3) Allow definitions with only a PK (CASSANDRA-4361)
 * (cql3) Add support for row key composites (CASSANDRA-4179)
 * improve DynamicEndpointSnitch by using reservoir sampling (CASSANDRA-4038)
 * (cql3) Add support for 2ndary indexes (CASSANDRA-3680)
 * (cql3) fix defining more than one PK to be invalid (CASSANDRA-4477)
 * remove schema agreement checking from all external APIs (Thrift, CQL and CQL3) (CASSANDRA-4487)
 * add Murmur3Partitioner and make it default for new installations (CASSANDRA-3772, 4621)
 * (cql3) update pseudo-map syntax to use map syntax (CASSANDRA-4497)
 * Finer grained exceptions hierarchy and provides error code with exceptions (CASSANDRA-3979)
 * Adds events push to binary protocol (CASSANDRA-4480)
 * Rewrite nodetool help (CASSANDRA-2293)
 * Make CQL3 the default for CQL (CASSANDRA-4640)
 * update stress tool to be able to use CQL3 (CASSANDRA-4406)
 * Accept all thrift update on CQL3 cf but don't expose their metadata (CASSANDRA-4377)
 * Replace Throttle with Guava's RateLimiter for HintedHandOff (CASSANDRA-4541)
 * fix counter add/get using CQL2 and CQL3 in stress tool (CASSANDRA-4633)
 * Add sstable count per level to cfstats (CASSANDRA-4537)
 * (cql3) Add ALTER KEYSPACE statement (CASSANDRA-4611)
 * (cql3) Allow defining default consistency levels (CASSANDRA-4448)
 * (cql3) Fix queries using LIMIT missing results (CASSANDRA-4579)
 * fix cross-version gossip messaging (CASSANDRA-4576)
 * added inet data type (CASSANDRA-4627)


1.1.6
 * Wait for writes on synchronous read digest mismatch (CASSANDRA-4792)
 * fix commitlog replay for nanotime-infected sstables (CASSANDRA-4782)
 * preflight check ttl for maximum of 20 years (CASSANDRA-4771)
 * (Pig) fix widerow input with single column rows (CASSANDRA-4789)
 * Fix HH to compact with correct gcBefore, which avoids wiping out
   undelivered hints (CASSANDRA-4772)
 * LCS will merge up to 32 L0 sstables as intended (CASSANDRA-4778)
 * NTS will default unconfigured DC replicas to zero (CASSANDRA-4675)
 * use default consistency level in counter validation if none is
   explicitly provide (CASSANDRA-4700)
 * Improve IAuthority interface by introducing fine-grained
   access permissions and grant/revoke commands (CASSANDRA-4490, 4644)
 * fix assumption error in CLI when updating/describing keyspace
   (CASSANDRA-4322)
 * Adds offline sstablescrub to debian packaging (CASSANDRA-4642)
 * Automatic fixing of overlapping leveled sstables (CASSANDRA-4644)
 * fix error when using ORDER BY with extended selections (CASSANDRA-4689)
 * (CQL3) Fix validation for IN queries for non-PK cols (CASSANDRA-4709)
 * fix re-created keyspace disappering after 1.1.5 upgrade
   (CASSANDRA-4698, 4752)
 * (CLI) display elapsed time in 2 fraction digits (CASSANDRA-3460)
 * add authentication support to sstableloader (CASSANDRA-4712)
 * Fix CQL3 'is reversed' logic (CASSANDRA-4716, 4759)
 * (CQL3) Don't return ReversedType in result set metadata (CASSANDRA-4717)
 * Backport adding AlterKeyspace statement (CASSANDRA-4611)
 * (CQL3) Correcty accept upper-case data types (CASSANDRA-4770)
 * Add binary protocol events for schema changes (CASSANDRA-4684)
Merged from 1.0:
 * Switch from NBHM to CHM in MessagingService's callback map, which
   prevents OOM in long-running instances (CASSANDRA-4708)


1.1.5
 * add SecondaryIndex.reload API (CASSANDRA-4581)
 * use millis + atomicint for commitlog segment creation instead of
   nanotime, which has issues under some hypervisors (CASSANDRA-4601)
 * fix FD leak in slice queries (CASSANDRA-4571)
 * avoid recursion in leveled compaction (CASSANDRA-4587)
 * increase stack size under Java7 to 180K
 * Log(info) schema changes (CASSANDRA-4547)
 * Change nodetool setcachecapcity to manipulate global caches (CASSANDRA-4563)
 * (cql3) fix setting compaction strategy (CASSANDRA-4597)
 * fix broken system.schema_* timestamps on system startup (CASSANDRA-4561)
 * fix wrong skip of cache saving (CASSANDRA-4533)
 * Avoid NPE when lost+found is in data dir (CASSANDRA-4572)
 * Respect five-minute flush moratorium after initial CL replay (CASSANDRA-4474)
 * Adds ntp as recommended in debian packaging (CASSANDRA-4606)
 * Configurable transport in CF Record{Reader|Writer} (CASSANDRA-4558)
 * (cql3) fix potential NPE with both equal and unequal restriction (CASSANDRA-4532)
 * (cql3) improves ORDER BY validation (CASSANDRA-4624)
 * Fix potential deadlock during counter writes (CASSANDRA-4578)
 * Fix cql error with ORDER BY when using IN (CASSANDRA-4612)
Merged from 1.0:
 * increase Xss to 160k to accomodate latest 1.6 JVMs (CASSANDRA-4602)
 * fix toString of hint destination tokens (CASSANDRA-4568)
 * Fix multiple values for CurrentLocal NodeID (CASSANDRA-4626)


1.1.4
 * fix offline scrub to catch >= out of order rows (CASSANDRA-4411)
 * fix cassandra-env.sh on RHEL and other non-dash-based systems
   (CASSANDRA-4494)
Merged from 1.0:
 * (Hadoop) fix setting key length for old-style mapred api (CASSANDRA-4534)
 * (Hadoop) fix iterating through a resultset consisting entirely
   of tombstoned rows (CASSANDRA-4466)


1.1.3
 * (cqlsh) add COPY TO (CASSANDRA-4434)
 * munmap commitlog segments before rename (CASSANDRA-4337)
 * (JMX) rename getRangeKeySample to sampleKeyRange to avoid returning
   multi-MB results as an attribute (CASSANDRA-4452)
 * flush based on data size, not throughput; overwritten columns no
   longer artificially inflate liveRatio (CASSANDRA-4399)
 * update default commitlog segment size to 32MB and total commitlog
   size to 32/1024 MB for 32/64 bit JVMs, respectively (CASSANDRA-4422)
 * avoid using global partitioner to estimate ranges in index sstables
   (CASSANDRA-4403)
 * restore pre-CASSANDRA-3862 approach to removing expired tombstones
   from row cache during compaction (CASSANDRA-4364)
 * (stress) support for CQL prepared statements (CASSANDRA-3633)
 * Correctly catch exception when Snappy cannot be loaded (CASSANDRA-4400)
 * (cql3) Support ORDER BY when IN condition is given in WHERE clause (CASSANDRA-4327)
 * (cql3) delete "component_index" column on DROP TABLE call (CASSANDRA-4420)
 * change nanoTime() to currentTimeInMillis() in schema related code (CASSANDRA-4432)
 * add a token generation tool (CASSANDRA-3709)
 * Fix LCS bug with sstable containing only 1 row (CASSANDRA-4411)
 * fix "Can't Modify Index Name" problem on CF update (CASSANDRA-4439)
 * Fix assertion error in getOverlappingSSTables during repair (CASSANDRA-4456)
 * fix nodetool's setcompactionthreshold command (CASSANDRA-4455)
 * Ensure compacted files are never used, to avoid counter overcount (CASSANDRA-4436)
Merged from 1.0:
 * Push the validation of secondary index values to the SecondaryIndexManager (CASSANDRA-4240)
 * allow dropping columns shadowed by not-yet-expired supercolumn or row
   tombstones in PrecompactedRow (CASSANDRA-4396)


1.1.2
 * Fix cleanup not deleting index entries (CASSANDRA-4379)
 * Use correct partitioner when saving + loading caches (CASSANDRA-4331)
 * Check schema before trying to export sstable (CASSANDRA-2760)
 * Raise a meaningful exception instead of NPE when PFS encounters
   an unconfigured node + no default (CASSANDRA-4349)
 * fix bug in sstable blacklisting with LCS (CASSANDRA-4343)
 * LCS no longer promotes tiny sstables out of L0 (CASSANDRA-4341)
 * skip tombstones during hint replay (CASSANDRA-4320)
 * fix NPE in compactionstats (CASSANDRA-4318)
 * enforce 1m min keycache for auto (CASSANDRA-4306)
 * Have DeletedColumn.isMFD always return true (CASSANDRA-4307)
 * (cql3) exeption message for ORDER BY constraints said primary filter can be
    an IN clause, which is misleading (CASSANDRA-4319)
 * (cql3) Reject (not yet supported) creation of 2ndardy indexes on tables with
   composite primary keys (CASSANDRA-4328)
 * Set JVM stack size to 160k for java 7 (CASSANDRA-4275)
 * cqlsh: add COPY command to load data from CSV flat files (CASSANDRA-4012)
 * CFMetaData.fromThrift to throw ConfigurationException upon error (CASSANDRA-4353)
 * Use CF comparator to sort indexed columns in SecondaryIndexManager
   (CASSANDRA-4365)
 * add strategy_options to the KSMetaData.toString() output (CASSANDRA-4248)
 * (cql3) fix range queries containing unqueried results (CASSANDRA-4372)
 * (cql3) allow updating column_alias types (CASSANDRA-4041)
 * (cql3) Fix deletion bug (CASSANDRA-4193)
 * Fix computation of overlapping sstable for leveled compaction (CASSANDRA-4321)
 * Improve scrub and allow to run it offline (CASSANDRA-4321)
 * Fix assertionError in StorageService.bulkLoad (CASSANDRA-4368)
 * (cqlsh) add option to authenticate to a keyspace at startup (CASSANDRA-4108)
 * (cqlsh) fix ASSUME functionality (CASSANDRA-4352)
 * Fix ColumnFamilyRecordReader to not return progress > 100% (CASSANDRA-3942)
Merged from 1.0:
 * Set gc_grace on index CF to 0 (CASSANDRA-4314)


1.1.1
 * add populate_io_cache_on_flush option (CASSANDRA-2635)
 * allow larger cache capacities than 2GB (CASSANDRA-4150)
 * add getsstables command to nodetool (CASSANDRA-4199)
 * apply parent CF compaction settings to secondary index CFs (CASSANDRA-4280)
 * preserve commitlog size cap when recycling segments at startup
   (CASSANDRA-4201)
 * (Hadoop) fix split generation regression (CASSANDRA-4259)
 * ignore min/max compactions settings in LCS, while preserving
   behavior that min=max=0 disables autocompaction (CASSANDRA-4233)
 * log number of rows read from saved cache (CASSANDRA-4249)
 * calculate exact size required for cleanup operations (CASSANDRA-1404)
 * avoid blocking additional writes during flush when the commitlog
   gets behind temporarily (CASSANDRA-1991)
 * enable caching on index CFs based on data CF cache setting (CASSANDRA-4197)
 * warn on invalid replication strategy creation options (CASSANDRA-4046)
 * remove [Freeable]Memory finalizers (CASSANDRA-4222)
 * include tombstone size in ColumnFamily.size, which can prevent OOM
   during sudden mass delete operations by yielding a nonzero liveRatio
   (CASSANDRA-3741)
 * Open 1 sstableScanner per level for leveled compaction (CASSANDRA-4142)
 * Optimize reads when row deletion timestamps allow us to restrict
   the set of sstables we check (CASSANDRA-4116)
 * add support for commitlog archiving and point-in-time recovery
   (CASSANDRA-3690)
 * avoid generating redundant compaction tasks during streaming
   (CASSANDRA-4174)
 * add -cf option to nodetool snapshot, and takeColumnFamilySnapshot to
   StorageService mbean (CASSANDRA-556)
 * optimize cleanup to drop entire sstables where possible (CASSANDRA-4079)
 * optimize truncate when autosnapshot is disabled (CASSANDRA-4153)
 * update caches to use byte[] keys to reduce memory overhead (CASSANDRA-3966)
 * add column limit to cli (CASSANDRA-3012, 4098)
 * clean up and optimize DataOutputBuffer, used by CQL compression and
   CompositeType (CASSANDRA-4072)
 * optimize commitlog checksumming (CASSANDRA-3610)
 * identify and blacklist corrupted SSTables from future compactions
   (CASSANDRA-2261)
 * Move CfDef and KsDef validation out of thrift (CASSANDRA-4037)
 * Expose API to repair a user provided range (CASSANDRA-3912)
 * Add way to force the cassandra-cli to refresh its schema (CASSANDRA-4052)
 * Avoid having replicate on write tasks stacking up at CL.ONE (CASSANDRA-2889)
 * (cql3) Backwards compatibility for composite comparators in non-cql3-aware
   clients (CASSANDRA-4093)
 * (cql3) Fix order by for reversed queries (CASSANDRA-4160)
 * (cql3) Add ReversedType support (CASSANDRA-4004)
 * (cql3) Add timeuuid type (CASSANDRA-4194)
 * (cql3) Minor fixes (CASSANDRA-4185)
 * (cql3) Fix prepared statement in BATCH (CASSANDRA-4202)
 * (cql3) Reduce the list of reserved keywords (CASSANDRA-4186)
 * (cql3) Move max/min compaction thresholds to compaction strategy options
   (CASSANDRA-4187)
 * Fix exception during move when localhost is the only source (CASSANDRA-4200)
 * (cql3) Allow paging through non-ordered partitioner results (CASSANDRA-3771)
 * (cql3) Fix drop index (CASSANDRA-4192)
 * (cql3) Don't return range ghosts anymore (CASSANDRA-3982)
 * fix re-creating Keyspaces/ColumnFamilies with the same name as dropped
   ones (CASSANDRA-4219)
 * fix SecondaryIndex LeveledManifest save upon snapshot (CASSANDRA-4230)
 * fix missing arrayOffset in FBUtilities.hash (CASSANDRA-4250)
 * (cql3) Add name of parameters in CqlResultSet (CASSANDRA-4242)
 * (cql3) Correctly validate order by queries (CASSANDRA-4246)
 * rename stress to cassandra-stress for saner packaging (CASSANDRA-4256)
 * Fix exception on colum metadata with non-string comparator (CASSANDRA-4269)
 * Check for unknown/invalid compression options (CASSANDRA-4266)
 * (cql3) Adds simple access to column timestamp and ttl (CASSANDRA-4217)
 * (cql3) Fix range queries with secondary indexes (CASSANDRA-4257)
 * Better error messages from improper input in cli (CASSANDRA-3865)
 * Try to stop all compaction upon Keyspace or ColumnFamily drop (CASSANDRA-4221)
 * (cql3) Allow keyspace properties to contain hyphens (CASSANDRA-4278)
 * (cql3) Correctly validate keyspace access in create table (CASSANDRA-4296)
 * Avoid deadlock in migration stage (CASSANDRA-3882)
 * Take supercolumn names and deletion info into account in memtable throughput
   (CASSANDRA-4264)
 * Add back backward compatibility for old style replication factor (CASSANDRA-4294)
 * Preserve compatibility with pre-1.1 index queries (CASSANDRA-4262)
Merged from 1.0:
 * Fix super columns bug where cache is not updated (CASSANDRA-4190)
 * fix maxTimestamp to include row tombstones (CASSANDRA-4116)
 * (CLI) properly handle quotes in create/update keyspace commands (CASSANDRA-4129)
 * Avoids possible deadlock during bootstrap (CASSANDRA-4159)
 * fix stress tool that hangs forever on timeout or error (CASSANDRA-4128)
 * stress tool to return appropriate exit code on failure (CASSANDRA-4188)
 * fix compaction NPE when out of disk space and assertions disabled
   (CASSANDRA-3985)
 * synchronize LCS getEstimatedTasks to avoid CME (CASSANDRA-4255)
 * ensure unique streaming session id's (CASSANDRA-4223)
 * kick off background compaction when min/max thresholds change
   (CASSANDRA-4279)
 * improve ability of STCS.getBuckets to deal with 100s of 1000s of
   sstables, such as when convertinb back from LCS (CASSANDRA-4287)
 * Oversize integer in CQL throws NumberFormatException (CASSANDRA-4291)
 * fix 1.0.x node join to mixed version cluster, other nodes >= 1.1 (CASSANDRA-4195)
 * Fix LCS splitting sstable base on uncompressed size (CASSANDRA-4419)
 * Push the validation of secondary index values to the SecondaryIndexManager (CASSANDRA-4240)
 * Don't purge columns during upgradesstables (CASSANDRA-4462)
 * Make cqlsh work with piping (CASSANDRA-4113)
 * Validate arguments for nodetool decommission (CASSANDRA-4061)
 * Report thrift status in nodetool info (CASSANDRA-4010)


1.1.0-final
 * average a reduced liveRatio estimate with the previous one (CASSANDRA-4065)
 * Allow KS and CF names up to 48 characters (CASSANDRA-4157)
 * fix stress build (CASSANDRA-4140)
 * add time remaining estimate to nodetool compactionstats (CASSANDRA-4167)
 * (cql) fix NPE in cql3 ALTER TABLE (CASSANDRA-4163)
 * (cql) Add support for CL.TWO and CL.THREE in CQL (CASSANDRA-4156)
 * (cql) Fix type in CQL3 ALTER TABLE preventing update (CASSANDRA-4170)
 * (cql) Throw invalid exception from CQL3 on obsolete options (CASSANDRA-4171)
 * (cqlsh) fix recognizing uppercase SELECT keyword (CASSANDRA-4161)
 * Pig: wide row support (CASSANDRA-3909)
Merged from 1.0:
 * avoid streaming empty files with bulk loader if sstablewriter errors out
   (CASSANDRA-3946)


1.1-rc1
 * Include stress tool in binary builds (CASSANDRA-4103)
 * (Hadoop) fix wide row iteration when last row read was deleted
   (CASSANDRA-4154)
 * fix read_repair_chance to really default to 0.1 in the cli (CASSANDRA-4114)
 * Adds caching and bloomFilterFpChange to CQL options (CASSANDRA-4042)
 * Adds posibility to autoconfigure size of the KeyCache (CASSANDRA-4087)
 * fix KEYS index from skipping results (CASSANDRA-3996)
 * Remove sliced_buffer_size_in_kb dead option (CASSANDRA-4076)
 * make loadNewSStable preserve sstable version (CASSANDRA-4077)
 * Respect 1.0 cache settings as much as possible when upgrading
   (CASSANDRA-4088)
 * relax path length requirement for sstable files when upgrading on
   non-Windows platforms (CASSANDRA-4110)
 * fix terminination of the stress.java when errors were encountered
   (CASSANDRA-4128)
 * Move CfDef and KsDef validation out of thrift (CASSANDRA-4037)
 * Fix get_paged_slice (CASSANDRA-4136)
 * CQL3: Support slice with exclusive start and stop (CASSANDRA-3785)
Merged from 1.0:
 * support PropertyFileSnitch in bulk loader (CASSANDRA-4145)
 * add auto_snapshot option allowing disabling snapshot before drop/truncate
   (CASSANDRA-3710)
 * allow short snitch names (CASSANDRA-4130)


1.1-beta2
 * rename loaded sstables to avoid conflicts with local snapshots
   (CASSANDRA-3967)
 * start hint replay as soon as FD notifies that the target is back up
   (CASSANDRA-3958)
 * avoid unproductive deserializing of cached rows during compaction
   (CASSANDRA-3921)
 * fix concurrency issues with CQL keyspace creation (CASSANDRA-3903)
 * Show Effective Owership via Nodetool ring <keyspace> (CASSANDRA-3412)
 * Update ORDER BY syntax for CQL3 (CASSANDRA-3925)
 * Fix BulkRecordWriter to not throw NPE if reducer gets no map data from Hadoop (CASSANDRA-3944)
 * Fix bug with counters in super columns (CASSANDRA-3821)
 * Remove deprecated merge_shard_chance (CASSANDRA-3940)
 * add a convenient way to reset a node's schema (CASSANDRA-2963)
 * fix for intermittent SchemaDisagreementException (CASSANDRA-3884)
 * CLI `list <CF>` to limit number of columns and their order (CASSANDRA-3012)
 * ignore deprecated KsDef/CfDef/ColumnDef fields in native schema (CASSANDRA-3963)
 * CLI to report when unsupported column_metadata pair was given (CASSANDRA-3959)
 * reincarnate removed and deprecated KsDef/CfDef attributes (CASSANDRA-3953)
 * Fix race between writes and read for cache (CASSANDRA-3862)
 * perform static initialization of StorageProxy on start-up (CASSANDRA-3797)
 * support trickling fsync() on writes (CASSANDRA-3950)
 * expose counters for unavailable/timeout exceptions given to thrift clients (CASSANDRA-3671)
 * avoid quadratic startup time in LeveledManifest (CASSANDRA-3952)
 * Add type information to new schema_ columnfamilies and remove thrift
   serialization for schema (CASSANDRA-3792)
 * add missing column validator options to the CLI help (CASSANDRA-3926)
 * skip reading saved key cache if CF's caching strategy is NONE or ROWS_ONLY (CASSANDRA-3954)
 * Unify migration code (CASSANDRA-4017)
Merged from 1.0:
 * cqlsh: guess correct version of Python for Arch Linux (CASSANDRA-4090)
 * (CLI) properly handle quotes in create/update keyspace commands (CASSANDRA-4129)
 * Avoids possible deadlock during bootstrap (CASSANDRA-4159)
 * fix stress tool that hangs forever on timeout or error (CASSANDRA-4128)
 * Fix super columns bug where cache is not updated (CASSANDRA-4190)
 * stress tool to return appropriate exit code on failure (CASSANDRA-4188)


1.0.9
 * improve index sampling performance (CASSANDRA-4023)
 * always compact away deleted hints immediately after handoff (CASSANDRA-3955)
 * delete hints from dropped ColumnFamilies on handoff instead of
   erroring out (CASSANDRA-3975)
 * add CompositeType ref to the CLI doc for create/update column family (CASSANDRA-3980)
 * Pig: support Counter ColumnFamilies (CASSANDRA-3973)
 * Pig: Composite column support (CASSANDRA-3684)
 * Avoid NPE during repair when a keyspace has no CFs (CASSANDRA-3988)
 * Fix division-by-zero error on get_slice (CASSANDRA-4000)
 * don't change manifest level for cleanup, scrub, and upgradesstables
   operations under LeveledCompactionStrategy (CASSANDRA-3989, 4112)
 * fix race leading to super columns assertion failure (CASSANDRA-3957)
 * fix NPE on invalid CQL delete command (CASSANDRA-3755)
 * allow custom types in CLI's assume command (CASSANDRA-4081)
 * fix totalBytes count for parallel compactions (CASSANDRA-3758)
 * fix intermittent NPE in get_slice (CASSANDRA-4095)
 * remove unnecessary asserts in native code interfaces (CASSANDRA-4096)
 * Validate blank keys in CQL to avoid assertion errors (CASSANDRA-3612)
 * cqlsh: fix bad decoding of some column names (CASSANDRA-4003)
 * cqlsh: fix incorrect padding with unicode chars (CASSANDRA-4033)
 * Fix EC2 snitch incorrectly reporting region (CASSANDRA-4026)
 * Shut down thrift during decommission (CASSANDRA-4086)
 * Expose nodetool cfhistograms for 2ndary indexes (CASSANDRA-4063)
Merged from 0.8:
 * Fix ConcurrentModificationException in gossiper (CASSANDRA-4019)


1.1-beta1
 * (cqlsh)
   + add SOURCE and CAPTURE commands, and --file option (CASSANDRA-3479)
   + add ALTER COLUMNFAMILY WITH (CASSANDRA-3523)
   + bundle Python dependencies with Cassandra (CASSANDRA-3507)
   + added to Debian package (CASSANDRA-3458)
   + display byte data instead of erroring out on decode failure
     (CASSANDRA-3874)
 * add nodetool rebuild_index (CASSANDRA-3583)
 * add nodetool rangekeysample (CASSANDRA-2917)
 * Fix streaming too much data during move operations (CASSANDRA-3639)
 * Nodetool and CLI connect to localhost by default (CASSANDRA-3568)
 * Reduce memory used by primary index sample (CASSANDRA-3743)
 * (Hadoop) separate input/output configurations (CASSANDRA-3197, 3765)
 * avoid returning internal Cassandra classes over JMX (CASSANDRA-2805)
 * add row-level isolation via SnapTree (CASSANDRA-2893)
 * Optimize key count estimation when opening sstable on startup
   (CASSANDRA-2988)
 * multi-dc replication optimization supporting CL > ONE (CASSANDRA-3577)
 * add command to stop compactions (CASSANDRA-1740, 3566, 3582)
 * multithreaded streaming (CASSANDRA-3494)
 * removed in-tree redhat spec (CASSANDRA-3567)
 * "defragment" rows for name-based queries under STCS, again (CASSANDRA-2503)
 * Recycle commitlog segments for improved performance
   (CASSANDRA-3411, 3543, 3557, 3615)
 * update size-tiered compaction to prioritize small tiers (CASSANDRA-2407)
 * add message expiration logic to OutboundTcpConnection (CASSANDRA-3005)
 * off-heap cache to use sun.misc.Unsafe instead of JNA (CASSANDRA-3271)
 * EACH_QUORUM is only supported for writes (CASSANDRA-3272)
 * replace compactionlock use in schema migration by checking CFS.isValid
   (CASSANDRA-3116)
 * recognize that "SELECT first ... *" isn't really "SELECT *" (CASSANDRA-3445)
 * Use faster bytes comparison (CASSANDRA-3434)
 * Bulk loader is no longer a fat client, (HADOOP) bulk load output format
   (CASSANDRA-3045)
 * (Hadoop) add support for KeyRange.filter
 * remove assumption that keys and token are in bijection
   (CASSANDRA-1034, 3574, 3604)
 * always remove endpoints from delevery queue in HH (CASSANDRA-3546)
 * fix race between cf flush and its 2ndary indexes flush (CASSANDRA-3547)
 * fix potential race in AES when a repair fails (CASSANDRA-3548)
 * Remove columns shadowed by a deleted container even when we cannot purge
   (CASSANDRA-3538)
 * Improve memtable slice iteration performance (CASSANDRA-3545)
 * more efficient allocation of small bloom filters (CASSANDRA-3618)
 * Use separate writer thread in SSTableSimpleUnsortedWriter (CASSANDRA-3619)
 * fsync the directory after new sstable or commitlog segment are created (CASSANDRA-3250)
 * fix minor issues reported by FindBugs (CASSANDRA-3658)
 * global key/row caches (CASSANDRA-3143, 3849)
 * optimize memtable iteration during range scan (CASSANDRA-3638)
 * introduce 'crc_check_chance' in CompressionParameters to support
   a checksum percentage checking chance similarly to read-repair (CASSANDRA-3611)
 * a way to deactivate global key/row cache on per-CF basis (CASSANDRA-3667)
 * fix LeveledCompactionStrategy broken because of generation pre-allocation
   in LeveledManifest (CASSANDRA-3691)
 * finer-grained control over data directories (CASSANDRA-2749)
 * Fix ClassCastException during hinted handoff (CASSANDRA-3694)
 * Upgrade Thrift to 0.7 (CASSANDRA-3213)
 * Make stress.java insert operation to use microseconds (CASSANDRA-3725)
 * Allows (internally) doing a range query with a limit of columns instead of
   rows (CASSANDRA-3742)
 * Allow rangeSlice queries to be start/end inclusive/exclusive (CASSANDRA-3749)
 * Fix BulkLoader to support new SSTable layout and add stream
   throttling to prevent an NPE when there is no yaml config (CASSANDRA-3752)
 * Allow concurrent schema migrations (CASSANDRA-1391, 3832)
 * Add SnapshotCommand to trigger snapshot on remote node (CASSANDRA-3721)
 * Make CFMetaData conversions to/from thrift/native schema inverses
   (CASSANDRA_3559)
 * Add initial code for CQL 3.0-beta (CASSANDRA-2474, 3781, 3753)
 * Add wide row support for ColumnFamilyInputFormat (CASSANDRA-3264)
 * Allow extending CompositeType comparator (CASSANDRA-3657)
 * Avoids over-paging during get_count (CASSANDRA-3798)
 * Add new command to rebuild a node without (repair) merkle tree calculations
   (CASSANDRA-3483, 3922)
 * respect not only row cache capacity but caching mode when
   trying to read data (CASSANDRA-3812)
 * fix system tests (CASSANDRA-3827)
 * CQL support for altering row key type in ALTER TABLE (CASSANDRA-3781)
 * turn compression on by default (CASSANDRA-3871)
 * make hexToBytes refuse invalid input (CASSANDRA-2851)
 * Make secondary indexes CF inherit compression and compaction from their
   parent CF (CASSANDRA-3877)
 * Finish cleanup up tombstone purge code (CASSANDRA-3872)
 * Avoid NPE on aboarted stream-out sessions (CASSANDRA-3904)
 * BulkRecordWriter throws NPE for counter columns (CASSANDRA-3906)
 * Support compression using BulkWriter (CASSANDRA-3907)


1.0.8
 * fix race between cleanup and flush on secondary index CFSes (CASSANDRA-3712)
 * avoid including non-queried nodes in rangeslice read repair
   (CASSANDRA-3843)
 * Only snapshot CF being compacted for snapshot_before_compaction
   (CASSANDRA-3803)
 * Log active compactions in StatusLogger (CASSANDRA-3703)
 * Compute more accurate compaction score per level (CASSANDRA-3790)
 * Return InvalidRequest when using a keyspace that doesn't exist
   (CASSANDRA-3764)
 * disallow user modification of System keyspace (CASSANDRA-3738)
 * allow using sstable2json on secondary index data (CASSANDRA-3738)
 * (cqlsh) add DESCRIBE COLUMNFAMILIES (CASSANDRA-3586)
 * (cqlsh) format blobs correctly and use colors to improve output
   readability (CASSANDRA-3726)
 * synchronize BiMap of bootstrapping tokens (CASSANDRA-3417)
 * show index options in CLI (CASSANDRA-3809)
 * add optional socket timeout for streaming (CASSANDRA-3838)
 * fix truncate not to leave behind non-CFS backed secondary indexes
   (CASSANDRA-3844)
 * make CLI `show schema` to use output stream directly instead
   of StringBuilder (CASSANDRA-3842)
 * remove the wait on hint future during write (CASSANDRA-3870)
 * (cqlsh) ignore missing CfDef opts (CASSANDRA-3933)
 * (cqlsh) look for cqlshlib relative to realpath (CASSANDRA-3767)
 * Fix short read protection (CASSANDRA-3934)
 * Make sure infered and actual schema match (CASSANDRA-3371)
 * Fix NPE during HH delivery (CASSANDRA-3677)
 * Don't put boostrapping node in 'hibernate' status (CASSANDRA-3737)
 * Fix double quotes in windows bat files (CASSANDRA-3744)
 * Fix bad validator lookup (CASSANDRA-3789)
 * Fix soft reset in EC2MultiRegionSnitch (CASSANDRA-3835)
 * Don't leave zombie connections with THSHA thrift server (CASSANDRA-3867)
 * (cqlsh) fix deserialization of data (CASSANDRA-3874)
 * Fix removetoken force causing an inconsistent state (CASSANDRA-3876)
 * Fix ahndling of some types with Pig (CASSANDRA-3886)
 * Don't allow to drop the system keyspace (CASSANDRA-3759)
 * Make Pig deletes disabled by default and configurable (CASSANDRA-3628)
Merged from 0.8:
 * (Pig) fix CassandraStorage to use correct comparator in Super ColumnFamily
   case (CASSANDRA-3251)
 * fix thread safety issues in commitlog replay, primarily affecting
   systems with many (100s) of CF definitions (CASSANDRA-3751)
 * Fix relevant tombstone ignored with super columns (CASSANDRA-3875)


1.0.7
 * fix regression in HH page size calculation (CASSANDRA-3624)
 * retry failed stream on IOException (CASSANDRA-3686)
 * allow configuring bloom_filter_fp_chance (CASSANDRA-3497)
 * attempt hint delivery every ten minutes, or when failure detector
   notifies us that a node is back up, whichever comes first.  hint
   handoff throttle delay default changed to 1ms, from 50 (CASSANDRA-3554)
 * add nodetool setstreamthroughput (CASSANDRA-3571)
 * fix assertion when dropping a columnfamily with no sstables (CASSANDRA-3614)
 * more efficient allocation of small bloom filters (CASSANDRA-3618)
 * CLibrary.createHardLinkWithExec() to check for errors (CASSANDRA-3101)
 * Avoid creating empty and non cleaned writer during compaction (CASSANDRA-3616)
 * stop thrift service in shutdown hook so we can quiesce MessagingService
   (CASSANDRA-3335)
 * (CQL) compaction_strategy_options and compression_parameters for
   CREATE COLUMNFAMILY statement (CASSANDRA-3374)
 * Reset min/max compaction threshold when creating size tiered compaction
   strategy (CASSANDRA-3666)
 * Don't ignore IOException during compaction (CASSANDRA-3655)
 * Fix assertion error for CF with gc_grace=0 (CASSANDRA-3579)
 * Shutdown ParallelCompaction reducer executor after use (CASSANDRA-3711)
 * Avoid < 0 value for pending tasks in leveled compaction (CASSANDRA-3693)
 * (Hadoop) Support TimeUUID in Pig CassandraStorage (CASSANDRA-3327)
 * Check schema is ready before continuing boostrapping (CASSANDRA-3629)
 * Catch overflows during parsing of chunk_length_kb (CASSANDRA-3644)
 * Improve stream protocol mismatch errors (CASSANDRA-3652)
 * Avoid multiple thread doing HH to the same target (CASSANDRA-3681)
 * Add JMX property for rp_timeout_in_ms (CASSANDRA-2940)
 * Allow DynamicCompositeType to compare component of different types
   (CASSANDRA-3625)
 * Flush non-cfs backed secondary indexes (CASSANDRA-3659)
 * Secondary Indexes should report memory consumption (CASSANDRA-3155)
 * fix for SelectStatement start/end key are not set correctly
   when a key alias is involved (CASSANDRA-3700)
 * fix CLI `show schema` command insert of an extra comma in
   column_metadata (CASSANDRA-3714)
Merged from 0.8:
 * avoid logging (harmless) exception when GC takes < 1ms (CASSANDRA-3656)
 * prevent new nodes from thinking down nodes are up forever (CASSANDRA-3626)
 * use correct list of replicas for LOCAL_QUORUM reads when read repair
   is disabled (CASSANDRA-3696)
 * block on flush before compacting hints (may prevent OOM) (CASSANDRA-3733)


1.0.6
 * (CQL) fix cqlsh support for replicate_on_write (CASSANDRA-3596)
 * fix adding to leveled manifest after streaming (CASSANDRA-3536)
 * filter out unavailable cipher suites when using encryption (CASSANDRA-3178)
 * (HADOOP) add old-style api support for CFIF and CFRR (CASSANDRA-2799)
 * Support TimeUUIDType column names in Stress.java tool (CASSANDRA-3541)
 * (CQL) INSERT/UPDATE/DELETE/TRUNCATE commands should allow CF names to
   be qualified by keyspace (CASSANDRA-3419)
 * always remove endpoints from delevery queue in HH (CASSANDRA-3546)
 * fix race between cf flush and its 2ndary indexes flush (CASSANDRA-3547)
 * fix potential race in AES when a repair fails (CASSANDRA-3548)
 * fix default value validation usage in CLI SET command (CASSANDRA-3553)
 * Optimize componentsFor method for compaction and startup time
   (CASSANDRA-3532)
 * (CQL) Proper ColumnFamily metadata validation on CREATE COLUMNFAMILY
   (CASSANDRA-3565)
 * fix compression "chunk_length_kb" option to set correct kb value for
   thrift/avro (CASSANDRA-3558)
 * fix missing response during range slice repair (CASSANDRA-3551)
 * 'describe ring' moved from CLI to nodetool and available through JMX (CASSANDRA-3220)
 * add back partitioner to sstable metadata (CASSANDRA-3540)
 * fix NPE in get_count for counters (CASSANDRA-3601)
Merged from 0.8:
 * remove invalid assertion that table was opened before dropping it
   (CASSANDRA-3580)
 * range and index scans now only send requests to enough replicas to
   satisfy requested CL + RR (CASSANDRA-3598)
 * use cannonical host for local node in nodetool info (CASSANDRA-3556)
 * remove nonlocal DC write optimization since it only worked with
   CL.ONE or CL.LOCAL_QUORUM (CASSANDRA-3577, 3585)
 * detect misuses of CounterColumnType (CASSANDRA-3422)
 * turn off string interning in json2sstable, take 2 (CASSANDRA-2189)
 * validate compression parameters on add/update of the ColumnFamily
   (CASSANDRA-3573)
 * Check for 0.0.0.0 is incorrect in CFIF (CASSANDRA-3584)
 * Increase vm.max_map_count in debian packaging (CASSANDRA-3563)
 * gossiper will never add itself to saved endpoints (CASSANDRA-3485)


1.0.5
 * revert CASSANDRA-3407 (see CASSANDRA-3540)
 * fix assertion error while forwarding writes to local nodes (CASSANDRA-3539)


1.0.4
 * fix self-hinting of timed out read repair updates and make hinted handoff
   less prone to OOMing a coordinator (CASSANDRA-3440)
 * expose bloom filter sizes via JMX (CASSANDRA-3495)
 * enforce RP tokens 0..2**127 (CASSANDRA-3501)
 * canonicalize paths exposed through JMX (CASSANDRA-3504)
 * fix "liveSize" stat when sstables are removed (CASSANDRA-3496)
 * add bloom filter FP rates to nodetool cfstats (CASSANDRA-3347)
 * record partitioner in sstable metadata component (CASSANDRA-3407)
 * add new upgradesstables nodetool command (CASSANDRA-3406)
 * skip --debug requirement to see common exceptions in CLI (CASSANDRA-3508)
 * fix incorrect query results due to invalid max timestamp (CASSANDRA-3510)
 * make sstableloader recognize compressed sstables (CASSANDRA-3521)
 * avoids race in OutboundTcpConnection in multi-DC setups (CASSANDRA-3530)
 * use SETLOCAL in cassandra.bat (CASSANDRA-3506)
 * fix ConcurrentModificationException in Table.all() (CASSANDRA-3529)
Merged from 0.8:
 * fix concurrence issue in the FailureDetector (CASSANDRA-3519)
 * fix array out of bounds error in counter shard removal (CASSANDRA-3514)
 * avoid dropping tombstones when they might still be needed to shadow
   data in a different sstable (CASSANDRA-2786)


1.0.3
 * revert name-based query defragmentation aka CASSANDRA-2503 (CASSANDRA-3491)
 * fix invalidate-related test failures (CASSANDRA-3437)
 * add next-gen cqlsh to bin/ (CASSANDRA-3188, 3131, 3493)
 * (CQL) fix handling of rows with no columns (CASSANDRA-3424, 3473)
 * fix querying supercolumns by name returning only a subset of
   subcolumns or old subcolumn versions (CASSANDRA-3446)
 * automatically compute sha1 sum for uncompressed data files (CASSANDRA-3456)
 * fix reading metadata/statistics component for version < h (CASSANDRA-3474)
 * add sstable forward-compatibility (CASSANDRA-3478)
 * report compression ratio in CFSMBean (CASSANDRA-3393)
 * fix incorrect size exception during streaming of counters (CASSANDRA-3481)
 * (CQL) fix for counter decrement syntax (CASSANDRA-3418)
 * Fix race introduced by CASSANDRA-2503 (CASSANDRA-3482)
 * Fix incomplete deletion of delivered hints (CASSANDRA-3466)
 * Avoid rescheduling compactions when no compaction was executed
   (CASSANDRA-3484)
 * fix handling of the chunk_length_kb compression options (CASSANDRA-3492)
Merged from 0.8:
 * fix updating CF row_cache_provider (CASSANDRA-3414)
 * CFMetaData.convertToThrift method to set RowCacheProvider (CASSANDRA-3405)
 * acquire compactionlock during truncate (CASSANDRA-3399)
 * fix displaying cfdef entries for super columnfamilies (CASSANDRA-3415)
 * Make counter shard merging thread safe (CASSANDRA-3178)
 * Revert CASSANDRA-2855
 * Fix bug preventing the use of efficient cross-DC writes (CASSANDRA-3472)
 * `describe ring` command for CLI (CASSANDRA-3220)
 * (Hadoop) skip empty rows when entire row is requested, redux (CASSANDRA-2855)


1.0.2
 * "defragment" rows for name-based queries under STCS (CASSANDRA-2503)
 * Add timing information to cassandra-cli GET/SET/LIST queries (CASSANDRA-3326)
 * Only create one CompressionMetadata object per sstable (CASSANDRA-3427)
 * cleanup usage of StorageService.setMode() (CASSANDRA-3388)
 * Avoid large array allocation for compressed chunk offsets (CASSANDRA-3432)
 * fix DecimalType bytebuffer marshalling (CASSANDRA-3421)
 * fix bug that caused first column in per row indexes to be ignored
   (CASSANDRA-3441)
 * add JMX call to clean (failed) repair sessions (CASSANDRA-3316)
 * fix sstableloader reference acquisition bug (CASSANDRA-3438)
 * fix estimated row size regression (CASSANDRA-3451)
 * make sure we don't return more columns than asked (CASSANDRA-3303, 3395)
Merged from 0.8:
 * acquire compactionlock during truncate (CASSANDRA-3399)
 * fix displaying cfdef entries for super columnfamilies (CASSANDRA-3415)


1.0.1
 * acquire references during index build to prevent delete problems
   on Windows (CASSANDRA-3314)
 * describe_ring should include datacenter/topology information (CASSANDRA-2882)
 * Thrift sockets are not properly buffered (CASSANDRA-3261)
 * performance improvement for bytebufferutil compare function (CASSANDRA-3286)
 * add system.versions ColumnFamily (CASSANDRA-3140)
 * reduce network copies (CASSANDRA-3333, 3373)
 * limit nodetool to 32MB of heap (CASSANDRA-3124)
 * (CQL) update parser to accept "timestamp" instead of "date" (CASSANDRA-3149)
 * Fix CLI `show schema` to include "compression_options" (CASSANDRA-3368)
 * Snapshot to include manifest under LeveledCompactionStrategy (CASSANDRA-3359)
 * (CQL) SELECT query should allow CF name to be qualified by keyspace (CASSANDRA-3130)
 * (CQL) Fix internal application error specifying 'using consistency ...'
   in lower case (CASSANDRA-3366)
 * fix Deflate compression when compression actually makes the data bigger
   (CASSANDRA-3370)
 * optimize UUIDGen to avoid lock contention on InetAddress.getLocalHost
   (CASSANDRA-3387)
 * tolerate index being dropped mid-mutation (CASSANDRA-3334, 3313)
 * CompactionManager is now responsible for checking for new candidates
   post-task execution, enabling more consistent leveled compaction
   (CASSANDRA-3391)
 * Cache HSHA threads (CASSANDRA-3372)
 * use CF/KS names as snapshot prefix for drop + truncate operations
   (CASSANDRA-2997)
 * Break bloom filters up to avoid heap fragmentation (CASSANDRA-2466)
 * fix cassandra hanging on jsvc stop (CASSANDRA-3302)
 * Avoid leveled compaction getting blocked on errors (CASSANDRA-3408)
 * Make reloading the compaction strategy safe (CASSANDRA-3409)
 * ignore 0.8 hints even if compaction begins before we try to purge
   them (CASSANDRA-3385)
 * remove procrun (bin\daemon) from Cassandra source tree and
   artifacts (CASSANDRA-3331)
 * make cassandra compile under JDK7 (CASSANDRA-3275)
 * remove dependency of clientutil.jar to FBUtilities (CASSANDRA-3299)
 * avoid truncation errors by using long math on long values (CASSANDRA-3364)
 * avoid clock drift on some Windows machine (CASSANDRA-3375)
 * display cache provider in cli 'describe keyspace' command (CASSANDRA-3384)
 * fix incomplete topology information in describe_ring (CASSANDRA-3403)
 * expire dead gossip states based on time (CASSANDRA-2961)
 * improve CompactionTask extensibility (CASSANDRA-3330)
 * Allow one leveled compaction task to kick off another (CASSANDRA-3363)
 * allow encryption only between datacenters (CASSANDRA-2802)
Merged from 0.8:
 * fix truncate allowing data to be replayed post-restart (CASSANDRA-3297)
 * make iwriter final in IndexWriter to avoid NPE (CASSANDRA-2863)
 * (CQL) update grammar to require key clause in DELETE statement
   (CASSANDRA-3349)
 * (CQL) allow numeric keyspace names in USE statement (CASSANDRA-3350)
 * (Hadoop) skip empty rows when slicing the entire row (CASSANDRA-2855)
 * Fix handling of tombstone by SSTableExport/Import (CASSANDRA-3357)
 * fix ColumnIndexer to use long offsets (CASSANDRA-3358)
 * Improved CLI exceptions (CASSANDRA-3312)
 * Fix handling of tombstone by SSTableExport/Import (CASSANDRA-3357)
 * Only count compaction as active (for throttling) when they have
   successfully acquired the compaction lock (CASSANDRA-3344)
 * Display CLI version string on startup (CASSANDRA-3196)
 * (Hadoop) make CFIF try rpc_address or fallback to listen_address
   (CASSANDRA-3214)
 * (Hadoop) accept comma delimited lists of initial thrift connections
   (CASSANDRA-3185)
 * ColumnFamily min_compaction_threshold should be >= 2 (CASSANDRA-3342)
 * (Pig) add 0.8+ types and key validation type in schema (CASSANDRA-3280)
 * Fix completely removing column metadata using CLI (CASSANDRA-3126)
 * CLI `describe cluster;` output should be on separate lines for separate versions
   (CASSANDRA-3170)
 * fix changing durable_writes keyspace option during CF creation
   (CASSANDRA-3292)
 * avoid locking on update when no indexes are involved (CASSANDRA-3386)
 * fix assertionError during repair with ordered partitioners (CASSANDRA-3369)
 * correctly serialize key_validation_class for avro (CASSANDRA-3391)
 * don't expire counter tombstone after streaming (CASSANDRA-3394)
 * prevent nodes that failed to join from hanging around forever
   (CASSANDRA-3351)
 * remove incorrect optimization from slice read path (CASSANDRA-3390)
 * Fix race in AntiEntropyService (CASSANDRA-3400)


1.0.0-final
 * close scrubbed sstable fd before deleting it (CASSANDRA-3318)
 * fix bug preventing obsolete commitlog segments from being removed
   (CASSANDRA-3269)
 * tolerate whitespace in seed CDL (CASSANDRA-3263)
 * Change default heap thresholds to max(min(1/2 ram, 1G), min(1/4 ram, 8GB))
   (CASSANDRA-3295)
 * Fix broken CompressedRandomAccessReaderTest (CASSANDRA-3298)
 * (CQL) fix type information returned for wildcard queries (CASSANDRA-3311)
 * add estimated tasks to LeveledCompactionStrategy (CASSANDRA-3322)
 * avoid including compaction cache-warming in keycache stats (CASSANDRA-3325)
 * run compaction and hinted handoff threads at MIN_PRIORITY (CASSANDRA-3308)
 * default hsha thrift server to cpu core count in rpc pool (CASSANDRA-3329)
 * add bin\daemon to binary tarball for Windows service (CASSANDRA-3331)
 * Fix places where uncompressed size of sstables was use in place of the
   compressed one (CASSANDRA-3338)
 * Fix hsha thrift server (CASSANDRA-3346)
 * Make sure repair only stream needed sstables (CASSANDRA-3345)


1.0.0-rc2
 * Log a meaningful warning when a node receives a message for a repair session
   that doesn't exist anymore (CASSANDRA-3256)
 * test for NUMA policy support as well as numactl presence (CASSANDRA-3245)
 * Fix FD leak when internode encryption is enabled (CASSANDRA-3257)
 * Remove incorrect assertion in mergeIterator (CASSANDRA-3260)
 * FBUtilities.hexToBytes(String) to throw NumberFormatException when string
   contains non-hex characters (CASSANDRA-3231)
 * Keep SimpleSnitch proximity ordering unchanged from what the Strategy
   generates, as intended (CASSANDRA-3262)
 * remove Scrub from compactionstats when finished (CASSANDRA-3255)
 * fix counter entry in jdbc TypesMap (CASSANDRA-3268)
 * fix full queue scenario for ParallelCompactionIterator (CASSANDRA-3270)
 * fix bootstrap process (CASSANDRA-3285)
 * don't try delivering hints if when there isn't any (CASSANDRA-3176)
 * CLI documentation change for ColumnFamily `compression_options` (CASSANDRA-3282)
 * ignore any CF ids sent by client for adding CF/KS (CASSANDRA-3288)
 * remove obsolete hints on first startup (CASSANDRA-3291)
 * use correct ISortedColumns for time-optimized reads (CASSANDRA-3289)
 * Evict gossip state immediately when a token is taken over by a new IP
   (CASSANDRA-3259)


1.0.0-rc1
 * Update CQL to generate microsecond timestamps by default (CASSANDRA-3227)
 * Fix counting CFMetadata towards Memtable liveRatio (CASSANDRA-3023)
 * Kill server on wrapped OOME such as from FileChannel.map (CASSANDRA-3201)
 * remove unnecessary copy when adding to row cache (CASSANDRA-3223)
 * Log message when a full repair operation completes (CASSANDRA-3207)
 * Fix streamOutSession keeping sstables references forever if the remote end
   dies (CASSANDRA-3216)
 * Remove dynamic_snitch boolean from example configuration (defaulting to
   true) and set default badness threshold to 0.1 (CASSANDRA-3229)
 * Base choice of random or "balanced" token on bootstrap on whether
   schema definitions were found (CASSANDRA-3219)
 * Fixes for LeveledCompactionStrategy score computation, prioritization,
   scheduling, and performance (CASSANDRA-3224, 3234)
 * parallelize sstable open at server startup (CASSANDRA-2988)
 * fix handling of exceptions writing to OutboundTcpConnection (CASSANDRA-3235)
 * Allow using quotes in "USE <keyspace>;" CLI command (CASSANDRA-3208)
 * Don't allow any cache loading exceptions to halt startup (CASSANDRA-3218)
 * Fix sstableloader --ignores option (CASSANDRA-3247)
 * File descriptor limit increased in packaging (CASSANDRA-3206)
 * Fix deadlock in commit log during flush (CASSANDRA-3253)


1.0.0-beta1
 * removed binarymemtable (CASSANDRA-2692)
 * add commitlog_total_space_in_mb to prevent fragmented logs (CASSANDRA-2427)
 * removed commitlog_rotation_threshold_in_mb configuration (CASSANDRA-2771)
 * make AbstractBounds.normalize de-overlapp overlapping ranges (CASSANDRA-2641)
 * replace CollatingIterator, ReducingIterator with MergeIterator
   (CASSANDRA-2062)
 * Fixed the ability to set compaction strategy in cli using create column
   family command (CASSANDRA-2778)
 * clean up tmp files after failed compaction (CASSANDRA-2468)
 * restrict repair streaming to specific columnfamilies (CASSANDRA-2280)
 * don't bother persisting columns shadowed by a row tombstone (CASSANDRA-2589)
 * reset CF and SC deletion times after gc_grace (CASSANDRA-2317)
 * optimize away seek when compacting wide rows (CASSANDRA-2879)
 * single-pass streaming (CASSANDRA-2677, 2906, 2916, 3003)
 * use reference counting for deleting sstables instead of relying on GC
   (CASSANDRA-2521, 3179)
 * store hints as serialized mutations instead of pointers to data row
   (CASSANDRA-2045)
 * store hints in the coordinator node instead of in the closest replica
   (CASSANDRA-2914)
 * add row_cache_keys_to_save CF option (CASSANDRA-1966)
 * check column family validity in nodetool repair (CASSANDRA-2933)
 * use lazy initialization instead of class initialization in NodeId
   (CASSANDRA-2953)
 * add paging to get_count (CASSANDRA-2894)
 * fix "short reads" in [multi]get (CASSANDRA-2643, 3157, 3192)
 * add optional compression for sstables (CASSANDRA-47, 2994, 3001, 3128)
 * add scheduler JMX metrics (CASSANDRA-2962)
 * add block level checksum for compressed data (CASSANDRA-1717)
 * make column family backed column map pluggable and introduce unsynchronized
   ArrayList backed one to speedup reads (CASSANDRA-2843, 3165, 3205)
 * refactoring of the secondary index api (CASSANDRA-2982)
 * make CL > ONE reads wait for digest reconciliation before returning
   (CASSANDRA-2494)
 * fix missing logging for some exceptions (CASSANDRA-2061)
 * refactor and optimize ColumnFamilyStore.files(...) and Descriptor.fromFilename(String)
   and few other places responsible for work with SSTable files (CASSANDRA-3040)
 * Stop reading from sstables once we know we have the most recent columns,
   for query-by-name requests (CASSANDRA-2498)
 * Add query-by-column mode to stress.java (CASSANDRA-3064)
 * Add "install" command to cassandra.bat (CASSANDRA-292)
 * clean up KSMetadata, CFMetadata from unnecessary
   Thrift<->Avro conversion methods (CASSANDRA-3032)
 * Add timeouts to client request schedulers (CASSANDRA-3079, 3096)
 * Cli to use hashes rather than array of hashes for strategy options (CASSANDRA-3081)
 * LeveledCompactionStrategy (CASSANDRA-1608, 3085, 3110, 3087, 3145, 3154, 3182)
 * Improvements of the CLI `describe` command (CASSANDRA-2630)
 * reduce window where dropped CF sstables may not be deleted (CASSANDRA-2942)
 * Expose gossip/FD info to JMX (CASSANDRA-2806)
 * Fix streaming over SSL when compressed SSTable involved (CASSANDRA-3051)
 * Add support for pluggable secondary index implementations (CASSANDRA-3078)
 * remove compaction_thread_priority setting (CASSANDRA-3104)
 * generate hints for replicas that timeout, not just replicas that are known
   to be down before starting (CASSANDRA-2034)
 * Add throttling for internode streaming (CASSANDRA-3080)
 * make the repair of a range repair all replica (CASSANDRA-2610, 3194)
 * expose the ability to repair the first range (as returned by the
   partitioner) of a node (CASSANDRA-2606)
 * Streams Compression (CASSANDRA-3015)
 * add ability to use multiple threads during a single compaction
   (CASSANDRA-2901)
 * make AbstractBounds.normalize support overlapping ranges (CASSANDRA-2641)
 * fix of the CQL count() behavior (CASSANDRA-3068)
 * use TreeMap backed column families for the SSTable simple writers
   (CASSANDRA-3148)
 * fix inconsistency of the CLI syntax when {} should be used instead of [{}]
   (CASSANDRA-3119)
 * rename CQL type names to match expected SQL behavior (CASSANDRA-3149, 3031)
 * Arena-based allocation for memtables (CASSANDRA-2252, 3162, 3163, 3168)
 * Default RR chance to 0.1 (CASSANDRA-3169)
 * Add RowLevel support to secondary index API (CASSANDRA-3147)
 * Make SerializingCacheProvider the default if JNA is available (CASSANDRA-3183)
 * Fix backwards compatibilty for CQL memtable properties (CASSANDRA-3190)
 * Add five-minute delay before starting compactions on a restarted server
   (CASSANDRA-3181)
 * Reduce copies done for intra-host messages (CASSANDRA-1788, 3144)
 * support of compaction strategy option for stress.java (CASSANDRA-3204)
 * make memtable throughput and column count thresholds no-ops (CASSANDRA-2449)
 * Return schema information along with the resultSet in CQL (CASSANDRA-2734)
 * Add new DecimalType (CASSANDRA-2883)
 * Fix assertion error in RowRepairResolver (CASSANDRA-3156)
 * Reduce unnecessary high buffer sizes (CASSANDRA-3171)
 * Pluggable compaction strategy (CASSANDRA-1610)
 * Add new broadcast_address config option (CASSANDRA-2491)


0.8.7
 * Kill server on wrapped OOME such as from FileChannel.map (CASSANDRA-3201)
 * Allow using quotes in "USE <keyspace>;" CLI command (CASSANDRA-3208)
 * Log message when a full repair operation completes (CASSANDRA-3207)
 * Don't allow any cache loading exceptions to halt startup (CASSANDRA-3218)
 * Fix sstableloader --ignores option (CASSANDRA-3247)
 * File descriptor limit increased in packaging (CASSANDRA-3206)
 * Log a meaningfull warning when a node receive a message for a repair session
   that doesn't exist anymore (CASSANDRA-3256)
 * Fix FD leak when internode encryption is enabled (CASSANDRA-3257)
 * FBUtilities.hexToBytes(String) to throw NumberFormatException when string
   contains non-hex characters (CASSANDRA-3231)
 * Keep SimpleSnitch proximity ordering unchanged from what the Strategy
   generates, as intended (CASSANDRA-3262)
 * remove Scrub from compactionstats when finished (CASSANDRA-3255)
 * Fix tool .bat files when CASSANDRA_HOME contains spaces (CASSANDRA-3258)
 * Force flush of status table when removing/updating token (CASSANDRA-3243)
 * Evict gossip state immediately when a token is taken over by a new IP (CASSANDRA-3259)
 * Fix bug where the failure detector can take too long to mark a host
   down (CASSANDRA-3273)
 * (Hadoop) allow wrapping ranges in queries (CASSANDRA-3137)
 * (Hadoop) check all interfaces for a match with split location
   before falling back to random replica (CASSANDRA-3211)
 * (Hadoop) Make Pig storage handle implements LoadMetadata (CASSANDRA-2777)
 * (Hadoop) Fix exception during PIG 'dump' (CASSANDRA-2810)
 * Fix stress COUNTER_GET option (CASSANDRA-3301)
 * Fix missing fields in CLI `show schema` output (CASSANDRA-3304)
 * Nodetool no longer leaks threads and closes JMX connections (CASSANDRA-3309)
 * fix truncate allowing data to be replayed post-restart (CASSANDRA-3297)
 * Move SimpleAuthority and SimpleAuthenticator to examples (CASSANDRA-2922)
 * Fix handling of tombstone by SSTableExport/Import (CASSANDRA-3357)
 * Fix transposition in cfHistograms (CASSANDRA-3222)
 * Allow using number as DC name when creating keyspace in CQL (CASSANDRA-3239)
 * Force flush of system table after updating/removing a token (CASSANDRA-3243)


0.8.6
 * revert CASSANDRA-2388
 * change TokenRange.endpoints back to listen/broadcast address to match
   pre-1777 behavior, and add TokenRange.rpc_endpoints instead (CASSANDRA-3187)
 * avoid trying to watch cassandra-topology.properties when loaded from jar
   (CASSANDRA-3138)
 * prevent users from creating keyspaces with LocalStrategy replication
   (CASSANDRA-3139)
 * fix CLI `show schema;` to output correct keyspace definition statement
   (CASSANDRA-3129)
 * CustomTThreadPoolServer to log TTransportException at DEBUG level
   (CASSANDRA-3142)
 * allow topology sort to work with non-unique rack names between
   datacenters (CASSANDRA-3152)
 * Improve caching of same-version Messages on digest and repair paths
   (CASSANDRA-3158)
 * Randomize choice of first replica for counter increment (CASSANDRA-2890)
 * Fix using read_repair_chance instead of merge_shard_change (CASSANDRA-3202)
 * Avoid streaming data to nodes that already have it, on move as well as
   decommission (CASSANDRA-3041)
 * Fix divide by zero error in GCInspector (CASSANDRA-3164)
 * allow quoting of the ColumnFamily name in CLI `create column family`
   statement (CASSANDRA-3195)
 * Fix rolling upgrade from 0.7 to 0.8 problem (CASSANDRA-3166)
 * Accomodate missing encryption_options in IncomingTcpConnection.stream
   (CASSANDRA-3212)


0.8.5
 * fix NPE when encryption_options is unspecified (CASSANDRA-3007)
 * include column name in validation failure exceptions (CASSANDRA-2849)
 * make sure truncate clears out the commitlog so replay won't re-
   populate with truncated data (CASSANDRA-2950)
 * fix NPE when debug logging is enabled and dropped CF is present
   in a commitlog segment (CASSANDRA-3021)
 * fix cassandra.bat when CASSANDRA_HOME contains spaces (CASSANDRA-2952)
 * fix to SSTableSimpleUnsortedWriter bufferSize calculation (CASSANDRA-3027)
 * make cleanup and normal compaction able to skip empty rows
   (rows containing nothing but expired tombstones) (CASSANDRA-3039)
 * work around native memory leak in com.sun.management.GarbageCollectorMXBean
   (CASSANDRA-2868)
 * validate that column names in column_metadata are not equal to key_alias
   on create/update of the ColumnFamily and CQL 'ALTER' statement (CASSANDRA-3036)
 * return an InvalidRequestException if an indexed column is assigned
   a value larger than 64KB (CASSANDRA-3057)
 * fix of numeric-only and string column names handling in CLI "drop index"
   (CASSANDRA-3054)
 * prune index scan resultset back to original request for lazy
   resultset expansion case (CASSANDRA-2964)
 * (Hadoop) fail jobs when Cassandra node has failed but TaskTracker
   has not (CASSANDRA-2388)
 * fix dynamic snitch ignoring nodes when read_repair_chance is zero
   (CASSANDRA-2662)
 * avoid retaining references to dropped CFS objects in
   CompactionManager.estimatedCompactions (CASSANDRA-2708)
 * expose rpc timeouts per host in MessagingServiceMBean (CASSANDRA-2941)
 * avoid including cwd in classpath for deb and rpm packages (CASSANDRA-2881)
 * remove gossip state when a new IP takes over a token (CASSANDRA-3071)
 * allow sstable2json to work on index sstable files (CASSANDRA-3059)
 * always hint counters (CASSANDRA-3099)
 * fix log4j initialization in EmbeddedCassandraService (CASSANDRA-2857)
 * remove gossip state when a new IP takes over a token (CASSANDRA-3071)
 * work around native memory leak in com.sun.management.GarbageCollectorMXBean
    (CASSANDRA-2868)
 * fix UnavailableException with writes at CL.EACH_QUORM (CASSANDRA-3084)
 * fix parsing of the Keyspace and ColumnFamily names in numeric
   and string representations in CLI (CASSANDRA-3075)
 * fix corner cases in Range.differenceToFetch (CASSANDRA-3084)
 * fix ip address String representation in the ring cache (CASSANDRA-3044)
 * fix ring cache compatibility when mixing pre-0.8.4 nodes with post-
   in the same cluster (CASSANDRA-3023)
 * make repair report failure when a node participating dies (instead of
   hanging forever) (CASSANDRA-2433)
 * fix handling of the empty byte buffer by ReversedType (CASSANDRA-3111)
 * Add validation that Keyspace names are case-insensitively unique (CASSANDRA-3066)
 * catch invalid key_validation_class before instantiating UpdateColumnFamily (CASSANDRA-3102)
 * make Range and Bounds objects client-safe (CASSANDRA-3108)
 * optionally skip log4j configuration (CASSANDRA-3061)
 * bundle sstableloader with the debian package (CASSANDRA-3113)
 * don't try to build secondary indexes when there is none (CASSANDRA-3123)
 * improve SSTableSimpleUnsortedWriter speed for large rows (CASSANDRA-3122)
 * handle keyspace arguments correctly in nodetool snapshot (CASSANDRA-3038)
 * Fix SSTableImportTest on windows (CASSANDRA-3043)
 * expose compactionThroughputMbPerSec through JMX (CASSANDRA-3117)
 * log keyspace and CF of large rows being compacted


0.8.4
 * change TokenRing.endpoints to be a list of rpc addresses instead of
   listen/broadcast addresses (CASSANDRA-1777)
 * include files-to-be-streamed in StreamInSession.getSources (CASSANDRA-2972)
 * use JAVA env var in cassandra-env.sh (CASSANDRA-2785, 2992)
 * avoid doing read for no-op replicate-on-write at CL=1 (CASSANDRA-2892)
 * refuse counter write for CL.ANY (CASSANDRA-2990)
 * switch back to only logging recent dropped messages (CASSANDRA-3004)
 * always deserialize RowMutation for counters (CASSANDRA-3006)
 * ignore saved replication_factor strategy_option for NTS (CASSANDRA-3011)
 * make sure pre-truncate CL segments are discarded (CASSANDRA-2950)


0.8.3
 * add ability to drop local reads/writes that are going to timeout
   (CASSANDRA-2943)
 * revamp token removal process, keep gossip states for 3 days (CASSANDRA-2496)
 * don't accept extra args for 0-arg nodetool commands (CASSANDRA-2740)
 * log unavailableexception details at debug level (CASSANDRA-2856)
 * expose data_dir though jmx (CASSANDRA-2770)
 * don't include tmp files as sstable when create cfs (CASSANDRA-2929)
 * log Java classpath on startup (CASSANDRA-2895)
 * keep gossipped version in sync with actual on migration coordinator
   (CASSANDRA-2946)
 * use lazy initialization instead of class initialization in NodeId
   (CASSANDRA-2953)
 * check column family validity in nodetool repair (CASSANDRA-2933)
 * speedup bytes to hex conversions dramatically (CASSANDRA-2850)
 * Flush memtables on shutdown when durable writes are disabled
   (CASSANDRA-2958)
 * improved POSIX compatibility of start scripts (CASsANDRA-2965)
 * add counter support to Hadoop InputFormat (CASSANDRA-2981)
 * fix bug where dirty commitlog segments were removed (and avoid keeping
   segments with no post-flush activity permanently dirty) (CASSANDRA-2829)
 * fix throwing exception with batch mutation of counter super columns
   (CASSANDRA-2949)
 * ignore system tables during repair (CASSANDRA-2979)
 * throw exception when NTS is given replication_factor as an option
   (CASSANDRA-2960)
 * fix assertion error during compaction of counter CFs (CASSANDRA-2968)
 * avoid trying to create index names, when no index exists (CASSANDRA-2867)
 * don't sample the system table when choosing a bootstrap token
   (CASSANDRA-2825)
 * gossiper notifies of local state changes (CASSANDRA-2948)
 * add asynchronous and half-sync/half-async (hsha) thrift servers
   (CASSANDRA-1405)
 * fix potential use of free'd native memory in SerializingCache
   (CASSANDRA-2951)
 * prune index scan resultset back to original request for lazy
   resultset expansion case (CASSANDRA-2964)
 * (Hadoop) fail jobs when Cassandra node has failed but TaskTracker
    has not (CASSANDRA-2388)


0.8.2
 * CQL:
   - include only one row per unique key for IN queries (CASSANDRA-2717)
   - respect client timestamp on full row deletions (CASSANDRA-2912)
 * improve thread-safety in StreamOutSession (CASSANDRA-2792)
 * allow deleting a row and updating indexed columns in it in the
   same mutation (CASSANDRA-2773)
 * Expose number of threads blocked on submitting memtable to flush
   in JMX (CASSANDRA-2817)
 * add ability to return "endpoints" to nodetool (CASSANDRA-2776)
 * Add support for multiple (comma-delimited) coordinator addresses
   to ColumnFamilyInputFormat (CASSANDRA-2807)
 * fix potential NPE while scheduling read repair for range slice
   (CASSANDRA-2823)
 * Fix race in SystemTable.getCurrentLocalNodeId (CASSANDRA-2824)
 * Correctly set default for replicate_on_write (CASSANDRA-2835)
 * improve nodetool compactionstats formatting (CASSANDRA-2844)
 * fix index-building status display (CASSANDRA-2853)
 * fix CLI perpetuating obsolete KsDef.replication_factor (CASSANDRA-2846)
 * improve cli treatment of multiline comments (CASSANDRA-2852)
 * handle row tombstones correctly in EchoedRow (CASSANDRA-2786)
 * add MessagingService.get[Recently]DroppedMessages and
   StorageService.getExceptionCount (CASSANDRA-2804)
 * fix possibility of spurious UnavailableException for LOCAL_QUORUM
   reads with dynamic snitch + read repair disabled (CASSANDRA-2870)
 * add ant-optional as dependence for the debian package (CASSANDRA-2164)
 * add option to specify limit for get_slice in the CLI (CASSANDRA-2646)
 * decrease HH page size (CASSANDRA-2832)
 * reset cli keyspace after dropping the current one (CASSANDRA-2763)
 * add KeyRange option to Hadoop inputformat (CASSANDRA-1125)
 * fix protocol versioning (CASSANDRA-2818, 2860)
 * support spaces in path to log4j configuration (CASSANDRA-2383)
 * avoid including inferred types in CF update (CASSANDRA-2809)
 * fix JMX bulkload call (CASSANDRA-2908)
 * fix updating KS with durable_writes=false (CASSANDRA-2907)
 * add simplified facade to SSTableWriter for bulk loading use
   (CASSANDRA-2911)
 * fix re-using index CF sstable names after drop/recreate (CASSANDRA-2872)
 * prepend CF to default index names (CASSANDRA-2903)
 * fix hint replay (CASSANDRA-2928)
 * Properly synchronize repair's merkle tree computation (CASSANDRA-2816)


0.8.1
 * CQL:
   - support for insert, delete in BATCH (CASSANDRA-2537)
   - support for IN to SELECT, UPDATE (CASSANDRA-2553)
   - timestamp support for INSERT, UPDATE, and BATCH (CASSANDRA-2555)
   - TTL support (CASSANDRA-2476)
   - counter support (CASSANDRA-2473)
   - ALTER COLUMNFAMILY (CASSANDRA-1709)
   - DROP INDEX (CASSANDRA-2617)
   - add SCHEMA/TABLE as aliases for KS/CF (CASSANDRA-2743)
   - server handles wait-for-schema-agreement (CASSANDRA-2756)
   - key alias support (CASSANDRA-2480)
 * add support for comparator parameters and a generic ReverseType
   (CASSANDRA-2355)
 * add CompositeType and DynamicCompositeType (CASSANDRA-2231)
 * optimize batches containing multiple updates to the same row
   (CASSANDRA-2583)
 * adjust hinted handoff page size to avoid OOM with large columns
   (CASSANDRA-2652)
 * mark BRAF buffer invalid post-flush so we don't re-flush partial
   buffers again, especially on CL writes (CASSANDRA-2660)
 * add DROP INDEX support to CLI (CASSANDRA-2616)
 * don't perform HH to client-mode [storageproxy] nodes (CASSANDRA-2668)
 * Improve forceDeserialize/getCompactedRow encapsulation (CASSANDRA-2659)
 * Don't write CounterUpdateColumn to disk in tests (CASSANDRA-2650)
 * Add sstable bulk loading utility (CASSANDRA-1278)
 * avoid replaying hints to dropped columnfamilies (CASSANDRA-2685)
 * add placeholders for missing rows in range query pseudo-RR (CASSANDRA-2680)
 * remove no-op HHOM.renameHints (CASSANDRA-2693)
 * clone super columns to avoid modifying them during flush (CASSANDRA-2675)
 * allow writes to bypass the commitlog for certain keyspaces (CASSANDRA-2683)
 * avoid NPE when bypassing commitlog during memtable flush (CASSANDRA-2781)
 * Added support for making bootstrap retry if nodes flap (CASSANDRA-2644)
 * Added statusthrift to nodetool to report if thrift server is running (CASSANDRA-2722)
 * Fixed rows being cached if they do not exist (CASSANDRA-2723)
 * Support passing tableName and cfName to RowCacheProviders (CASSANDRA-2702)
 * close scrub file handles (CASSANDRA-2669)
 * throttle migration replay (CASSANDRA-2714)
 * optimize column serializer creation (CASSANDRA-2716)
 * Added support for making bootstrap retry if nodes flap (CASSANDRA-2644)
 * Added statusthrift to nodetool to report if thrift server is running
   (CASSANDRA-2722)
 * Fixed rows being cached if they do not exist (CASSANDRA-2723)
 * fix truncate/compaction race (CASSANDRA-2673)
 * workaround large resultsets causing large allocation retention
   by nio sockets (CASSANDRA-2654)
 * fix nodetool ring use with Ec2Snitch (CASSANDRA-2733)
 * fix removing columns and subcolumns that are supressed by a row or
   supercolumn tombstone during replica resolution (CASSANDRA-2590)
 * support sstable2json against snapshot sstables (CASSANDRA-2386)
 * remove active-pull schema requests (CASSANDRA-2715)
 * avoid marking entire list of sstables as actively being compacted
   in multithreaded compaction (CASSANDRA-2765)
 * seek back after deserializing a row to update cache with (CASSANDRA-2752)
 * avoid skipping rows in scrub for counter column family (CASSANDRA-2759)
 * fix ConcurrentModificationException in repair when dealing with 0.7 node
   (CASSANDRA-2767)
 * use threadsafe collections for StreamInSession (CASSANDRA-2766)
 * avoid infinite loop when creating merkle tree (CASSANDRA-2758)
 * avoids unmarking compacting sstable prematurely in cleanup (CASSANDRA-2769)
 * fix NPE when the commit log is bypassed (CASSANDRA-2718)
 * don't throw an exception in SS.isRPCServerRunning (CASSANDRA-2721)
 * make stress.jar executable (CASSANDRA-2744)
 * add daemon mode to java stress (CASSANDRA-2267)
 * expose the DC and rack of a node through JMX and nodetool ring (CASSANDRA-2531)
 * fix cache mbean getSize (CASSANDRA-2781)
 * Add Date, Float, Double, and Boolean types (CASSANDRA-2530)
 * Add startup flag to renew counter node id (CASSANDRA-2788)
 * add jamm agent to cassandra.bat (CASSANDRA-2787)
 * fix repair hanging if a neighbor has nothing to send (CASSANDRA-2797)
 * purge tombstone even if row is in only one sstable (CASSANDRA-2801)
 * Fix wrong purge of deleted cf during compaction (CASSANDRA-2786)
 * fix race that could result in Hadoop writer failing to throw an
   exception encountered after close() (CASSANDRA-2755)
 * fix scan wrongly throwing assertion error (CASSANDRA-2653)
 * Always use even distribution for merkle tree with RandomPartitionner
   (CASSANDRA-2841)
 * fix describeOwnership for OPP (CASSANDRA-2800)
 * ensure that string tokens do not contain commas (CASSANDRA-2762)


0.8.0-final
 * fix CQL grammar warning and cqlsh regression from CASSANDRA-2622
 * add ant generate-cql-html target (CASSANDRA-2526)
 * update CQL consistency levels (CASSANDRA-2566)
 * debian packaging fixes (CASSANDRA-2481, 2647)
 * fix UUIDType, IntegerType for direct buffers (CASSANDRA-2682, 2684)
 * switch to native Thrift for Hadoop map/reduce (CASSANDRA-2667)
 * fix StackOverflowError when building from eclipse (CASSANDRA-2687)
 * only provide replication_factor to strategy_options "help" for
   SimpleStrategy, OldNetworkTopologyStrategy (CASSANDRA-2678, 2713)
 * fix exception adding validators to non-string columns (CASSANDRA-2696)
 * avoid instantiating DatabaseDescriptor in JDBC (CASSANDRA-2694)
 * fix potential stack overflow during compaction (CASSANDRA-2626)
 * clone super columns to avoid modifying them during flush (CASSANDRA-2675)
 * reset underlying iterator in EchoedRow constructor (CASSANDRA-2653)


0.8.0-rc1
 * faster flushes and compaction from fixing excessively pessimistic
   rebuffering in BRAF (CASSANDRA-2581)
 * fix returning null column values in the python cql driver (CASSANDRA-2593)
 * fix merkle tree splitting exiting early (CASSANDRA-2605)
 * snapshot_before_compaction directory name fix (CASSANDRA-2598)
 * Disable compaction throttling during bootstrap (CASSANDRA-2612)
 * fix CQL treatment of > and < operators in range slices (CASSANDRA-2592)
 * fix potential double-application of counter updates on commitlog replay
   by moving replay position from header to sstable metadata (CASSANDRA-2419)
 * JDBC CQL driver exposes getColumn for access to timestamp
 * JDBC ResultSetMetadata properties added to AbstractType
 * r/m clustertool (CASSANDRA-2607)
 * add support for presenting row key as a column in CQL result sets
   (CASSANDRA-2622)
 * Don't allow {LOCAL|EACH}_QUORUM unless strategy is NTS (CASSANDRA-2627)
 * validate keyspace strategy_options during CQL create (CASSANDRA-2624)
 * fix empty Result with secondary index when limit=1 (CASSANDRA-2628)
 * Fix regression where bootstrapping a node with no schema fails
   (CASSANDRA-2625)
 * Allow removing LocationInfo sstables (CASSANDRA-2632)
 * avoid attempting to replay mutations from dropped keyspaces (CASSANDRA-2631)
 * avoid using cached position of a key when GT is requested (CASSANDRA-2633)
 * fix counting bloom filter true positives (CASSANDRA-2637)
 * initialize local ep state prior to gossip startup if needed (CASSANDRA-2638)
 * fix counter increment lost after restart (CASSANDRA-2642)
 * add quote-escaping via backslash to CLI (CASSANDRA-2623)
 * fix pig example script (CASSANDRA-2487)
 * fix dynamic snitch race in adding latencies (CASSANDRA-2618)
 * Start/stop cassandra after more important services such as mdadm in
   debian packaging (CASSANDRA-2481)


0.8.0-beta2
 * fix NPE compacting index CFs (CASSANDRA-2528)
 * Remove checking all column families on startup for compaction candidates
   (CASSANDRA-2444)
 * validate CQL create keyspace options (CASSANDRA-2525)
 * fix nodetool setcompactionthroughput (CASSANDRA-2550)
 * move	gossip heartbeat back to its own thread (CASSANDRA-2554)
 * validate cql TRUNCATE columnfamily before truncating (CASSANDRA-2570)
 * fix batch_mutate for mixed standard-counter mutations (CASSANDRA-2457)
 * disallow making schema changes to system keyspace (CASSANDRA-2563)
 * fix sending mutation messages multiple times (CASSANDRA-2557)
 * fix incorrect use of NBHM.size in ReadCallback that could cause
   reads to time out even when responses were received (CASSANDRA-2552)
 * trigger read repair correctly for LOCAL_QUORUM reads (CASSANDRA-2556)
 * Allow configuring the number of compaction thread (CASSANDRA-2558)
 * forceUserDefinedCompaction will attempt to compact what it is given
   even if the pessimistic estimate is that there is not enough disk space;
   automatic compactions will only compact 2 or more sstables (CASSANDRA-2575)
 * refuse to apply migrations with older timestamps than the current
   schema (CASSANDRA-2536)
 * remove unframed Thrift transport option
 * include indexes in snapshots (CASSANDRA-2596)
 * improve ignoring of obsolete mutations in index maintenance (CASSANDRA-2401)
 * recognize attempt to drop just the index while leaving the column
   definition alone (CASSANDRA-2619)


0.8.0-beta1
 * remove Avro RPC support (CASSANDRA-926)
 * support for columns that act as incr/decr counters
   (CASSANDRA-1072, 1937, 1944, 1936, 2101, 2093, 2288, 2105, 2384, 2236, 2342,
   2454)
 * CQL (CASSANDRA-1703, 1704, 1705, 1706, 1707, 1708, 1710, 1711, 1940,
   2124, 2302, 2277, 2493)
 * avoid double RowMutation serialization on write path (CASSANDRA-1800)
 * make NetworkTopologyStrategy the default (CASSANDRA-1960)
 * configurable internode encryption (CASSANDRA-1567, 2152)
 * human readable column names in sstable2json output (CASSANDRA-1933)
 * change default JMX port to 7199 (CASSANDRA-2027)
 * backwards compatible internal messaging (CASSANDRA-1015)
 * atomic switch of memtables and sstables (CASSANDRA-2284)
 * add pluggable SeedProvider (CASSANDRA-1669)
 * Fix clustertool to not throw exception when calling get_endpoints (CASSANDRA-2437)
 * upgrade to thrift 0.6 (CASSANDRA-2412)
 * repair works on a token range instead of full ring (CASSANDRA-2324)
 * purge tombstones from row cache (CASSANDRA-2305)
 * push replication_factor into strategy_options (CASSANDRA-1263)
 * give snapshots the same name on each node (CASSANDRA-1791)
 * remove "nodetool loadbalance" (CASSANDRA-2448)
 * multithreaded compaction (CASSANDRA-2191)
 * compaction throttling (CASSANDRA-2156)
 * add key type information and alias (CASSANDRA-2311, 2396)
 * cli no longer divides read_repair_chance by 100 (CASSANDRA-2458)
 * made CompactionInfo.getTaskType return an enum (CASSANDRA-2482)
 * add a server-wide cap on measured memtable memory usage and aggressively
   flush to keep under that threshold (CASSANDRA-2006)
 * add unified UUIDType (CASSANDRA-2233)
 * add off-heap row cache support (CASSANDRA-1969)


0.7.5
 * improvements/fixes to PIG driver (CASSANDRA-1618, CASSANDRA-2387,
   CASSANDRA-2465, CASSANDRA-2484)
 * validate index names (CASSANDRA-1761)
 * reduce contention on Table.flusherLock (CASSANDRA-1954)
 * try harder to detect failures during streaming, cleaning up temporary
   files more reliably (CASSANDRA-2088)
 * shut down server for OOM on a Thrift thread (CASSANDRA-2269)
 * fix tombstone handling in repair and sstable2json (CASSANDRA-2279)
 * preserve version when streaming data from old sstables (CASSANDRA-2283)
 * don't start repair if a neighboring node is marked as dead (CASSANDRA-2290)
 * purge tombstones from row cache (CASSANDRA-2305)
 * Avoid seeking when sstable2json exports the entire file (CASSANDRA-2318)
 * clear Built flag in system table when dropping an index (CASSANDRA-2320)
 * don't allow arbitrary argument for stress.java (CASSANDRA-2323)
 * validate values for index predicates in get_indexed_slice (CASSANDRA-2328)
 * queue secondary indexes for flush before the parent (CASSANDRA-2330)
 * allow job configuration to set the CL used in Hadoop jobs (CASSANDRA-2331)
 * add memtable_flush_queue_size defaulting to 4 (CASSANDRA-2333)
 * Allow overriding of initial_token, storage_port and rpc_port from system
   properties (CASSANDRA-2343)
 * fix comparator used for non-indexed secondary expressions in index scan
   (CASSANDRA-2347)
 * ensure size calculation and write phase of large-row compaction use
   the same threshold for TTL expiration (CASSANDRA-2349)
 * fix race when iterating CFs during add/drop (CASSANDRA-2350)
 * add ConsistencyLevel command to CLI (CASSANDRA-2354)
 * allow negative numbers in the cli (CASSANDRA-2358)
 * hard code serialVersionUID for tokens class (CASSANDRA-2361)
 * fix potential infinite loop in ByteBufferUtil.inputStream (CASSANDRA-2365)
 * fix encoding bugs in HintedHandoffManager, SystemTable when default
   charset is not UTF8 (CASSANDRA-2367)
 * avoids having removed node reappearing in Gossip (CASSANDRA-2371)
 * fix incorrect truncation of long to int when reading columns via block
   index (CASSANDRA-2376)
 * fix NPE during stream session (CASSANDRA-2377)
 * fix race condition that could leave orphaned data files when dropping CF or
   KS (CASSANDRA-2381)
 * fsync statistics component on write (CASSANDRA-2382)
 * fix duplicate results from CFS.scan (CASSANDRA-2406)
 * add IntegerType to CLI help (CASSANDRA-2414)
 * avoid caching token-only decoratedkeys (CASSANDRA-2416)
 * convert mmap assertion to if/throw so scrub can catch it (CASSANDRA-2417)
 * don't overwrite gc log (CASSANDR-2418)
 * invalidate row cache for streamed row to avoid inconsitencies
   (CASSANDRA-2420)
 * avoid copies in range/index scans (CASSANDRA-2425)
 * make sure we don't wipe data during cleanup if the node has not join
   the ring (CASSANDRA-2428)
 * Try harder to close files after compaction (CASSANDRA-2431)
 * re-set bootstrapped flag after move finishes (CASSANDRA-2435)
 * display validation_class in CLI 'describe keyspace' (CASSANDRA-2442)
 * make cleanup compactions cleanup the row cache (CASSANDRA-2451)
 * add column fields validation to scrub (CASSANDRA-2460)
 * use 64KB flush buffer instead of in_memory_compaction_limit (CASSANDRA-2463)
 * fix backslash substitutions in CLI (CASSANDRA-2492)
 * disable cache saving for system CFS (CASSANDRA-2502)
 * fixes for verifying destination availability under hinted conditions
   so UE can be thrown intead of timing out (CASSANDRA-2514)
 * fix update of validation class in column metadata (CASSANDRA-2512)
 * support LOCAL_QUORUM, EACH_QUORUM CLs outside of NTS (CASSANDRA-2516)
 * preserve version when streaming data from old sstables (CASSANDRA-2283)
 * fix backslash substitutions in CLI (CASSANDRA-2492)
 * count a row deletion as one operation towards memtable threshold
   (CASSANDRA-2519)
 * support LOCAL_QUORUM, EACH_QUORUM CLs outside of NTS (CASSANDRA-2516)


0.7.4
 * add nodetool join command (CASSANDRA-2160)
 * fix secondary indexes on pre-existing or streamed data (CASSANDRA-2244)
 * initialize endpoint in gossiper earlier (CASSANDRA-2228)
 * add ability to write to Cassandra from Pig (CASSANDRA-1828)
 * add rpc_[min|max]_threads (CASSANDRA-2176)
 * add CL.TWO, CL.THREE (CASSANDRA-2013)
 * avoid exporting an un-requested row in sstable2json, when exporting
   a key that does not exist (CASSANDRA-2168)
 * add incremental_backups option (CASSANDRA-1872)
 * add configurable row limit to Pig loadfunc (CASSANDRA-2276)
 * validate column values in batches as well as single-Column inserts
   (CASSANDRA-2259)
 * move sample schema from cassandra.yaml to schema-sample.txt,
   a cli scripts (CASSANDRA-2007)
 * avoid writing empty rows when scrubbing tombstoned rows (CASSANDRA-2296)
 * fix assertion error in range and index scans for CL < ALL
   (CASSANDRA-2282)
 * fix commitlog replay when flush position refers to data that didn't
   get synced before server died (CASSANDRA-2285)
 * fix fd leak in sstable2json with non-mmap'd i/o (CASSANDRA-2304)
 * reduce memory use during streaming of multiple sstables (CASSANDRA-2301)
 * purge tombstoned rows from cache after GCGraceSeconds (CASSANDRA-2305)
 * allow zero replicas in a NTS datacenter (CASSANDRA-1924)
 * make range queries respect snitch for local replicas (CASSANDRA-2286)
 * fix HH delivery when column index is larger than 2GB (CASSANDRA-2297)
 * make 2ary indexes use parent CF flush thresholds during initial build
   (CASSANDRA-2294)
 * update memtable_throughput to be a long (CASSANDRA-2158)


0.7.3
 * Keep endpoint state until aVeryLongTime (CASSANDRA-2115)
 * lower-latency read repair (CASSANDRA-2069)
 * add hinted_handoff_throttle_delay_in_ms option (CASSANDRA-2161)
 * fixes for cache save/load (CASSANDRA-2172, -2174)
 * Handle whole-row deletions in CFOutputFormat (CASSANDRA-2014)
 * Make memtable_flush_writers flush in parallel (CASSANDRA-2178)
 * Add compaction_preheat_key_cache option (CASSANDRA-2175)
 * refactor stress.py to have only one copy of the format string
   used for creating row keys (CASSANDRA-2108)
 * validate index names for \w+ (CASSANDRA-2196)
 * Fix Cassandra cli to respect timeout if schema does not settle
   (CASSANDRA-2187)
 * fix for compaction and cleanup writing old-format data into new-version
   sstable (CASSANDRA-2211, -2216)
 * add nodetool scrub (CASSANDRA-2217, -2240)
 * fix sstable2json large-row pagination (CASSANDRA-2188)
 * fix EOFing on requests for the last bytes in a file (CASSANDRA-2213)
 * fix BufferedRandomAccessFile bugs (CASSANDRA-2218, -2241)
 * check for memtable flush_after_mins exceeded every 10s (CASSANDRA-2183)
 * fix cache saving on Windows (CASSANDRA-2207)
 * add validateSchemaAgreement call + synchronization to schema
   modification operations (CASSANDRA-2222)
 * fix for reversed slice queries on large rows (CASSANDRA-2212)
 * fat clients were writing local data (CASSANDRA-2223)
 * set DEFAULT_MEMTABLE_LIFETIME_IN_MINS to 24h
 * improve detection and cleanup of partially-written sstables
   (CASSANDRA-2206)
 * fix supercolumn de/serialization when subcolumn comparator is different
   from supercolumn's (CASSANDRA-2104)
 * fix starting up on Windows when CASSANDRA_HOME contains whitespace
   (CASSANDRA-2237)
 * add [get|set][row|key]cacheSavePeriod to JMX (CASSANDRA-2100)
 * fix Hadoop ColumnFamilyOutputFormat dropping of mutations
   when batch fills up (CASSANDRA-2255)
 * move file deletions off of scheduledtasks executor (CASSANDRA-2253)


0.7.2
 * copy DecoratedKey.key when inserting into caches to avoid retaining
   a reference to the underlying buffer (CASSANDRA-2102)
 * format subcolumn names with subcomparator (CASSANDRA-2136)
 * fix column bloom filter deserialization (CASSANDRA-2165)


0.7.1
 * refactor MessageDigest creation code. (CASSANDRA-2107)
 * buffer network stack to avoid inefficient small TCP messages while avoiding
   the nagle/delayed ack problem (CASSANDRA-1896)
 * check log4j configuration for changes every 10s (CASSANDRA-1525, 1907)
 * more-efficient cross-DC replication (CASSANDRA-1530, -2051, -2138)
 * avoid polluting page cache with commitlog or sstable writes
   and seq scan operations (CASSANDRA-1470)
 * add RMI authentication options to nodetool (CASSANDRA-1921)
 * make snitches configurable at runtime (CASSANDRA-1374)
 * retry hadoop split requests on connection failure (CASSANDRA-1927)
 * implement describeOwnership for BOP, COPP (CASSANDRA-1928)
 * make read repair behave as expected for ConsistencyLevel > ONE
   (CASSANDRA-982, 2038)
 * distributed test harness (CASSANDRA-1859, 1964)
 * reduce flush lock contention (CASSANDRA-1930)
 * optimize supercolumn deserialization (CASSANDRA-1891)
 * fix CFMetaData.apply to only compare objects of the same class
   (CASSANDRA-1962)
 * allow specifying specific SSTables to compact from JMX (CASSANDRA-1963)
 * fix race condition in MessagingService.targets (CASSANDRA-1959, 2094, 2081)
 * refuse to open sstables from a future version (CASSANDRA-1935)
 * zero-copy reads (CASSANDRA-1714)
 * fix copy bounds for word Text in wordcount demo (CASSANDRA-1993)
 * fixes for contrib/javautils (CASSANDRA-1979)
 * check more frequently for memtable expiration (CASSANDRA-2000)
 * fix writing SSTable column count statistics (CASSANDRA-1976)
 * fix streaming of multiple CFs during bootstrap (CASSANDRA-1992)
 * explicitly set JVM GC new generation size with -Xmn (CASSANDRA-1968)
 * add short options for CLI flags (CASSANDRA-1565)
 * make keyspace argument to "describe keyspace" in CLI optional
   when authenticated to keyspace already (CASSANDRA-2029)
 * added option to specify -Dcassandra.join_ring=false on startup
   to allow "warm spare" nodes or performing JMX maintenance before
   joining the ring (CASSANDRA-526)
 * log migrations at INFO (CASSANDRA-2028)
 * add CLI verbose option in file mode (CASSANDRA-2030)
 * add single-line "--" comments to CLI (CASSANDRA-2032)
 * message serialization tests (CASSANDRA-1923)
 * switch from ivy to maven-ant-tasks (CASSANDRA-2017)
 * CLI attempts to block for new schema to propagate (CASSANDRA-2044)
 * fix potential overflow in nodetool cfstats (CASSANDRA-2057)
 * add JVM shutdownhook to sync commitlog (CASSANDRA-1919)
 * allow nodes to be up without being part of  normal traffic (CASSANDRA-1951)
 * fix CLI "show keyspaces" with null options on NTS (CASSANDRA-2049)
 * fix possible ByteBuffer race conditions (CASSANDRA-2066)
 * reduce garbage generated by MessagingService to prevent load spikes
   (CASSANDRA-2058)
 * fix math in RandomPartitioner.describeOwnership (CASSANDRA-2071)
 * fix deletion of sstable non-data components (CASSANDRA-2059)
 * avoid blocking gossip while deleting handoff hints (CASSANDRA-2073)
 * ignore messages from newer versions, keep track of nodes in gossip
   regardless of version (CASSANDRA-1970)
 * cache writing moved to CompactionManager to reduce i/o contention and
   updated to use non-cache-polluting writes (CASSANDRA-2053)
 * page through large rows when exporting to JSON (CASSANDRA-2041)
 * add flush_largest_memtables_at and reduce_cache_sizes_at options
   (CASSANDRA-2142)
 * add cli 'describe cluster' command (CASSANDRA-2127)
 * add cli support for setting username/password at 'connect' command
   (CASSANDRA-2111)
 * add -D option to Stress.java to allow reading hosts from a file
   (CASSANDRA-2149)
 * bound hints CF throughput between 32M and 256M (CASSANDRA-2148)
 * continue starting when invalid saved cache entries are encountered
   (CASSANDRA-2076)
 * add max_hint_window_in_ms option (CASSANDRA-1459)


0.7.0-final
 * fix offsets to ByteBuffer.get (CASSANDRA-1939)


0.7.0-rc4
 * fix cli crash after backgrounding (CASSANDRA-1875)
 * count timeouts in storageproxy latencies, and include latency
   histograms in StorageProxyMBean (CASSANDRA-1893)
 * fix CLI get recognition of supercolumns (CASSANDRA-1899)
 * enable keepalive on intra-cluster sockets (CASSANDRA-1766)
 * count timeouts towards dynamicsnitch latencies (CASSANDRA-1905)
 * Expose index-building status in JMX + cli schema description
   (CASSANDRA-1871)
 * allow [LOCAL|EACH]_QUORUM to be used with non-NetworkTopology
   replication Strategies
 * increased amount of index locks for faster commitlog replay
 * collect secondary index tombstones immediately (CASSANDRA-1914)
 * revert commitlog changes from #1780 (CASSANDRA-1917)
 * change RandomPartitioner min token to -1 to avoid collision w/
   tokens on actual nodes (CASSANDRA-1901)
 * examine the right nibble when validating TimeUUID (CASSANDRA-1910)
 * include secondary indexes in cleanup (CASSANDRA-1916)
 * CFS.scrubDataDirectories should also cleanup invalid secondary indexes
   (CASSANDRA-1904)
 * ability to disable/enable gossip on nodes to force them down
   (CASSANDRA-1108)


0.7.0-rc3
 * expose getNaturalEndpoints in StorageServiceMBean taking byte[]
   key; RMI cannot serialize ByteBuffer (CASSANDRA-1833)
 * infer org.apache.cassandra.locator for replication strategy classes
   when not otherwise specified
 * validation that generates less garbage (CASSANDRA-1814)
 * add TTL support to CLI (CASSANDRA-1838)
 * cli defaults to bytestype for subcomparator when creating
   column families (CASSANDRA-1835)
 * unregister index MBeans when index is dropped (CASSANDRA-1843)
 * make ByteBufferUtil.clone thread-safe (CASSANDRA-1847)
 * change exception for read requests during bootstrap from
   InvalidRequest to Unavailable (CASSANDRA-1862)
 * respect row-level tombstones post-flush in range scans
   (CASSANDRA-1837)
 * ReadResponseResolver check digests against each other (CASSANDRA-1830)
 * return InvalidRequest when remove of subcolumn without supercolumn
   is requested (CASSANDRA-1866)
 * flush before repair (CASSANDRA-1748)
 * SSTableExport validates key order (CASSANDRA-1884)
 * large row support for SSTableExport (CASSANDRA-1867)
 * Re-cache hot keys post-compaction without hitting disk (CASSANDRA-1878)
 * manage read repair in coordinator instead of data source, to
   provide latency information to dynamic snitch (CASSANDRA-1873)


0.7.0-rc2
 * fix live-column-count of slice ranges including tombstoned supercolumn
   with live subcolumn (CASSANDRA-1591)
 * rename o.a.c.internal.AntientropyStage -> AntiEntropyStage,
   o.a.c.request.Request_responseStage -> RequestResponseStage,
   o.a.c.internal.Internal_responseStage -> InternalResponseStage
 * add AbstractType.fromString (CASSANDRA-1767)
 * require index_type to be present when specifying index_name
   on ColumnDef (CASSANDRA-1759)
 * fix add/remove index bugs in CFMetadata (CASSANDRA-1768)
 * rebuild Strategy during system_update_keyspace (CASSANDRA-1762)
 * cli updates prompt to ... in continuation lines (CASSANDRA-1770)
 * support multiple Mutations per key in hadoop ColumnFamilyOutputFormat
   (CASSANDRA-1774)
 * improvements to Debian init script (CASSANDRA-1772)
 * use local classloader to check for version.properties (CASSANDRA-1778)
 * Validate that column names in column_metadata are valid for the
   defined comparator, and decode properly in cli (CASSANDRA-1773)
 * use cross-platform newlines in cli (CASSANDRA-1786)
 * add ExpiringColumn support to sstable import/export (CASSANDRA-1754)
 * add flush for each append to periodic commitlog mode; added
   periodic_without_flush option to disable this (CASSANDRA-1780)
 * close file handle used for post-flush truncate (CASSANDRA-1790)
 * various code cleanup (CASSANDRA-1793, -1794, -1795)
 * fix range queries against wrapped range (CASSANDRA-1781)
 * fix consistencylevel calculations for NetworkTopologyStrategy
   (CASSANDRA-1804)
 * cli support index type enum names (CASSANDRA-1810)
 * improved validation of column_metadata (CASSANDRA-1813)
 * reads at ConsistencyLevel > 1 throw UnavailableException
   immediately if insufficient live nodes exist (CASSANDRA-1803)
 * copy bytebuffers for local writes to avoid retaining the entire
   Thrift frame (CASSANDRA-1801)
 * fix NPE adding index to column w/o prior metadata (CASSANDRA-1764)
 * reduce fat client timeout (CASSANDRA-1730)
 * fix botched merge of CASSANDRA-1316


0.7.0-rc1
 * fix compaction and flush races with schema updates (CASSANDRA-1715)
 * add clustertool, config-converter, sstablekeys, and schematool
   Windows .bat files (CASSANDRA-1723)
 * reject range queries received during bootstrap (CASSANDRA-1739)
 * fix wrapping-range queries on non-minimum token (CASSANDRA-1700)
 * add nodetool cfhistogram (CASSANDRA-1698)
 * limit repaired ranges to what the nodes have in common (CASSANDRA-1674)
 * index scan treats missing columns as not matching secondary
   expressions (CASSANDRA-1745)
 * Fix misuse of DataOutputBuffer.getData in AntiEntropyService
   (CASSANDRA-1729)
 * detect and warn when obsolete version of JNA is present (CASSANDRA-1760)
 * reduce fat client timeout (CASSANDRA-1730)
 * cleanup smallest CFs first to increase free temp space for larger ones
   (CASSANDRA-1811)
 * Update windows .bat files to work outside of main Cassandra
   directory (CASSANDRA-1713)
 * fix read repair regression from 0.6.7 (CASSANDRA-1727)
 * more-efficient read repair (CASSANDRA-1719)
 * fix hinted handoff replay (CASSANDRA-1656)
 * log type of dropped messages (CASSANDRA-1677)
 * upgrade to SLF4J 1.6.1
 * fix ByteBuffer bug in ExpiringColumn.updateDigest (CASSANDRA-1679)
 * fix IntegerType.getString (CASSANDRA-1681)
 * make -Djava.net.preferIPv4Stack=true the default (CASSANDRA-628)
 * add INTERNAL_RESPONSE verb to differentiate from responses related
   to client requests (CASSANDRA-1685)
 * log tpstats when dropping messages (CASSANDRA-1660)
 * include unreachable nodes in describeSchemaVersions (CASSANDRA-1678)
 * Avoid dropping messages off the client request path (CASSANDRA-1676)
 * fix jna errno reporting (CASSANDRA-1694)
 * add friendlier error for UnknownHostException on startup (CASSANDRA-1697)
 * include jna dependency in RPM package (CASSANDRA-1690)
 * add --skip-keys option to stress.py (CASSANDRA-1696)
 * improve cli handling of non-string keys and column names
   (CASSANDRA-1701, -1693)
 * r/m extra subcomparator line in cli keyspaces output (CASSANDRA-1712)
 * add read repair chance to cli "show keyspaces"
 * upgrade to ConcurrentLinkedHashMap 1.1 (CASSANDRA-975)
 * fix index scan routing (CASSANDRA-1722)
 * fix tombstoning of supercolumns in range queries (CASSANDRA-1734)
 * clear endpoint cache after updating keyspace metadata (CASSANDRA-1741)
 * fix wrapping-range queries on non-minimum token (CASSANDRA-1700)
 * truncate includes secondary indexes (CASSANDRA-1747)
 * retain reference to PendingFile sstables (CASSANDRA-1749)
 * fix sstableimport regression (CASSANDRA-1753)
 * fix for bootstrap when no non-system tables are defined (CASSANDRA-1732)
 * handle replica unavailability in index scan (CASSANDRA-1755)
 * fix service initialization order deadlock (CASSANDRA-1756)
 * multi-line cli commands (CASSANDRA-1742)
 * fix race between snapshot and compaction (CASSANDRA-1736)
 * add listEndpointsPendingHints, deleteHintsForEndpoint JMX methods
   (CASSANDRA-1551)


0.7.0-beta3
 * add strategy options to describe_keyspace output (CASSANDRA-1560)
 * log warning when using randomly generated token (CASSANDRA-1552)
 * re-organize JMX into .db, .net, .internal, .request (CASSANDRA-1217)
 * allow nodes to change IPs between restarts (CASSANDRA-1518)
 * remember ring state between restarts by default (CASSANDRA-1518)
 * flush index built flag so we can read it before log replay (CASSANDRA-1541)
 * lock row cache updates to prevent race condition (CASSANDRA-1293)
 * remove assertion causing rare (and harmless) error messages in
   commitlog (CASSANDRA-1330)
 * fix moving nodes with no keyspaces defined (CASSANDRA-1574)
 * fix unbootstrap when no data is present in a transfer range (CASSANDRA-1573)
 * take advantage of AVRO-495 to simplify our avro IDL (CASSANDRA-1436)
 * extend authorization hierarchy to column family (CASSANDRA-1554)
 * deletion support in secondary indexes (CASSANDRA-1571)
 * meaningful error message for invalid replication strategy class
   (CASSANDRA-1566)
 * allow keyspace creation with RF > N (CASSANDRA-1428)
 * improve cli error handling (CASSANDRA-1580)
 * add cache save/load ability (CASSANDRA-1417, 1606, 1647)
 * add StorageService.getDrainProgress (CASSANDRA-1588)
 * Disallow bootstrap to an in-use token (CASSANDRA-1561)
 * Allow dynamic secondary index creation and destruction (CASSANDRA-1532)
 * log auto-guessed memtable thresholds (CASSANDRA-1595)
 * add ColumnDef support to cli (CASSANDRA-1583)
 * reduce index sample time by 75% (CASSANDRA-1572)
 * add cli support for column, strategy metadata (CASSANDRA-1578, 1612)
 * add cli support for schema modification (CASSANDRA-1584)
 * delete temp files on failed compactions (CASSANDRA-1596)
 * avoid blocking for dead nodes during removetoken (CASSANDRA-1605)
 * remove ConsistencyLevel.ZERO (CASSANDRA-1607)
 * expose in-progress compaction type in jmx (CASSANDRA-1586)
 * removed IClock & related classes from internals (CASSANDRA-1502)
 * fix removing tokens from SystemTable on decommission and removetoken
   (CASSANDRA-1609)
 * include CF metadata in cli 'show keyspaces' (CASSANDRA-1613)
 * switch from Properties to HashMap in PropertyFileSnitch to
   avoid synchronization bottleneck (CASSANDRA-1481)
 * PropertyFileSnitch configuration file renamed to
   cassandra-topology.properties
 * add cli support for get_range_slices (CASSANDRA-1088, CASSANDRA-1619)
 * Make memtable flush thresholds per-CF instead of global
   (CASSANDRA-1007, 1637)
 * add cli support for binary data without CfDef hints (CASSANDRA-1603)
 * fix building SSTable statistics post-stream (CASSANDRA-1620)
 * fix potential infinite loop in 2ary index queries (CASSANDRA-1623)
 * allow creating NTS keyspaces with no replicas configured (CASSANDRA-1626)
 * add jmx histogram of sstables accessed per read (CASSANDRA-1624)
 * remove system_rename_column_family and system_rename_keyspace from the
   client API until races can be fixed (CASSANDRA-1630, CASSANDRA-1585)
 * add cli sanity tests (CASSANDRA-1582)
 * update GC settings in cassandra.bat (CASSANDRA-1636)
 * cli support for index queries (CASSANDRA-1635)
 * cli support for updating schema memtable settings (CASSANDRA-1634)
 * cli --file option (CASSANDRA-1616)
 * reduce automatically chosen memtable sizes by 50% (CASSANDRA-1641)
 * move endpoint cache from snitch to strategy (CASSANDRA-1643)
 * fix commitlog recovery deleting the newly-created segment as well as
   the old ones (CASSANDRA-1644)
 * upgrade to Thrift 0.5 (CASSANDRA-1367)
 * renamed CL.DCQUORUM to LOCAL_QUORUM and DCQUORUMSYNC to EACH_QUORUM
 * cli truncate support (CASSANDRA-1653)
 * update GC settings in cassandra.bat (CASSANDRA-1636)
 * avoid logging when a node's ip/token is gossipped back to it (CASSANDRA-1666)


0.7-beta2
 * always use UTF-8 for hint keys (CASSANDRA-1439)
 * remove cassandra.yaml dependency from Hadoop and Pig (CASSADRA-1322)
 * expose CfDef metadata in describe_keyspaces (CASSANDRA-1363)
 * restore use of mmap_index_only option (CASSANDRA-1241)
 * dropping a keyspace with no column families generated an error
   (CASSANDRA-1378)
 * rename RackAwareStrategy to OldNetworkTopologyStrategy, RackUnawareStrategy
   to SimpleStrategy, DatacenterShardStrategy to NetworkTopologyStrategy,
   AbstractRackAwareSnitch to AbstractNetworkTopologySnitch (CASSANDRA-1392)
 * merge StorageProxy.mutate, mutateBlocking (CASSANDRA-1396)
 * faster UUIDType, LongType comparisons (CASSANDRA-1386, 1393)
 * fix setting read_repair_chance from CLI addColumnFamily (CASSANDRA-1399)
 * fix updates to indexed columns (CASSANDRA-1373)
 * fix race condition leaving to FileNotFoundException (CASSANDRA-1382)
 * fix sharded lock hash on index write path (CASSANDRA-1402)
 * add support for GT/E, LT/E in subordinate index clauses (CASSANDRA-1401)
 * cfId counter got out of sync when CFs were added (CASSANDRA-1403)
 * less chatty schema updates (CASSANDRA-1389)
 * rename column family mbeans. 'type' will now include either
   'IndexColumnFamilies' or 'ColumnFamilies' depending on the CFS type.
   (CASSANDRA-1385)
 * disallow invalid keyspace and column family names. This includes name that
   matches a '^\w+' regex. (CASSANDRA-1377)
 * use JNA, if present, to take snapshots (CASSANDRA-1371)
 * truncate hints if starting 0.7 for the first time (CASSANDRA-1414)
 * fix FD leak in single-row slicepredicate queries (CASSANDRA-1416)
 * allow index expressions against columns that are not part of the
   SlicePredicate (CASSANDRA-1410)
 * config-converter properly handles snitches and framed support
   (CASSANDRA-1420)
 * remove keyspace argument from multiget_count (CASSANDRA-1422)
 * allow specifying cassandra.yaml location as (local or remote) URL
   (CASSANDRA-1126)
 * fix using DynamicEndpointSnitch with NetworkTopologyStrategy
   (CASSANDRA-1429)
 * Add CfDef.default_validation_class (CASSANDRA-891)
 * fix EstimatedHistogram.max (CASSANDRA-1413)
 * quorum read optimization (CASSANDRA-1622)
 * handle zero-length (or missing) rows during HH paging (CASSANDRA-1432)
 * include secondary indexes during schema migrations (CASSANDRA-1406)
 * fix commitlog header race during schema change (CASSANDRA-1435)
 * fix ColumnFamilyStoreMBeanIterator to use new type name (CASSANDRA-1433)
 * correct filename generated by xml->yaml converter (CASSANDRA-1419)
 * add CMSInitiatingOccupancyFraction=75 and UseCMSInitiatingOccupancyOnly
   to default JVM options
 * decrease jvm heap for cassandra-cli (CASSANDRA-1446)
 * ability to modify keyspaces and column family definitions on a live cluster
   (CASSANDRA-1285)
 * support for Hadoop Streaming [non-jvm map/reduce via stdin/out]
   (CASSANDRA-1368)
 * Move persistent sstable stats from the system table to an sstable component
   (CASSANDRA-1430)
 * remove failed bootstrap attempt from pending ranges when gossip times
   it out after 1h (CASSANDRA-1463)
 * eager-create tcp connections to other cluster members (CASSANDRA-1465)
 * enumerate stages and derive stage from message type instead of
   transmitting separately (CASSANDRA-1465)
 * apply reversed flag during collation from different data sources
   (CASSANDRA-1450)
 * make failure to remove commitlog segment non-fatal (CASSANDRA-1348)
 * correct ordering of drain operations so CL.recover is no longer
   necessary (CASSANDRA-1408)
 * removed keyspace from describe_splits method (CASSANDRA-1425)
 * rename check_schema_agreement to describe_schema_versions
   (CASSANDRA-1478)
 * fix QUORUM calculation for RF > 3 (CASSANDRA-1487)
 * remove tombstones during non-major compactions when bloom filter
   verifies that row does not exist in other sstables (CASSANDRA-1074)
 * nodes that coordinated a loadbalance in the past could not be seen by
   newly added nodes (CASSANDRA-1467)
 * exposed endpoint states (gossip details) via jmx (CASSANDRA-1467)
 * ensure that compacted sstables are not included when new readers are
   instantiated (CASSANDRA-1477)
 * by default, calculate heap size and memtable thresholds at runtime (CASSANDRA-1469)
 * fix races dealing with adding/dropping keyspaces and column families in
   rapid succession (CASSANDRA-1477)
 * clean up of Streaming system (CASSANDRA-1503, 1504, 1506)
 * add options to configure Thrift socket keepalive and buffer sizes (CASSANDRA-1426)
 * make contrib CassandraServiceDataCleaner recursive (CASSANDRA-1509)
 * min, max compaction threshold are configurable and persistent
   per-ColumnFamily (CASSANDRA-1468)
 * fix replaying the last mutation in a commitlog unnecessarily
   (CASSANDRA-1512)
 * invoke getDefaultUncaughtExceptionHandler from DTPE with the original
   exception rather than the ExecutionException wrapper (CASSANDRA-1226)
 * remove Clock from the Thrift (and Avro) API (CASSANDRA-1501)
 * Close intra-node sockets when connection is broken (CASSANDRA-1528)
 * RPM packaging spec file (CASSANDRA-786)
 * weighted request scheduler (CASSANDRA-1485)
 * treat expired columns as deleted (CASSANDRA-1539)
 * make IndexInterval configurable (CASSANDRA-1488)
 * add describe_snitch to Thrift API (CASSANDRA-1490)
 * MD5 authenticator compares plain text submitted password with MD5'd
   saved property, instead of vice versa (CASSANDRA-1447)
 * JMX MessagingService pending and completed counts (CASSANDRA-1533)
 * fix race condition processing repair responses (CASSANDRA-1511)
 * make repair blocking (CASSANDRA-1511)
 * create EndpointSnitchInfo and MBean to expose rack and DC (CASSANDRA-1491)
 * added option to contrib/word_count to output results back to Cassandra
   (CASSANDRA-1342)
 * rewrite Hadoop ColumnFamilyRecordWriter to pool connections, retry to
   multiple Cassandra nodes, and smooth impact on the Cassandra cluster
   by using smaller batch sizes (CASSANDRA-1434)
 * fix setting gc_grace_seconds via CLI (CASSANDRA-1549)
 * support TTL'd index values (CASSANDRA-1536)
 * make removetoken work like decommission (CASSANDRA-1216)
 * make cli comparator-aware and improve quote rules (CASSANDRA-1523,-1524)
 * make nodetool compact and cleanup blocking (CASSANDRA-1449)
 * add memtable, cache information to GCInspector logs (CASSANDRA-1558)
 * enable/disable HintedHandoff via JMX (CASSANDRA-1550)
 * Ignore stray files in the commit log directory (CASSANDRA-1547)
 * Disallow bootstrap to an in-use token (CASSANDRA-1561)


0.7-beta1
 * sstable versioning (CASSANDRA-389)
 * switched to slf4j logging (CASSANDRA-625)
 * add (optional) expiration time for column (CASSANDRA-699)
 * access levels for authentication/authorization (CASSANDRA-900)
 * add ReadRepairChance to CF definition (CASSANDRA-930)
 * fix heisenbug in system tests, especially common on OS X (CASSANDRA-944)
 * convert to byte[] keys internally and all public APIs (CASSANDRA-767)
 * ability to alter schema definitions on a live cluster (CASSANDRA-44)
 * renamed configuration file to cassandra.xml, and log4j.properties to
   log4j-server.properties, which must now be loaded from
   the classpath (which is how our scripts in bin/ have always done it)
   (CASSANDRA-971)
 * change get_count to require a SlicePredicate. create multi_get_count
   (CASSANDRA-744)
 * re-organized endpointsnitch implementations and added SimpleSnitch
   (CASSANDRA-994)
 * Added preload_row_cache option (CASSANDRA-946)
 * add CRC to commitlog header (CASSANDRA-999)
 * removed deprecated batch_insert and get_range_slice methods (CASSANDRA-1065)
 * add truncate thrift method (CASSANDRA-531)
 * http mini-interface using mx4j (CASSANDRA-1068)
 * optimize away copy of sliced row on memtable read path (CASSANDRA-1046)
 * replace constant-size 2GB mmaped segments and special casing for index
   entries spanning segment boundaries, with SegmentedFile that computes
   segments that always contain entire entries/rows (CASSANDRA-1117)
 * avoid reading large rows into memory during compaction (CASSANDRA-16)
 * added hadoop OutputFormat (CASSANDRA-1101)
 * efficient Streaming (no more anticompaction) (CASSANDRA-579)
 * split commitlog header into separate file and add size checksum to
   mutations (CASSANDRA-1179)
 * avoid allocating a new byte[] for each mutation on replay (CASSANDRA-1219)
 * revise HH schema to be per-endpoint (CASSANDRA-1142)
 * add joining/leaving status to nodetool ring (CASSANDRA-1115)
 * allow multiple repair sessions per node (CASSANDRA-1190)
 * optimize away MessagingService for local range queries (CASSANDRA-1261)
 * make framed transport the default so malformed requests can't OOM the
   server (CASSANDRA-475)
 * significantly faster reads from row cache (CASSANDRA-1267)
 * take advantage of row cache during range queries (CASSANDRA-1302)
 * make GCGraceSeconds a per-ColumnFamily value (CASSANDRA-1276)
 * keep persistent row size and column count statistics (CASSANDRA-1155)
 * add IntegerType (CASSANDRA-1282)
 * page within a single row during hinted handoff (CASSANDRA-1327)
 * push DatacenterShardStrategy configuration into keyspace definition,
   eliminating datacenter.properties. (CASSANDRA-1066)
 * optimize forward slices starting with '' and single-index-block name
   queries by skipping the column index (CASSANDRA-1338)
 * streaming refactor (CASSANDRA-1189)
 * faster comparison for UUID types (CASSANDRA-1043)
 * secondary index support (CASSANDRA-749 and subtasks)
 * make compaction buckets deterministic (CASSANDRA-1265)


0.6.6
 * Allow using DynamicEndpointSnitch with RackAwareStrategy (CASSANDRA-1429)
 * remove the remaining vestiges of the unfinished DatacenterShardStrategy
   (replaced by NetworkTopologyStrategy in 0.7)


0.6.5
 * fix key ordering in range query results with RandomPartitioner
   and ConsistencyLevel > ONE (CASSANDRA-1145)
 * fix for range query starting with the wrong token range (CASSANDRA-1042)
 * page within a single row during hinted handoff (CASSANDRA-1327)
 * fix compilation on non-sun JDKs (CASSANDRA-1061)
 * remove String.trim() call on row keys in batch mutations (CASSANDRA-1235)
 * Log summary of dropped messages instead of spamming log (CASSANDRA-1284)
 * add dynamic endpoint snitch (CASSANDRA-981)
 * fix streaming for keyspaces with hyphens in their name (CASSANDRA-1377)
 * fix errors in hard-coded bloom filter optKPerBucket by computing it
   algorithmically (CASSANDRA-1220
 * remove message deserialization stage, and uncap read/write stages
   so slow reads/writes don't block gossip processing (CASSANDRA-1358)
 * add jmx port configuration to Debian package (CASSANDRA-1202)
 * use mlockall via JNA, if present, to prevent Linux from swapping
   out parts of the JVM (CASSANDRA-1214)


0.6.4
 * avoid queuing multiple hint deliveries for the same endpoint
   (CASSANDRA-1229)
 * better performance for and stricter checking of UTF8 column names
   (CASSANDRA-1232)
 * extend option to lower compaction priority to hinted handoff
   as well (CASSANDRA-1260)
 * log errors in gossip instead of re-throwing (CASSANDRA-1289)
 * avoid aborting commitlog replay prematurely if a flushed-but-
   not-removed commitlog segment is encountered (CASSANDRA-1297)
 * fix duplicate rows being read during mapreduce (CASSANDRA-1142)
 * failure detection wasn't closing command sockets (CASSANDRA-1221)
 * cassandra-cli.bat works on windows (CASSANDRA-1236)
 * pre-emptively drop requests that cannot be processed within RPCTimeout
   (CASSANDRA-685)
 * add ack to Binary write verb and update CassandraBulkLoader
   to wait for acks for each row (CASSANDRA-1093)
 * added describe_partitioner Thrift method (CASSANDRA-1047)
 * Hadoop jobs no longer require the Cassandra storage-conf.xml
   (CASSANDRA-1280, CASSANDRA-1047)
 * log thread pool stats when GC is excessive (CASSANDRA-1275)
 * remove gossip message size limit (CASSANDRA-1138)
 * parallelize local and remote reads during multiget, and respect snitch
   when determining whether to do local read for CL.ONE (CASSANDRA-1317)
 * fix read repair to use requested consistency level on digest mismatch,
   rather than assuming QUORUM (CASSANDRA-1316)
 * process digest mismatch re-reads in parallel (CASSANDRA-1323)
 * switch hints CF comparator to BytesType (CASSANDRA-1274)


0.6.3
 * retry to make streaming connections up to 8 times. (CASSANDRA-1019)
 * reject describe_ring() calls on invalid keyspaces (CASSANDRA-1111)
 * fix cache size calculation for size of 100% (CASSANDRA-1129)
 * fix cache capacity only being recalculated once (CASSANDRA-1129)
 * remove hourly scan of all hints on the off chance that the gossiper
   missed a status change; instead, expose deliverHintsToEndpoint to JMX
   so it can be done manually, if necessary (CASSANDRA-1141)
 * don't reject reads at CL.ALL (CASSANDRA-1152)
 * reject deletions to supercolumns in CFs containing only standard
   columns (CASSANDRA-1139)
 * avoid preserving login information after client disconnects
   (CASSANDRA-1057)
 * prefer sun jdk to openjdk in debian init script (CASSANDRA-1174)
 * detect partioner config changes between restarts and fail fast
   (CASSANDRA-1146)
 * use generation time to resolve node token reassignment disagreements
   (CASSANDRA-1118)
 * restructure the startup ordering of Gossiper and MessageService to avoid
   timing anomalies (CASSANDRA-1160)
 * detect incomplete commit log hearders (CASSANDRA-1119)
 * force anti-entropy service to stream files on the stream stage to avoid
   sending streams out of order (CASSANDRA-1169)
 * remove inactive stream managers after AES streams files (CASSANDRA-1169)
 * allow removing entire row through batch_mutate Deletion (CASSANDRA-1027)
 * add JMX metrics for row-level bloom filter false positives (CASSANDRA-1212)
 * added a redhat init script to contrib (CASSANDRA-1201)
 * use midpoint when bootstrapping a new machine into range with not
   much data yet instead of random token (CASSANDRA-1112)
 * kill server on OOM in executor stage as well as Thrift (CASSANDRA-1226)
 * remove opportunistic repairs, when two machines with overlapping replica
   responsibilities happen to finish major compactions of the same CF near
   the same time.  repairs are now fully manual (CASSANDRA-1190)
 * add ability to lower compaction priority (default is no change from 0.6.2)
   (CASSANDRA-1181)


0.6.2
 * fix contrib/word_count build. (CASSANDRA-992)
 * split CommitLogExecutorService into BatchCommitLogExecutorService and
   PeriodicCommitLogExecutorService (CASSANDRA-1014)
 * add latency histograms to CFSMBean (CASSANDRA-1024)
 * make resolving timestamp ties deterministic by using value bytes
   as a tiebreaker (CASSANDRA-1039)
 * Add option to turn off Hinted Handoff (CASSANDRA-894)
 * fix windows startup (CASSANDRA-948)
 * make concurrent_reads, concurrent_writes configurable at runtime via JMX
   (CASSANDRA-1060)
 * disable GCInspector on non-Sun JVMs (CASSANDRA-1061)
 * fix tombstone handling in sstable rows with no other data (CASSANDRA-1063)
 * fix size of row in spanned index entries (CASSANDRA-1056)
 * install json2sstable, sstable2json, and sstablekeys to Debian package
 * StreamingService.StreamDestinations wouldn't empty itself after streaming
   finished (CASSANDRA-1076)
 * added Collections.shuffle(splits) before returning the splits in
   ColumnFamilyInputFormat (CASSANDRA-1096)
 * do not recalculate cache capacity post-compaction if it's been manually
   modified (CASSANDRA-1079)
 * better defaults for flush sorter + writer executor queue sizes
   (CASSANDRA-1100)
 * windows scripts for SSTableImport/Export (CASSANDRA-1051)
 * windows script for nodetool (CASSANDRA-1113)
 * expose PhiConvictThreshold (CASSANDRA-1053)
 * make repair of RF==1 a no-op (CASSANDRA-1090)
 * improve default JVM GC options (CASSANDRA-1014)
 * fix SlicePredicate serialization inside Hadoop jobs (CASSANDRA-1049)
 * close Thrift sockets in Hadoop ColumnFamilyRecordReader (CASSANDRA-1081)


0.6.1
 * fix NPE in sstable2json when no excluded keys are given (CASSANDRA-934)
 * keep the replica set constant throughout the read repair process
   (CASSANDRA-937)
 * allow querying getAllRanges with empty token list (CASSANDRA-933)
 * fix command line arguments inversion in clustertool (CASSANDRA-942)
 * fix race condition that could trigger a false-positive assertion
   during post-flush discard of old commitlog segments (CASSANDRA-936)
 * fix neighbor calculation for anti-entropy repair (CASSANDRA-924)
 * perform repair even for small entropy differences (CASSANDRA-924)
 * Use hostnames in CFInputFormat to allow Hadoop's naive string-based
   locality comparisons to work (CASSANDRA-955)
 * cache read-only BufferedRandomAccessFile length to avoid
   3 system calls per invocation (CASSANDRA-950)
 * nodes with IPv6 (and no IPv4) addresses could not join cluster
   (CASSANDRA-969)
 * Retrieve the correct number of undeleted columns, if any, from
   a supercolumn in a row that had been deleted previously (CASSANDRA-920)
 * fix index scans that cross the 2GB mmap boundaries for both mmap
   and standard i/o modes (CASSANDRA-866)
 * expose drain via nodetool (CASSANDRA-978)


0.6.0-RC1
 * JMX drain to flush memtables and run through commit log (CASSANDRA-880)
 * Bootstrapping can skip ranges under the right conditions (CASSANDRA-902)
 * fix merging row versions in range_slice for CL > ONE (CASSANDRA-884)
 * default write ConsistencyLeven chaned from ZERO to ONE
 * fix for index entries spanning mmap buffer boundaries (CASSANDRA-857)
 * use lexical comparison if time part of TimeUUIDs are the same
   (CASSANDRA-907)
 * bound read, mutation, and response stages to fix possible OOM
   during log replay (CASSANDRA-885)
 * Use microseconds-since-epoch (UTC) in cli, instead of milliseconds
 * Treat batch_mutate Deletion with null supercolumn as "apply this predicate
   to top level supercolumns" (CASSANDRA-834)
 * Streaming destination nodes do not update their JMX status (CASSANDRA-916)
 * Fix internal RPC timeout calculation (CASSANDRA-911)
 * Added Pig loadfunc to contrib/pig (CASSANDRA-910)


0.6.0-beta3
 * fix compaction bucketing bug (CASSANDRA-814)
 * update windows batch file (CASSANDRA-824)
 * deprecate KeysCachedFraction configuration directive in favor
   of KeysCached; move to unified-per-CF key cache (CASSANDRA-801)
 * add invalidateRowCache to ColumnFamilyStoreMBean (CASSANDRA-761)
 * send Handoff hints to natural locations to reduce load on
   remaining nodes in a failure scenario (CASSANDRA-822)
 * Add RowWarningThresholdInMB configuration option to warn before very
   large rows get big enough to threaten node stability, and -x option to
   be able to remove them with sstable2json if the warning is unheeded
   until it's too late (CASSANDRA-843)
 * Add logging of GC activity (CASSANDRA-813)
 * fix ConcurrentModificationException in commitlog discard (CASSANDRA-853)
 * Fix hardcoded row count in Hadoop RecordReader (CASSANDRA-837)
 * Add a jmx status to the streaming service and change several DEBUG
   messages to INFO (CASSANDRA-845)
 * fix classpath in cassandra-cli.bat for Windows (CASSANDRA-858)
 * allow re-specifying host, port to cassandra-cli if invalid ones
   are first tried (CASSANDRA-867)
 * fix race condition handling rpc timeout in the coordinator
   (CASSANDRA-864)
 * Remove CalloutLocation and StagingFileDirectory from storage-conf files
   since those settings are no longer used (CASSANDRA-878)
 * Parse a long from RowWarningThresholdInMB instead of an int (CASSANDRA-882)
 * Remove obsolete ControlPort code from DatabaseDescriptor (CASSANDRA-886)
 * move skipBytes side effect out of assert (CASSANDRA-899)
 * add "double getLoad" to StorageServiceMBean (CASSANDRA-898)
 * track row stats per CF at compaction time (CASSANDRA-870)
 * disallow CommitLogDirectory matching a DataFileDirectory (CASSANDRA-888)
 * default key cache size is 200k entries, changed from 10% (CASSANDRA-863)
 * add -Dcassandra-foreground=yes to cassandra.bat
 * exit if cluster name is changed unexpectedly (CASSANDRA-769)


0.6.0-beta1/beta2
 * add batch_mutate thrift command, deprecating batch_insert (CASSANDRA-336)
 * remove get_key_range Thrift API, deprecated in 0.5 (CASSANDRA-710)
 * add optional login() Thrift call for authentication (CASSANDRA-547)
 * support fat clients using gossiper and StorageProxy to perform
   replication in-process [jvm-only] (CASSANDRA-535)
 * support mmapped I/O for reads, on by default on 64bit JVMs
   (CASSANDRA-408, CASSANDRA-669)
 * improve insert concurrency, particularly during Hinted Handoff
   (CASSANDRA-658)
 * faster network code (CASSANDRA-675)
 * stress.py moved to contrib (CASSANDRA-635)
 * row caching [must be explicitly enabled per-CF in config] (CASSANDRA-678)
 * present a useful measure of compaction progress in JMX (CASSANDRA-599)
 * add bin/sstablekeys (CASSNADRA-679)
 * add ConsistencyLevel.ANY (CASSANDRA-687)
 * make removetoken remove nodes from gossip entirely (CASSANDRA-644)
 * add ability to set cache sizes at runtime (CASSANDRA-708)
 * report latency and cache hit rate statistics with lifetime totals
   instead of average over the last minute (CASSANDRA-702)
 * support get_range_slice for RandomPartitioner (CASSANDRA-745)
 * per-keyspace replication factory and replication strategy (CASSANDRA-620)
 * track latency in microseconds (CASSANDRA-733)
 * add describe_ Thrift methods, deprecating get_string_property and
   get_string_list_property
 * jmx interface for tracking operation mode and streams in general.
   (CASSANDRA-709)
 * keep memtables in sorted order to improve range query performance
   (CASSANDRA-799)
 * use while loop instead of recursion when trimming sstables compaction list
   to avoid blowing stack in pathological cases (CASSANDRA-804)
 * basic Hadoop map/reduce support (CASSANDRA-342)


0.5.1
 * ensure all files for an sstable are streamed to the same directory.
   (CASSANDRA-716)
 * more accurate load estimate for bootstrapping (CASSANDRA-762)
 * tolerate dead or unavailable bootstrap target on write (CASSANDRA-731)
 * allow larger numbers of keys (> 140M) in a sstable bloom filter
   (CASSANDRA-790)
 * include jvm argument improvements from CASSANDRA-504 in debian package
 * change streaming chunk size to 32MB to accomodate Windows XP limitations
   (was 64MB) (CASSANDRA-795)
 * fix get_range_slice returning results in the wrong order (CASSANDRA-781)


0.5.0 final
 * avoid attempting to delete temporary bootstrap files twice (CASSANDRA-681)
 * fix bogus NaN in nodeprobe cfstats output (CASSANDRA-646)
 * provide a policy for dealing with single thread executors w/ a full queue
   (CASSANDRA-694)
 * optimize inner read in MessagingService, vastly improving multiple-node
   performance (CASSANDRA-675)
 * wait for table flush before streaming data back to a bootstrapping node.
   (CASSANDRA-696)
 * keep track of bootstrapping sources by table so that bootstrapping doesn't
   give the indication of finishing early (CASSANDRA-673)


0.5.0 RC3
 * commit the correct version of the patch for CASSANDRA-663


0.5.0 RC2 (unreleased)
 * fix bugs in converting get_range_slice results to Thrift
   (CASSANDRA-647, CASSANDRA-649)
 * expose java.util.concurrent.TimeoutException in StorageProxy methods
   (CASSANDRA-600)
 * TcpConnectionManager was holding on to disconnected connections,
   giving the false indication they were being used. (CASSANDRA-651)
 * Remove duplicated write. (CASSANDRA-662)
 * Abort bootstrap if IP is already in the token ring (CASSANDRA-663)
 * increase default commitlog sync period, and wait for last sync to
   finish before submitting another (CASSANDRA-668)


0.5.0 RC1
 * Fix potential NPE in get_range_slice (CASSANDRA-623)
 * add CRC32 to commitlog entries (CASSANDRA-605)
 * fix data streaming on windows (CASSANDRA-630)
 * GC compacted sstables after cleanup and compaction (CASSANDRA-621)
 * Speed up anti-entropy validation (CASSANDRA-629)
 * Fix anti-entropy assertion error (CASSANDRA-639)
 * Fix pending range conflicts when bootstapping or moving
   multiple nodes at once (CASSANDRA-603)
 * Handle obsolete gossip related to node movement in the case where
   one or more nodes is down when the movement occurs (CASSANDRA-572)
 * Include dead nodes in gossip to avoid a variety of problems
   and fix HH to removed nodes (CASSANDRA-634)
 * return an InvalidRequestException for mal-formed SlicePredicates
   (CASSANDRA-643)
 * fix bug determining closest neighbor for use in multiple datacenters
   (CASSANDRA-648)
 * Vast improvements in anticompaction speed (CASSANDRA-607)
 * Speed up log replay and writes by avoiding redundant serializations
   (CASSANDRA-652)


0.5.0 beta 2
 * Bootstrap improvements (several tickets)
 * add nodeprobe repair anti-entropy feature (CASSANDRA-193, CASSANDRA-520)
 * fix possibility of partition when many nodes restart at once
   in clusters with multiple seeds (CASSANDRA-150)
 * fix NPE in get_range_slice when no data is found (CASSANDRA-578)
 * fix potential NPE in hinted handoff (CASSANDRA-585)
 * fix cleanup of local "system" keyspace (CASSANDRA-576)
 * improve computation of cluster load balance (CASSANDRA-554)
 * added super column read/write, column count, and column/row delete to
   cassandra-cli (CASSANDRA-567, CASSANDRA-594)
 * fix returning live subcolumns of deleted supercolumns (CASSANDRA-583)
 * respect JAVA_HOME in bin/ scripts (several tickets)
 * add StorageService.initClient for fat clients on the JVM (CASSANDRA-535)
   (see contrib/client_only for an example of use)
 * make consistency_level functional in get_range_slice (CASSANDRA-568)
 * optimize key deserialization for RandomPartitioner (CASSANDRA-581)
 * avoid GCing tombstones except on major compaction (CASSANDRA-604)
 * increase failure conviction threshold, resulting in less nodes
   incorrectly (and temporarily) marked as down (CASSANDRA-610)
 * respect memtable thresholds during log replay (CASSANDRA-609)
 * support ConsistencyLevel.ALL on read (CASSANDRA-584)
 * add nodeprobe removetoken command (CASSANDRA-564)


0.5.0 beta
 * Allow multiple simultaneous flushes, improving flush throughput
   on multicore systems (CASSANDRA-401)
 * Split up locks to improve write and read throughput on multicore systems
   (CASSANDRA-444, CASSANDRA-414)
 * More efficient use of memory during compaction (CASSANDRA-436)
 * autobootstrap option: when enabled, all non-seed nodes will attempt
   to bootstrap when started, until bootstrap successfully
   completes. -b option is removed.  (CASSANDRA-438)
 * Unless a token is manually specified in the configuration xml,
   a bootstraping node will use a token that gives it half the
   keys from the most-heavily-loaded node in the cluster,
   instead of generating a random token.
   (CASSANDRA-385, CASSANDRA-517)
 * Miscellaneous bootstrap fixes (several tickets)
 * Ability to change a node's token even after it has data on it
   (CASSANDRA-541)
 * Ability to decommission a live node from the ring (CASSANDRA-435)
 * Semi-automatic loadbalancing via nodeprobe (CASSANDRA-192)
 * Add ability to set compaction thresholds at runtime via
   JMX / nodeprobe.  (CASSANDRA-465)
 * Add "comment" field to ColumnFamily definition. (CASSANDRA-481)
 * Additional JMX metrics (CASSANDRA-482)
 * JSON based export and import tools (several tickets)
 * Hinted Handoff fixes (several tickets)
 * Add key cache to improve read performance (CASSANDRA-423)
 * Simplified construction of custom ReplicationStrategy classes
   (CASSANDRA-497)
 * Graphical application (Swing) for ring integrity verification and
   visualization was added to contrib (CASSANDRA-252)
 * Add DCQUORUM, DCQUORUMSYNC consistency levels and corresponding
   ReplicationStrategy / EndpointSnitch classes.  Experimental.
   (CASSANDRA-492)
 * Web client interface added to contrib (CASSANDRA-457)
 * More-efficient flush for Random, CollatedOPP partitioners
   for normal writes (CASSANDRA-446) and bulk load (CASSANDRA-420)
 * Add MemtableFlushAfterMinutes, a global replacement for the old
   per-CF FlushPeriodInMinutes setting (CASSANDRA-463)
 * optimizations to slice reading (CASSANDRA-350) and supercolumn
   queries (CASSANDRA-510)
 * force binding to given listenaddress for nodes with multiple
   interfaces (CASSANDRA-546)
 * stress.py benchmarking tool improvements (several tickets)
 * optimized replica placement code (CASSANDRA-525)
 * faster log replay on restart (CASSANDRA-539, CASSANDRA-540)
 * optimized local-node writes (CASSANDRA-558)
 * added get_range_slice, deprecating get_key_range (CASSANDRA-344)
 * expose TimedOutException to thrift (CASSANDRA-563)


0.4.2
 * Add validation disallowing null keys (CASSANDRA-486)
 * Fix race conditions in TCPConnectionManager (CASSANDRA-487)
 * Fix using non-utf8-aware comparison as a sanity check.
   (CASSANDRA-493)
 * Improve default garbage collector options (CASSANDRA-504)
 * Add "nodeprobe flush" (CASSANDRA-505)
 * remove NotFoundException from get_slice throws list (CASSANDRA-518)
 * fix get (not get_slice) of entire supercolumn (CASSANDRA-508)
 * fix null token during bootstrap (CASSANDRA-501)


0.4.1
 * Fix FlushPeriod columnfamily configuration regression
   (CASSANDRA-455)
 * Fix long column name support (CASSANDRA-460)
 * Fix for serializing a row that only contains tombstones
   (CASSANDRA-458)
 * Fix for discarding unneeded commitlog segments (CASSANDRA-459)
 * Add SnapshotBeforeCompaction configuration option (CASSANDRA-426)
 * Fix compaction abort under insufficient disk space (CASSANDRA-473)
 * Fix reading subcolumn slice from tombstoned CF (CASSANDRA-484)
 * Fix race condition in RVH causing occasional NPE (CASSANDRA-478)


0.4.0
 * fix get_key_range problems when a node is down (CASSANDRA-440)
   and add UnavailableException to more Thrift methods
 * Add example EndPointSnitch contrib code (several tickets)


0.4.0 RC2
 * fix SSTable generation clash during compaction (CASSANDRA-418)
 * reject method calls with null parameters (CASSANDRA-308)
 * properly order ranges in nodeprobe output (CASSANDRA-421)
 * fix logging of certain errors on executor threads (CASSANDRA-425)


0.4.0 RC1
 * Bootstrap feature is live; use -b on startup (several tickets)
 * Added multiget api (CASSANDRA-70)
 * fix Deadlock with SelectorManager.doProcess and TcpConnection.write
   (CASSANDRA-392)
 * remove key cache b/c of concurrency bugs in third-party
   CLHM library (CASSANDRA-405)
 * update non-major compaction logic to use two threshold values
   (CASSANDRA-407)
 * add periodic / batch commitlog sync modes (several tickets)
 * inline BatchMutation into batch_insert params (CASSANDRA-403)
 * allow setting the logging level at runtime via mbean (CASSANDRA-402)
 * change default comparator to BytesType (CASSANDRA-400)
 * add forwards-compatible ConsistencyLevel parameter to get_key_range
   (CASSANDRA-322)
 * r/m special case of blocking for local destination when writing with
   ConsistencyLevel.ZERO (CASSANDRA-399)
 * Fixes to make BinaryMemtable [bulk load interface] useful (CASSANDRA-337);
   see contrib/bmt_example for an example of using it.
 * More JMX properties added (several tickets)
 * Thrift changes (several tickets)
    - Merged _super get methods with the normal ones; return values
      are now of ColumnOrSuperColumn.
    - Similarly, merged batch_insert_super into batch_insert.



0.4.0 beta
 * On-disk data format has changed to allow billions of keys/rows per
   node instead of only millions
 * Multi-keyspace support
 * Scan all sstables for all queries to avoid situations where
   different types of operation on the same ColumnFamily could
   disagree on what data was present
 * Snapshot support via JMX
 * Thrift API has changed a _lot_:
    - removed time-sorted CFs; instead, user-defined comparators
      may be defined on the column names, which are now byte arrays.
      Default comparators are provided for UTF8, Bytes, Ascii, Long (i64),
      and UUID types.
    - removed colon-delimited strings in thrift api in favor of explicit
      structs such as ColumnPath, ColumnParent, etc.  Also normalized
      thrift struct and argument naming.
    - Added columnFamily argument to get_key_range.
    - Change signature of get_slice to accept starting and ending
      columns as well as an offset.  (This allows use of indexes.)
      Added "ascending" flag to allow reasonably-efficient reverse
      scans as well.  Removed get_slice_by_range as redundant.
    - get_key_range operates on one CF at a time
    - changed `block` boolean on insert methods to ConsistencyLevel enum,
      with options of NONE, ONE, QUORUM, and ALL.
    - added similar consistency_level parameter to read methods
    - column-name-set slice with no names given now returns zero columns
      instead of all of them.  ("all" can run your server out of memory.
      use a range-based slice with a high max column count instead.)
 * Removed the web interface. Node information can now be obtained by
   using the newly introduced nodeprobe utility.
 * More JMX stats
 * Remove magic values from internals (e.g. special key to indicate
   when to flush memtables)
 * Rename configuration "table" to "keyspace"
 * Moved to crash-only design; no more shutdown (just kill the process)
 * Lots of bug fixes

Full list of issues resolved in 0.4 is at https://issues.apache.org/jira/secure/IssueNavigator.jspa?reset=true&&pid=12310865&fixfor=12313862&resolution=1&sorter/field=issuekey&sorter/order=DESC


0.3.0 RC3
 * Fix potential deadlock under load in TCPConnection.
   (CASSANDRA-220)


0.3.0 RC2
 * Fix possible data loss when server is stopped after replaying
   log but before new inserts force memtable flush.
   (CASSANDRA-204)
 * Added BUGS file


0.3.0 RC1
 * Range queries on keys, including user-defined key collation
 * Remove support
 * Workarounds for a weird bug in JDK select/register that seems
   particularly common on VM environments. Cassandra should deploy
   fine on EC2 now
 * Much improved infrastructure: the beginnings of a decent test suite
   ("ant test" for unit tests; "nosetests" for system tests), code
   coverage reporting, etc.
 * Expanded node status reporting via JMX
 * Improved error reporting/logging on both server and client
 * Reduced memory footprint in default configuration
 * Combined blocking and non-blocking versions of insert APIs
 * Added FlushPeriodInMinutes configuration parameter to force
   flushing of infrequently-updated ColumnFamilies<|MERGE_RESOLUTION|>--- conflicted
+++ resolved
@@ -20,12 +20,8 @@
  * Allow different NUMACTL_ARGS to be passed in (CASSANDRA-13557)
  * Fix secondary index queries on COMPACT tables (CASSANDRA-13627)
  * Nodetool listsnapshots output is missing a newline, if there are no snapshots (CASSANDRA-13568)
-<<<<<<< HEAD
+ * sstabledump reports incorrect usage for argument order (CASSANDRA-13532)
 Merged from 2.2:
-=======
- * sstabledump reports incorrect usage for argument order (CASSANDRA-13532)
- Merged from 2.2:
->>>>>>> fab38456
  * Prevent integer overflow on exabyte filesystems (CASSANDRA-13067)
  * Fix queries with LIMIT and filtering on clustering columns (CASSANDRA-11223)
  * Fix potential NPE when resume bootstrap fails (CASSANDRA-13272)
