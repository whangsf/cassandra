<<<<<<< HEAD
2.2.4
 * Deprecate memory_allocator in cassandra.yaml (CASSANDRA-10581)
 * Expose phi values from failure detector via JMX and tweak debug
   and trace logging (CASSANDRA-9526)
 * Fix RangeNamesQueryPager (CASSANDRA-10509)
 * Deprecate Pig support (CASSANDRA-10542)
 * Reduce contention getting instances of CompositeType (CASSANDRA-10433)
Merged from 2.1:
=======
2.1.12
 * Fix logback-tools.xml incorrectly configured for outputing to System.err
   (CASSANDRA-9937)
>>>>>>> dc73c0b3
 * Fix streaming to catch exception so retry not fail (CASSANDRA-10557)
 * Add validation method to PerRowSecondaryIndex (CASSANDRA-10092)
 * Support encrypted and plain traffic on the same port (CASSANDRA-10559)
 * Do STCS in DTCS windows (CASSANDRA-10276)
 * Don't try to get ancestors from half-renamed sstables (CASSANDRA-10501)
 * Avoid repetition of JVM_OPTS in debian package (CASSANDRA-10251)
 * Fix potential NPE from handling result of SIM.highestSelectivityIndex (CASSANDRA-10550)
 * Fix paging issues with partitions containing only static columns data (CASSANDRA-10381)
 * Fix conditions on static columns (CASSANDRA-10264)
 * AssertionError: attempted to delete non-existing file CommitLog (CASSANDRA-10377)
 * (cqlsh) Distinguish negative and positive infinity in output (CASSANDRA-10523)
 * (cqlsh) allow custom time_format for COPY TO (CASSANDRA-8970)
 * Don't allow startup if the node's rack has changed (CASSANDRA-10242)
 * (cqlsh) show partial trace if incomplete after max_trace_wait (CASSANDRA-7645)
 * Fix sorting for queries with an IN condition on partition key columns (CASSANDRA-10363)


2.2.3
 * Avoid NoClassDefFoundError during DataDescriptor initialization on windows (CASSANDRA-10412)
 * Preserve case of quoted Role & User names (CASSANDRA-10394)
 * cqlsh pg-style-strings broken (CASSANDRA-10484)
 * Make Hadoop CF splits more polite to custom orderered partitioners (CASSANDRA-10400)
 * Fix the regression when using LIMIT with aggregates (CASSANDRA-10487)
Merged from 2.1:
 * Fix mmap file segment seeking to EOF (CASSANDRA-10478)
 * Allow LOCAL_JMX to be easily overridden (CASSANDRA-10275)
 * Mark nodes as dead even if they've already left (CASSANDRA-10205)
 * Update internal python driver used by cqlsh (CASSANDRA-10161, CASSANDRA-10507)


2.2.2
 * cqlsh prompt includes name of keyspace after failed `use` statement (CASSANDRA-10369)
 * Configurable page size in cqlsh (CASSANDRA-9855)
 * Defer default role manager setup until all nodes are on 2.2+ (CASSANDRA-9761)
 * Cancel transaction for sstables we wont redistribute index summary
   for (CASSANDRA-10270)
 * Handle missing RoleManager in config after upgrade to 2.2 (CASSANDRA-10209) 
 * Retry snapshot deletion after compaction and gc on Windows (CASSANDRA-10222)
 * Fix failure to start with space in directory path on Windows (CASSANDRA-10239)
 * Fix repair hang when snapshot failed (CASSANDRA-10057)
 * Fall back to 1/4 commitlog volume for commitlog_total_space on small disks
   (CASSANDRA-10199)
Merged from 2.1:
 * Bulk Loader API could not tolerate even node failure (CASSANDRA-10347)
 * Avoid misleading pushed notifications when multiple nodes
   share an rpc_address (CASSANDRA-10052)
 * Fix dropping undroppable when message queue is full (CASSANDRA-10113)
 * Fix potential ClassCastException during paging (CASSANDRA-10352)
 * Prevent ALTER TYPE from creating circular references (CASSANDRA-10339)
 * Fix cache handling of 2i and base tables (CASSANDRA-10155, 10359)
 * Fix NPE in nodetool compactionhistory (CASSANDRA-9758)
 * (Pig) support BulkOutputFormat as a URL parameter (CASSANDRA-7410)
 * BATCH statement is broken in cqlsh (CASSANDRA-10272)
 * Added configurable warning threshold for GC duration (CASSANDRA-8907)
 * (cqlsh) Make cqlsh PEP8 Compliant (CASSANDRA-10066)
 * (cqlsh) Fix error when starting cqlsh with --debug (CASSANDRA-10282)
 * Scrub, Cleanup and Upgrade do not unmark compacting until all operations
   have completed, regardless of the occurence of exceptions (CASSANDRA-10274)
 * Fix handling of streaming EOF (CASSANDRA-10206)
 * Only check KeyCache when it is enabled
 * Change streaming_socket_timeout_in_ms default to 1 hour (CASSANDRA-8611)
 * (cqlsh) update list of CQL keywords (CASSANDRA-9232)
 * Add nodetool gettraceprobability command (CASSANDRA-10234)
Merged from 2.0:
 * Fix rare race where older gossip states can be shadowed (CASSANDRA-10366)
 * Fix consolidating racks violating the RF contract (CASSANDRA-10238)
 * Disallow decommission when node is in drained state (CASSANDRA-8741)


2.2.1
 * Fix race during construction of commit log (CASSANDRA-10049)
 * Fix LeveledCompactionStrategyTest (CASSANDRA-9757)
 * Fix broken UnbufferedDataOutputStreamPlus.writeUTF (CASSANDRA-10203)
 * (cqlsh) add CLEAR command (CASSANDRA-10086)
 * Support string literals as Role names for compatibility (CASSANDRA-10135)
 * Allow count(*) and count(1) to be use as normal aggregation (CASSANDRA-10114)
 * An NPE is thrown if the column name is unknown for an IN relation (CASSANDRA-10043)
 * Apply commit_failure_policy to more errors on startup (CASSANDRA-9749)
 * Fix histogram overflow exception (CASSANDRA-9973)
 * Route gossip messages over dedicated socket (CASSANDRA-9237)
 * Add checksum to saved cache files (CASSANDRA-9265)
 * Log warning when using an aggregate without partition key (CASSANDRA-9737)
 * Avoid grouping sstables for anticompaction with DTCS (CASSANDRA-9900)
 * UDF / UDA execution time in trace (CASSANDRA-9723)
 * Fix broken internode SSL (CASSANDRA-9884)
Merged from 2.1:
 * Change streaming_socket_timeout_in_ms default to 1 hour (CASSANDRA-8611)
 * (cqlsh) update list of CQL keywords (CASSANDRA-9232)
 * Avoid race condition during read repair (CASSANDRA-9460)
 * (cqlsh) default load-from-file encoding to utf-8 (CASSANDRA-9898)
 * Avoid returning Permission.NONE when failing to query users table (CASSANDRA-10168)
 * (cqlsh) Allow encoding to be set through command line (CASSANDRA-10004)
 * Add new JMX methods to change local compaction strategy (CASSANDRA-9965)
 * Write hints for paxos commits (CASSANDRA-7342)
 * (cqlsh) Fix timestamps before 1970 on Windows, always
   use UTC for timestamp display (CASSANDRA-10000)
 * (cqlsh) Avoid overwriting new config file with old config
   when both exist (CASSANDRA-9777)
 * Release snapshot selfRef when doing snapshot repair (CASSANDRA-9998)
 * Cannot replace token does not exist - DN node removed as Fat Client (CASSANDRA-9871)
 * Fix handling of enable/disable autocompaction (CASSANDRA-9899)
 * Add consistency level to tracing ouput (CASSANDRA-9827)
 * Remove repair snapshot leftover on startup (CASSANDRA-7357)
 * Use random nodes for batch log when only 2 racks (CASSANDRA-8735)
 * Ensure atomicity inside thrift and stream session (CASSANDRA-7757)
 * Fix nodetool info error when the node is not joined (CASSANDRA-9031)
Merged from 2.0:
 * Make getFullyExpiredSSTables less expensive (CASSANDRA-9882)
 * Log when messages are dropped due to cross_node_timeout (CASSANDRA-9793)
 * Don't track hotness when opening from snapshot for validation (CASSANDRA-9382)


2.2.0
 * Allow the selection of columns together with aggregates (CASSANDRA-9767)
 * Fix cqlsh copy methods and other windows specific issues (CASSANDRA-9795)
 * Don't wrap byte arrays in SequentialWriter (CASSANDRA-9797)
 * sum() and avg() functions missing for smallint and tinyint types (CASSANDRA-9671)
 * Revert CASSANDRA-9542 (allow native functions in UDA) (CASSANDRA-9771)
Merged from 2.1:
 * Fix MarshalException when upgrading superColumn family (CASSANDRA-9582)
 * Fix broken logging for "empty" flushes in Memtable (CASSANDRA-9837)
 * Handle corrupt files on startup (CASSANDRA-9686)
 * Fix clientutil jar and tests (CASSANDRA-9760)
 * (cqlsh) Allow the SSL protocol version to be specified through the
   config file or environment variables (CASSANDRA-9544)
Merged from 2.0:
 * Add tool to find why expired sstables are not getting dropped (CASSANDRA-10015)
 * Remove erroneous pending HH tasks from tpstats/jmx (CASSANDRA-9129)
 * Don't cast expected bf size to an int (CASSANDRA-9959)
 * checkForEndpointCollision fails for legitimate collisions (CASSANDRA-9765)
 * Complete CASSANDRA-8448 fix (CASSANDRA-9519)
 * Don't include auth credentials in debug log (CASSANDRA-9682)
 * Can't transition from write survey to normal mode (CASSANDRA-9740)
 * Scrub (recover) sstables even when -Index.db is missing (CASSANDRA-9591)
 * Fix growing pending background compaction (CASSANDRA-9662)


2.2.0-rc2
 * Re-enable memory-mapped I/O on Windows (CASSANDRA-9658)
 * Warn when an extra-large partition is compacted (CASSANDRA-9643)
 * (cqlsh) Allow setting the initial connection timeout (CASSANDRA-9601)
 * BulkLoader has --transport-factory option but does not use it (CASSANDRA-9675)
 * Allow JMX over SSL directly from nodetool (CASSANDRA-9090)
 * Update cqlsh for UDFs (CASSANDRA-7556)
 * Change Windows kernel default timer resolution (CASSANDRA-9634)
 * Deprected sstable2json and json2sstable (CASSANDRA-9618)
 * Allow native functions in user-defined aggregates (CASSANDRA-9542)
 * Don't repair system_distributed by default (CASSANDRA-9621)
 * Fix mixing min, max, and count aggregates for blob type (CASSANRA-9622)
 * Rename class for DATE type in Java driver (CASSANDRA-9563)
 * Duplicate compilation of UDFs on coordinator (CASSANDRA-9475)
 * Fix connection leak in CqlRecordWriter (CASSANDRA-9576)
 * Mlockall before opening system sstables & remove boot_without_jna option (CASSANDRA-9573)
 * Add functions to convert timeuuid to date or time, deprecate dateOf and unixTimestampOf (CASSANDRA-9229)
 * Make sure we cancel non-compacting sstables from LifecycleTransaction (CASSANDRA-9566)
 * Fix deprecated repair JMX API (CASSANDRA-9570)
 * Add logback metrics (CASSANDRA-9378)
 * Update and refactor ant test/test-compression to run the tests in parallel (CASSANDRA-9583)
 * Fix upgrading to new directory for secondary index (CASSANDRA-9687)
Merged from 2.1:
 * (cqlsh) Fix bad check for CQL compatibility when DESCRIBE'ing
   COMPACT STORAGE tables with no clustering columns
 * Eliminate strong self-reference chains in sstable ref tidiers (CASSANDRA-9656)
 * Ensure StreamSession uses canonical sstable reader instances (CASSANDRA-9700) 
 * Ensure memtable book keeping is not corrupted in the event we shrink usage (CASSANDRA-9681)
 * Update internal python driver for cqlsh (CASSANDRA-9064)
 * Fix IndexOutOfBoundsException when inserting tuple with too many
   elements using the string literal notation (CASSANDRA-9559)
 * Enable describe on indices (CASSANDRA-7814)
 * Fix incorrect result for IN queries where column not found (CASSANDRA-9540)
 * ColumnFamilyStore.selectAndReference may block during compaction (CASSANDRA-9637)
 * Fix bug in cardinality check when compacting (CASSANDRA-9580)
 * Fix memory leak in Ref due to ConcurrentLinkedQueue.remove() behaviour (CASSANDRA-9549)
 * Make rebuild only run one at a time (CASSANDRA-9119)
Merged from 2.0:
 * Avoid NPE in AuthSuccess#decode (CASSANDRA-9727)
 * Add listen_address to system.local (CASSANDRA-9603)
 * Bug fixes to resultset metadata construction (CASSANDRA-9636)
 * Fix setting 'durable_writes' in ALTER KEYSPACE (CASSANDRA-9560)
 * Avoids ballot clash in Paxos (CASSANDRA-9649)
 * Improve trace messages for RR (CASSANDRA-9479)
 * Fix suboptimal secondary index selection when restricted
   clustering column is also indexed (CASSANDRA-9631)
 * (cqlsh) Add min_threshold to DTCS option autocomplete (CASSANDRA-9385)
 * Fix error message when attempting to create an index on a column
   in a COMPACT STORAGE table with clustering columns (CASSANDRA-9527)
 * 'WITH WITH' in alter keyspace statements causes NPE (CASSANDRA-9565)
 * Expose some internals of SelectStatement for inspection (CASSANDRA-9532)
 * ArrivalWindow should use primitives (CASSANDRA-9496)
 * Periodically submit background compaction tasks (CASSANDRA-9592)
 * Set HAS_MORE_PAGES flag to false when PagingState is null (CASSANDRA-9571)


2.2.0-rc1
 * Compressed commit log should measure compressed space used (CASSANDRA-9095)
 * Fix comparison bug in CassandraRoleManager#collectRoles (CASSANDRA-9551)
 * Add tinyint,smallint,time,date support for UDFs (CASSANDRA-9400)
 * Deprecates SSTableSimpleWriter and SSTableSimpleUnsortedWriter (CASSANDRA-9546)
 * Empty INITCOND treated as null in aggregate (CASSANDRA-9457)
 * Remove use of Cell in Thrift MapReduce classes (CASSANDRA-8609)
 * Integrate pre-release Java Driver 2.2-rc1, custom build (CASSANDRA-9493)
 * Clean up gossiper logic for old versions (CASSANDRA-9370)
 * Fix custom payload coding/decoding to match the spec (CASSANDRA-9515)
 * ant test-all results incomplete when parsed (CASSANDRA-9463)
 * Disallow frozen<> types in function arguments and return types for
   clarity (CASSANDRA-9411)
 * Static Analysis to warn on unsafe use of Autocloseable instances (CASSANDRA-9431)
 * Update commitlog archiving examples now that commitlog segments are
   not recycled (CASSANDRA-9350)
 * Extend Transactional API to sstable lifecycle management (CASSANDRA-8568)
 * (cqlsh) Add support for native protocol 4 (CASSANDRA-9399)
 * Ensure that UDF and UDAs are keyspace-isolated (CASSANDRA-9409)
 * Revert CASSANDRA-7807 (tracing completion client notifications) (CASSANDRA-9429)
 * Add ability to stop compaction by ID (CASSANDRA-7207)
 * Let CassandraVersion handle SNAPSHOT version (CASSANDRA-9438)
Merged from 2.1:
 * (cqlsh) Fix using COPY through SOURCE or -f (CASSANDRA-9083)
 * Fix occasional lack of `system` keyspace in schema tables (CASSANDRA-8487)
 * Use ProtocolError code instead of ServerError code for native protocol
   error responses to unsupported protocol versions (CASSANDRA-9451)
 * Default commitlog_sync_batch_window_in_ms changed to 2ms (CASSANDRA-9504)
 * Fix empty partition assertion in unsorted sstable writing tools (CASSANDRA-9071)
 * Ensure truncate without snapshot cannot produce corrupt responses (CASSANDRA-9388) 
 * Consistent error message when a table mixes counter and non-counter
   columns (CASSANDRA-9492)
 * Avoid getting unreadable keys during anticompaction (CASSANDRA-9508)
 * (cqlsh) Better float precision by default (CASSANDRA-9224)
 * Improve estimated row count (CASSANDRA-9107)
 * Optimize range tombstone memory footprint (CASSANDRA-8603)
 * Use configured gcgs in anticompaction (CASSANDRA-9397)
Merged from 2.0:
 * Don't accumulate more range than necessary in RangeTombstone.Tracker (CASSANDRA-9486)
 * Add broadcast and rpc addresses to system.local (CASSANDRA-9436)
 * Always mark sstable suspect when corrupted (CASSANDRA-9478)
 * Add database users and permissions to CQL3 documentation (CASSANDRA-7558)
 * Allow JVM_OPTS to be passed to standalone tools (CASSANDRA-5969)
 * Fix bad condition in RangeTombstoneList (CASSANDRA-9485)
 * Fix potential StackOverflow when setting CrcCheckChance over JMX (CASSANDRA-9488)
 * Fix null static columns in pages after the first, paged reversed
   queries (CASSANDRA-8502)
 * Fix counting cache serialization in request metrics (CASSANDRA-9466)
 * Add option not to validate atoms during scrub (CASSANDRA-9406)


2.2.0-beta1
 * Introduce Transactional API for internal state changes (CASSANDRA-8984)
 * Add a flag in cassandra.yaml to enable UDFs (CASSANDRA-9404)
 * Better support of null for UDF (CASSANDRA-8374)
 * Use ecj instead of javassist for UDFs (CASSANDRA-8241)
 * faster async logback configuration for tests (CASSANDRA-9376)
 * Add `smallint` and `tinyint` data types (CASSANDRA-8951)
 * Avoid thrift schema creation when native driver is used in stress tool (CASSANDRA-9374)
 * Make Functions.declared thread-safe
 * Add client warnings to native protocol v4 (CASSANDRA-8930)
 * Allow roles cache to be invalidated (CASSANDRA-8967)
 * Upgrade Snappy (CASSANDRA-9063)
 * Don't start Thrift rpc by default (CASSANDRA-9319)
 * Only stream from unrepaired sstables with incremental repair (CASSANDRA-8267)
 * Aggregate UDFs allow SFUNC return type to differ from STYPE if FFUNC specified (CASSANDRA-9321)
 * Remove Thrift dependencies in bundled tools (CASSANDRA-8358)
 * Disable memory mapping of hsperfdata file for JVM statistics (CASSANDRA-9242)
 * Add pre-startup checks to detect potential incompatibilities (CASSANDRA-8049)
 * Distinguish between null and unset in protocol v4 (CASSANDRA-7304)
 * Add user/role permissions for user-defined functions (CASSANDRA-7557)
 * Allow cassandra config to be updated to restart daemon without unloading classes (CASSANDRA-9046)
 * Don't initialize compaction writer before checking if iter is empty (CASSANDRA-9117)
 * Don't execute any functions at prepare-time (CASSANDRA-9037)
 * Share file handles between all instances of a SegmentedFile (CASSANDRA-8893)
 * Make it possible to major compact LCS (CASSANDRA-7272)
 * Make FunctionExecutionException extend RequestExecutionException
   (CASSANDRA-9055)
 * Add support for SELECT JSON, INSERT JSON syntax and new toJson(), fromJson()
   functions (CASSANDRA-7970)
 * Optimise max purgeable timestamp calculation in compaction (CASSANDRA-8920)
 * Constrain internode message buffer sizes, and improve IO class hierarchy (CASSANDRA-8670) 
 * New tool added to validate all sstables in a node (CASSANDRA-5791)
 * Push notification when tracing completes for an operation (CASSANDRA-7807)
 * Delay "node up" and "node added" notifications until native protocol server is started (CASSANDRA-8236)
 * Compressed Commit Log (CASSANDRA-6809)
 * Optimise IntervalTree (CASSANDRA-8988)
 * Add a key-value payload for third party usage (CASSANDRA-8553, 9212)
 * Bump metrics-reporter-config dependency for metrics 3.0 (CASSANDRA-8149)
 * Partition intra-cluster message streams by size, not type (CASSANDRA-8789)
 * Add WriteFailureException to native protocol, notify coordinator of
   write failures (CASSANDRA-8592)
 * Convert SequentialWriter to nio (CASSANDRA-8709)
 * Add role based access control (CASSANDRA-7653, 8650, 7216, 8760, 8849, 8761, 8850)
 * Record client ip address in tracing sessions (CASSANDRA-8162)
 * Indicate partition key columns in response metadata for prepared
   statements (CASSANDRA-7660)
 * Merge UUIDType and TimeUUIDType parse logic (CASSANDRA-8759)
 * Avoid memory allocation when searching index summary (CASSANDRA-8793)
 * Optimise (Time)?UUIDType Comparisons (CASSANDRA-8730)
 * Make CRC32Ex into a separate maven dependency (CASSANDRA-8836)
 * Use preloaded jemalloc w/ Unsafe (CASSANDRA-8714, 9197)
 * Avoid accessing partitioner through StorageProxy (CASSANDRA-8244, 8268)
 * Upgrade Metrics library and remove depricated metrics (CASSANDRA-5657)
 * Serializing Row cache alternative, fully off heap (CASSANDRA-7438)
 * Duplicate rows returned when in clause has repeated values (CASSANDRA-6707)
 * Make CassandraException unchecked, extend RuntimeException (CASSANDRA-8560)
 * Support direct buffer decompression for reads (CASSANDRA-8464)
 * DirectByteBuffer compatible LZ4 methods (CASSANDRA-7039)
 * Group sstables for anticompaction correctly (CASSANDRA-8578)
 * Add ReadFailureException to native protocol, respond
   immediately when replicas encounter errors while handling
   a read request (CASSANDRA-7886)
 * Switch CommitLogSegment from RandomAccessFile to nio (CASSANDRA-8308)
 * Allow mixing token and partition key restrictions (CASSANDRA-7016)
 * Support index key/value entries on map collections (CASSANDRA-8473)
 * Modernize schema tables (CASSANDRA-8261)
 * Support for user-defined aggregation functions (CASSANDRA-8053)
 * Fix NPE in SelectStatement with empty IN values (CASSANDRA-8419)
 * Refactor SelectStatement, return IN results in natural order instead
   of IN value list order and ignore duplicate values in partition key IN restrictions (CASSANDRA-7981)
 * Support UDTs, tuples, and collections in user-defined
   functions (CASSANDRA-7563)
 * Fix aggregate fn results on empty selection, result column name,
   and cqlsh parsing (CASSANDRA-8229)
 * Mark sstables as repaired after full repair (CASSANDRA-7586)
 * Extend Descriptor to include a format value and refactor reader/writer
   APIs (CASSANDRA-7443)
 * Integrate JMH for microbenchmarks (CASSANDRA-8151)
 * Keep sstable levels when bootstrapping (CASSANDRA-7460)
 * Add Sigar library and perform basic OS settings check on startup (CASSANDRA-7838)
 * Support for aggregation functions (CASSANDRA-4914)
 * Remove cassandra-cli (CASSANDRA-7920)
 * Accept dollar quoted strings in CQL (CASSANDRA-7769)
 * Make assassinate a first class command (CASSANDRA-7935)
 * Support IN clause on any partition key column (CASSANDRA-7855)
 * Support IN clause on any clustering column (CASSANDRA-4762)
 * Improve compaction logging (CASSANDRA-7818)
 * Remove YamlFileNetworkTopologySnitch (CASSANDRA-7917)
 * Do anticompaction in groups (CASSANDRA-6851)
 * Support user-defined functions (CASSANDRA-7395, 7526, 7562, 7740, 7781, 7929,
   7924, 7812, 8063, 7813, 7708)
 * Permit configurable timestamps with cassandra-stress (CASSANDRA-7416)
 * Move sstable RandomAccessReader to nio2, which allows using the
   FILE_SHARE_DELETE flag on Windows (CASSANDRA-4050)
 * Remove CQL2 (CASSANDRA-5918)
 * Optimize fetching multiple cells by name (CASSANDRA-6933)
 * Allow compilation in java 8 (CASSANDRA-7028)
 * Make incremental repair default (CASSANDRA-7250)
 * Enable code coverage thru JaCoCo (CASSANDRA-7226)
 * Switch external naming of 'column families' to 'tables' (CASSANDRA-4369) 
 * Shorten SSTable path (CASSANDRA-6962)
 * Use unsafe mutations for most unit tests (CASSANDRA-6969)
 * Fix race condition during calculation of pending ranges (CASSANDRA-7390)
 * Fail on very large batch sizes (CASSANDRA-8011)
 * Improve concurrency of repair (CASSANDRA-6455, 8208, 9145)
 * Select optimal CRC32 implementation at runtime (CASSANDRA-8614)
 * Evaluate MurmurHash of Token once per query (CASSANDRA-7096)
 * Generalize progress reporting (CASSANDRA-8901)
 * Resumable bootstrap streaming (CASSANDRA-8838, CASSANDRA-8942)
 * Allow scrub for secondary index (CASSANDRA-5174)
 * Save repair data to system table (CASSANDRA-5839)
 * fix nodetool names that reference column families (CASSANDRA-8872)
 Merged from 2.1:
 * Warn on misuse of unlogged batches (CASSANDRA-9282)
 * Failure detector detects and ignores local pauses (CASSANDRA-9183)
 * Add utility class to support for rate limiting a given log statement (CASSANDRA-9029)
 * Add missing consistency levels to cassandra-stess (CASSANDRA-9361)
 * Fix commitlog getCompletedTasks to not increment (CASSANDRA-9339)
 * Fix for harmless exceptions logged as ERROR (CASSANDRA-8564)
 * Delete processed sstables in sstablesplit/sstableupgrade (CASSANDRA-8606)
 * Improve sstable exclusion from partition tombstones (CASSANDRA-9298)
 * Validate the indexed column rather than the cell's contents for 2i (CASSANDRA-9057)
 * Add support for top-k custom 2i queries (CASSANDRA-8717)
 * Fix error when dropping table during compaction (CASSANDRA-9251)
 * cassandra-stress supports validation operations over user profiles (CASSANDRA-8773)
 * Add support for rate limiting log messages (CASSANDRA-9029)
 * Log the partition key with tombstone warnings (CASSANDRA-8561)
 * Reduce runWithCompactionsDisabled poll interval to 1ms (CASSANDRA-9271)
 * Fix PITR commitlog replay (CASSANDRA-9195)
 * GCInspector logs very different times (CASSANDRA-9124)
 * Fix deleting from an empty list (CASSANDRA-9198)
 * Update tuple and collection types that use a user-defined type when that UDT
   is modified (CASSANDRA-9148, CASSANDRA-9192)
 * Use higher timeout for prepair and snapshot in repair (CASSANDRA-9261)
 * Fix anticompaction blocking ANTI_ENTROPY stage (CASSANDRA-9151)
 * Repair waits for anticompaction to finish (CASSANDRA-9097)
 * Fix streaming not holding ref when stream error (CASSANDRA-9295)
 * Fix canonical view returning early opened SSTables (CASSANDRA-9396)
Merged from 2.0:
 * (cqlsh) Add LOGIN command to switch users (CASSANDRA-7212)
 * Clone SliceQueryFilter in AbstractReadCommand implementations (CASSANDRA-8940)
 * Push correct protocol notification for DROP INDEX (CASSANDRA-9310)
 * token-generator - generated tokens too long (CASSANDRA-9300)
 * Fix counting of tombstones for TombstoneOverwhelmingException (CASSANDRA-9299)
 * Fix ReconnectableSnitch reconnecting to peers during upgrade (CASSANDRA-6702)
 * Include keyspace and table name in error log for collections over the size
   limit (CASSANDRA-9286)
 * Avoid potential overlap in LCS with single-partition sstables (CASSANDRA-9322)
 * Log warning message when a table is queried before the schema has fully
   propagated (CASSANDRA-9136)
 * Overload SecondaryIndex#indexes to accept the column definition (CASSANDRA-9314)
 * (cqlsh) Add SERIAL and LOCAL_SERIAL consistency levels (CASSANDRA-8051)
 * Fix index selection during rebuild with certain table layouts (CASSANDRA-9281)
 * Fix partition-level-delete-only workload accounting (CASSANDRA-9194)
 * Allow scrub to handle corrupted compressed chunks (CASSANDRA-9140)
 * Fix assertion error when resetlocalschema is run during repair (CASSANDRA-9249)
 * Disable single sstable tombstone compactions for DTCS by default (CASSANDRA-9234)
 * IncomingTcpConnection thread is not named (CASSANDRA-9262)
 * Close incoming connections when MessagingService is stopped (CASSANDRA-9238)
 * Fix streaming hang when retrying (CASSANDRA-9132)


2.1.5
 * Re-add deprecated cold_reads_to_omit param for backwards compat (CASSANDRA-9203)
 * Make anticompaction visible in compactionstats (CASSANDRA-9098)
 * Improve nodetool getendpoints documentation about the partition
   key parameter (CASSANDRA-6458)
 * Don't check other keyspaces for schema changes when an user-defined
   type is altered (CASSANDRA-9187)
 * Add generate-idea-files target to build.xml (CASSANDRA-9123)
 * Allow takeColumnFamilySnapshot to take a list of tables (CASSANDRA-8348)
 * Limit major sstable operations to their canonical representation (CASSANDRA-8669)
 * cqlsh: Add tests for INSERT and UPDATE tab completion (CASSANDRA-9125)
 * cqlsh: quote column names when needed in COPY FROM inserts (CASSANDRA-9080)
 * Do not load read meter for offline operations (CASSANDRA-9082)
 * cqlsh: Make CompositeType data readable (CASSANDRA-8919)
 * cqlsh: Fix display of triggers (CASSANDRA-9081)
 * Fix NullPointerException when deleting or setting an element by index on
   a null list collection (CASSANDRA-9077)
 * Buffer bloom filter serialization (CASSANDRA-9066)
 * Fix anti-compaction target bloom filter size (CASSANDRA-9060)
 * Make FROZEN and TUPLE unreserved keywords in CQL (CASSANDRA-9047)
 * Prevent AssertionError from SizeEstimatesRecorder (CASSANDRA-9034)
 * Avoid overwriting index summaries for sstables with an older format that
   does not support downsampling; rebuild summaries on startup when this
   is detected (CASSANDRA-8993)
 * Fix potential data loss in CompressedSequentialWriter (CASSANDRA-8949)
 * Make PasswordAuthenticator number of hashing rounds configurable (CASSANDRA-8085)
 * Fix AssertionError when binding nested collections in DELETE (CASSANDRA-8900)
 * Check for overlap with non-early sstables in LCS (CASSANDRA-8739)
 * Only calculate max purgable timestamp if we have to (CASSANDRA-8914)
 * (cqlsh) Greatly improve performance of COPY FROM (CASSANDRA-8225)
 * IndexSummary effectiveIndexInterval is now a guideline, not a rule (CASSANDRA-8993)
 * Use correct bounds for page cache eviction of compressed files (CASSANDRA-8746)
 * SSTableScanner enforces its bounds (CASSANDRA-8946)
 * Cleanup cell equality (CASSANDRA-8947)
 * Introduce intra-cluster message coalescing (CASSANDRA-8692)
 * DatabaseDescriptor throws NPE when rpc_interface is used (CASSANDRA-8839)
 * Don't check if an sstable is live for offline compactions (CASSANDRA-8841)
 * Don't set clientMode in SSTableLoader (CASSANDRA-8238)
 * Fix SSTableRewriter with disabled early open (CASSANDRA-8535)
 * Fix cassandra-stress so it respects the CL passed in user mode (CASSANDRA-8948)
 * Fix rare NPE in ColumnDefinition#hasIndexOption() (CASSANDRA-8786)
 * cassandra-stress reports per-operation statistics, plus misc (CASSANDRA-8769)
 * Add SimpleDate (cql date) and Time (cql time) types (CASSANDRA-7523)
 * Use long for key count in cfstats (CASSANDRA-8913)
 * Make SSTableRewriter.abort() more robust to failure (CASSANDRA-8832)
 * Remove cold_reads_to_omit from STCS (CASSANDRA-8860)
 * Make EstimatedHistogram#percentile() use ceil instead of floor (CASSANDRA-8883)
 * Fix top partitions reporting wrong cardinality (CASSANDRA-8834)
 * Fix rare NPE in KeyCacheSerializer (CASSANDRA-8067)
 * Pick sstables for validation as late as possible inc repairs (CASSANDRA-8366)
 * Fix commitlog getPendingTasks to not increment (CASSANDRA-8862)
 * Fix parallelism adjustment in range and secondary index queries
   when the first fetch does not satisfy the limit (CASSANDRA-8856)
 * Check if the filtered sstables is non-empty in STCS (CASSANDRA-8843)
 * Upgrade java-driver used for cassandra-stress (CASSANDRA-8842)
 * Fix CommitLog.forceRecycleAllSegments() memory access error (CASSANDRA-8812)
 * Improve assertions in Memory (CASSANDRA-8792)
 * Fix SSTableRewriter cleanup (CASSANDRA-8802)
 * Introduce SafeMemory for CompressionMetadata.Writer (CASSANDRA-8758)
 * 'nodetool info' prints exception against older node (CASSANDRA-8796)
 * Ensure SSTableReader.last corresponds exactly with the file end (CASSANDRA-8750)
 * Make SSTableWriter.openEarly more robust and obvious (CASSANDRA-8747)
 * Enforce SSTableReader.first/last (CASSANDRA-8744)
 * Cleanup SegmentedFile API (CASSANDRA-8749)
 * Avoid overlap with early compaction replacement (CASSANDRA-8683)
 * Safer Resource Management++ (CASSANDRA-8707)
 * Write partition size estimates into a system table (CASSANDRA-7688)
 * cqlsh: Fix keys() and full() collection indexes in DESCRIBE output
   (CASSANDRA-8154)
 * Show progress of streaming in nodetool netstats (CASSANDRA-8886)
 * IndexSummaryBuilder utilises offheap memory, and shares data between
   each IndexSummary opened from it (CASSANDRA-8757)
 * markCompacting only succeeds if the exact SSTableReader instances being 
   marked are in the live set (CASSANDRA-8689)
 * cassandra-stress support for varint (CASSANDRA-8882)
 * Fix Adler32 digest for compressed sstables (CASSANDRA-8778)
 * Add nodetool statushandoff/statusbackup (CASSANDRA-8912)
 * Use stdout for progress and stats in sstableloader (CASSANDRA-8982)
 * Correctly identify 2i datadir from older versions (CASSANDRA-9116)
Merged from 2.0:
 * Ignore gossip SYNs after shutdown (CASSANDRA-9238)
 * Avoid overflow when calculating max sstable size in LCS (CASSANDRA-9235)
 * Make sstable blacklisting work with compression (CASSANDRA-9138)
 * Do not attempt to rebuild indexes if no index accepts any column (CASSANDRA-9196)
 * Don't initiate snitch reconnection for dead states (CASSANDRA-7292)
 * Fix ArrayIndexOutOfBoundsException in CQLSSTableWriter (CASSANDRA-8978)
 * Add shutdown gossip state to prevent timeouts during rolling restarts (CASSANDRA-8336)
 * Fix running with java.net.preferIPv6Addresses=true (CASSANDRA-9137)
 * Fix failed bootstrap/replace attempts being persisted in system.peers (CASSANDRA-9180)
 * Flush system.IndexInfo after marking index built (CASSANDRA-9128)
 * Fix updates to min/max_compaction_threshold through cassandra-cli
   (CASSANDRA-8102)
 * Don't include tmp files when doing offline relevel (CASSANDRA-9088)
 * Use the proper CAS WriteType when finishing a previous round during Paxos
   preparation (CASSANDRA-8672)
 * Avoid race in cancelling compactions (CASSANDRA-9070)
 * More aggressive check for expired sstables in DTCS (CASSANDRA-8359)
 * Fix ignored index_interval change in ALTER TABLE statements (CASSANDRA-7976)
 * Do more aggressive compaction in old time windows in DTCS (CASSANDRA-8360)
 * java.lang.AssertionError when reading saved cache (CASSANDRA-8740)
 * "disk full" when running cleanup (CASSANDRA-9036)
 * Lower logging level from ERROR to DEBUG when a scheduled schema pull
   cannot be completed due to a node being down (CASSANDRA-9032)
 * Fix MOVED_NODE client event (CASSANDRA-8516)
 * Allow overriding MAX_OUTSTANDING_REPLAY_COUNT (CASSANDRA-7533)
 * Fix malformed JMX ObjectName containing IPv6 addresses (CASSANDRA-9027)
 * (cqlsh) Allow increasing CSV field size limit through
   cqlshrc config option (CASSANDRA-8934)
 * Stop logging range tombstones when exceeding the threshold
   (CASSANDRA-8559)
 * Fix NullPointerException when nodetool getendpoints is run
   against invalid keyspaces or tables (CASSANDRA-8950)
 * Allow specifying the tmp dir (CASSANDRA-7712)
 * Improve compaction estimated tasks estimation (CASSANDRA-8904)
 * Fix duplicate up/down messages sent to native clients (CASSANDRA-7816)
 * Expose commit log archive status via JMX (CASSANDRA-8734)
 * Provide better exceptions for invalid replication strategy parameters
   (CASSANDRA-8909)
 * Fix regression in mixed single and multi-column relation support for
   SELECT statements (CASSANDRA-8613)
 * Add ability to limit number of native connections (CASSANDRA-8086)
 * Fix CQLSSTableWriter throwing exception and spawning threads
   (CASSANDRA-8808)
 * Fix MT mismatch between empty and GC-able data (CASSANDRA-8979)
 * Fix incorrect validation when snapshotting single table (CASSANDRA-8056)
 * Add offline tool to relevel sstables (CASSANDRA-8301)
 * Preserve stream ID for more protocol errors (CASSANDRA-8848)
 * Fix combining token() function with multi-column relations on
   clustering columns (CASSANDRA-8797)
 * Make CFS.markReferenced() resistant to bad refcounting (CASSANDRA-8829)
 * Fix StreamTransferTask abort/complete bad refcounting (CASSANDRA-8815)
 * Fix AssertionError when querying a DESC clustering ordered
   table with ASC ordering and paging (CASSANDRA-8767)
 * AssertionError: "Memory was freed" when running cleanup (CASSANDRA-8716)
 * Make it possible to set max_sstable_age to fractional days (CASSANDRA-8406)
 * Fix some multi-column relations with indexes on some clustering
   columns (CASSANDRA-8275)
 * Fix memory leak in SSTableSimple*Writer and SSTableReader.validate()
   (CASSANDRA-8748)
 * Throw OOM if allocating memory fails to return a valid pointer (CASSANDRA-8726)
 * Fix SSTableSimpleUnsortedWriter ConcurrentModificationException (CASSANDRA-8619)
 * 'nodetool info' prints exception against older node (CASSANDRA-8796)
 * Ensure SSTableSimpleUnsortedWriter.close() terminates if
   disk writer has crashed (CASSANDRA-8807)


2.1.4
 * Bind JMX to localhost unless explicitly configured otherwise (CASSANDRA-9085)


2.1.3
 * Fix HSHA/offheap_objects corruption (CASSANDRA-8719)
 * Upgrade libthrift to 0.9.2 (CASSANDRA-8685)
 * Don't use the shared ref in sstableloader (CASSANDRA-8704)
 * Purge internal prepared statements if related tables or
   keyspaces are dropped (CASSANDRA-8693)
 * (cqlsh) Handle unicode BOM at start of files (CASSANDRA-8638)
 * Stop compactions before exiting offline tools (CASSANDRA-8623)
 * Update tools/stress/README.txt to match current behaviour (CASSANDRA-7933)
 * Fix schema from Thrift conversion with empty metadata (CASSANDRA-8695)
 * Safer Resource Management (CASSANDRA-7705)
 * Make sure we compact highly overlapping cold sstables with
   STCS (CASSANDRA-8635)
 * rpc_interface and listen_interface generate NPE on startup when specified
   interface doesn't exist (CASSANDRA-8677)
 * Fix ArrayIndexOutOfBoundsException in nodetool cfhistograms (CASSANDRA-8514)
 * Switch from yammer metrics for nodetool cf/proxy histograms (CASSANDRA-8662)
 * Make sure we don't add tmplink files to the compaction
   strategy (CASSANDRA-8580)
 * (cqlsh) Handle maps with blob keys (CASSANDRA-8372)
 * (cqlsh) Handle DynamicCompositeType schemas correctly (CASSANDRA-8563)
 * Duplicate rows returned when in clause has repeated values (CASSANDRA-6706)
 * Add tooling to detect hot partitions (CASSANDRA-7974)
 * Fix cassandra-stress user-mode truncation of partition generation (CASSANDRA-8608)
 * Only stream from unrepaired sstables during inc repair (CASSANDRA-8267)
 * Don't allow starting multiple inc repairs on the same sstables (CASSANDRA-8316)
 * Invalidate prepared BATCH statements when related tables
   or keyspaces are dropped (CASSANDRA-8652)
 * Fix missing results in secondary index queries on collections
   with ALLOW FILTERING (CASSANDRA-8421)
 * Expose EstimatedHistogram metrics for range slices (CASSANDRA-8627)
 * (cqlsh) Escape clqshrc passwords properly (CASSANDRA-8618)
 * Fix NPE when passing wrong argument in ALTER TABLE statement (CASSANDRA-8355)
 * Pig: Refactor and deprecate CqlStorage (CASSANDRA-8599)
 * Don't reuse the same cleanup strategy for all sstables (CASSANDRA-8537)
 * Fix case-sensitivity of index name on CREATE and DROP INDEX
   statements (CASSANDRA-8365)
 * Better detection/logging for corruption in compressed sstables (CASSANDRA-8192)
 * Use the correct repairedAt value when closing writer (CASSANDRA-8570)
 * (cqlsh) Handle a schema mismatch being detected on startup (CASSANDRA-8512)
 * Properly calculate expected write size during compaction (CASSANDRA-8532)
 * Invalidate affected prepared statements when a table's columns
   are altered (CASSANDRA-7910)
 * Stress - user defined writes should populate sequentally (CASSANDRA-8524)
 * Fix regression in SSTableRewriter causing some rows to become unreadable 
   during compaction (CASSANDRA-8429)
 * Run major compactions for repaired/unrepaired in parallel (CASSANDRA-8510)
 * (cqlsh) Fix compression options in DESCRIBE TABLE output when compression
   is disabled (CASSANDRA-8288)
 * (cqlsh) Fix DESCRIBE output after keyspaces are altered (CASSANDRA-7623)
 * Make sure we set lastCompactedKey correctly (CASSANDRA-8463)
 * (cqlsh) Fix output of CONSISTENCY command (CASSANDRA-8507)
 * (cqlsh) Fixed the handling of LIST statements (CASSANDRA-8370)
 * Make sstablescrub check leveled manifest again (CASSANDRA-8432)
 * Check first/last keys in sstable when giving out positions (CASSANDRA-8458)
 * Disable mmap on Windows (CASSANDRA-6993)
 * Add missing ConsistencyLevels to cassandra-stress (CASSANDRA-8253)
 * Add auth support to cassandra-stress (CASSANDRA-7985)
 * Fix ArrayIndexOutOfBoundsException when generating error message
   for some CQL syntax errors (CASSANDRA-8455)
 * Scale memtable slab allocation logarithmically (CASSANDRA-7882)
 * cassandra-stress simultaneous inserts over same seed (CASSANDRA-7964)
 * Reduce cassandra-stress sampling memory requirements (CASSANDRA-7926)
 * Ensure memtable flush cannot expire commit log entries from its future (CASSANDRA-8383)
 * Make read "defrag" async to reclaim memtables (CASSANDRA-8459)
 * Remove tmplink files for offline compactions (CASSANDRA-8321)
 * Reduce maxHintsInProgress (CASSANDRA-8415)
 * BTree updates may call provided update function twice (CASSANDRA-8018)
 * Release sstable references after anticompaction (CASSANDRA-8386)
 * Handle abort() in SSTableRewriter properly (CASSANDRA-8320)
 * Centralize shared executors (CASSANDRA-8055)
 * Fix filtering for CONTAINS (KEY) relations on frozen collection
   clustering columns when the query is restricted to a single
   partition (CASSANDRA-8203)
 * Do more aggressive entire-sstable TTL expiry checks (CASSANDRA-8243)
 * Add more log info if readMeter is null (CASSANDRA-8238)
 * add check of the system wall clock time at startup (CASSANDRA-8305)
 * Support for frozen collections (CASSANDRA-7859)
 * Fix overflow on histogram computation (CASSANDRA-8028)
 * Have paxos reuse the timestamp generation of normal queries (CASSANDRA-7801)
 * Fix incremental repair not remove parent session on remote (CASSANDRA-8291)
 * Improve JBOD disk utilization (CASSANDRA-7386)
 * Log failed host when preparing incremental repair (CASSANDRA-8228)
 * Force config client mode in CQLSSTableWriter (CASSANDRA-8281)
 * Fix sstableupgrade throws exception (CASSANDRA-8688)
 * Fix hang when repairing empty keyspace (CASSANDRA-8694)
Merged from 2.0:
 * Fix IllegalArgumentException in dynamic snitch (CASSANDRA-8448)
 * Add support for UPDATE ... IF EXISTS (CASSANDRA-8610)
 * Fix reversal of list prepends (CASSANDRA-8733)
 * Prevent non-zero default_time_to_live on tables with counters
   (CASSANDRA-8678)
 * Fix SSTableSimpleUnsortedWriter ConcurrentModificationException
   (CASSANDRA-8619)
 * Round up time deltas lower than 1ms in BulkLoader (CASSANDRA-8645)
 * Add batch remove iterator to ABSC (CASSANDRA-8414, 8666)
 * Round up time deltas lower than 1ms in BulkLoader (CASSANDRA-8645)
 * Fix isClientMode check in Keyspace (CASSANDRA-8687)
 * Use more efficient slice size for querying internal secondary
   index tables (CASSANDRA-8550)
 * Fix potentially returning deleted rows with range tombstone (CASSANDRA-8558)
 * Check for available disk space before starting a compaction (CASSANDRA-8562)
 * Fix DISTINCT queries with LIMITs or paging when some partitions
   contain only tombstones (CASSANDRA-8490)
 * Introduce background cache refreshing to permissions cache
   (CASSANDRA-8194)
 * Fix race condition in StreamTransferTask that could lead to
   infinite loops and premature sstable deletion (CASSANDRA-7704)
 * Add an extra version check to MigrationTask (CASSANDRA-8462)
 * Ensure SSTableWriter cleans up properly after failure (CASSANDRA-8499)
 * Increase bf true positive count on key cache hit (CASSANDRA-8525)
 * Move MeteredFlusher to its own thread (CASSANDRA-8485)
 * Fix non-distinct results in DISTNCT queries on static columns when
   paging is enabled (CASSANDRA-8087)
 * Move all hints related tasks to hints internal executor (CASSANDRA-8285)
 * Fix paging for multi-partition IN queries (CASSANDRA-8408)
 * Fix MOVED_NODE topology event never being emitted when a node
   moves its token (CASSANDRA-8373)
 * Fix validation of indexes in COMPACT tables (CASSANDRA-8156)
 * Avoid StackOverflowError when a large list of IN values
   is used for a clustering column (CASSANDRA-8410)
 * Fix NPE when writetime() or ttl() calls are wrapped by
   another function call (CASSANDRA-8451)
 * Fix NPE after dropping a keyspace (CASSANDRA-8332)
 * Fix error message on read repair timeouts (CASSANDRA-7947)
 * Default DTCS base_time_seconds changed to 60 (CASSANDRA-8417)
 * Refuse Paxos operation with more than one pending endpoint (CASSANDRA-8346, 8640)
 * Throw correct exception when trying to bind a keyspace or table
   name (CASSANDRA-6952)
 * Make HHOM.compact synchronized (CASSANDRA-8416)
 * cancel latency-sampling task when CF is dropped (CASSANDRA-8401)
 * don't block SocketThread for MessagingService (CASSANDRA-8188)
 * Increase quarantine delay on replacement (CASSANDRA-8260)
 * Expose off-heap memory usage stats (CASSANDRA-7897)
 * Ignore Paxos commits for truncated tables (CASSANDRA-7538)
 * Validate size of indexed column values (CASSANDRA-8280)
 * Make LCS split compaction results over all data directories (CASSANDRA-8329)
 * Fix some failing queries that use multi-column relations
   on COMPACT STORAGE tables (CASSANDRA-8264)
 * Fix InvalidRequestException with ORDER BY (CASSANDRA-8286)
 * Disable SSLv3 for POODLE (CASSANDRA-8265)
 * Fix millisecond timestamps in Tracing (CASSANDRA-8297)
 * Include keyspace name in error message when there are insufficient
   live nodes to stream from (CASSANDRA-8221)
 * Avoid overlap in L1 when L0 contains many nonoverlapping
   sstables (CASSANDRA-8211)
 * Improve PropertyFileSnitch logging (CASSANDRA-8183)
 * Add DC-aware sequential repair (CASSANDRA-8193)
 * Use live sstables in snapshot repair if possible (CASSANDRA-8312)
 * Fix hints serialized size calculation (CASSANDRA-8587)


2.1.2
 * (cqlsh) parse_for_table_meta errors out on queries with undefined
   grammars (CASSANDRA-8262)
 * (cqlsh) Fix SELECT ... TOKEN() function broken in C* 2.1.1 (CASSANDRA-8258)
 * Fix Cassandra crash when running on JDK8 update 40 (CASSANDRA-8209)
 * Optimize partitioner tokens (CASSANDRA-8230)
 * Improve compaction of repaired/unrepaired sstables (CASSANDRA-8004)
 * Make cache serializers pluggable (CASSANDRA-8096)
 * Fix issues with CONTAINS (KEY) queries on secondary indexes
   (CASSANDRA-8147)
 * Fix read-rate tracking of sstables for some queries (CASSANDRA-8239)
 * Fix default timestamp in QueryOptions (CASSANDRA-8246)
 * Set socket timeout when reading remote version (CASSANDRA-8188)
 * Refactor how we track live size (CASSANDRA-7852)
 * Make sure unfinished compaction files are removed (CASSANDRA-8124)
 * Fix shutdown when run as Windows service (CASSANDRA-8136)
 * Fix DESCRIBE TABLE with custom indexes (CASSANDRA-8031)
 * Fix race in RecoveryManagerTest (CASSANDRA-8176)
 * Avoid IllegalArgumentException while sorting sstables in
   IndexSummaryManager (CASSANDRA-8182)
 * Shutdown JVM on file descriptor exhaustion (CASSANDRA-7579)
 * Add 'die' policy for commit log and disk failure (CASSANDRA-7927)
 * Fix installing as service on Windows (CASSANDRA-8115)
 * Fix CREATE TABLE for CQL2 (CASSANDRA-8144)
 * Avoid boxing in ColumnStats min/max trackers (CASSANDRA-8109)
Merged from 2.0:
 * Correctly handle non-text column names in cql3 (CASSANDRA-8178)
 * Fix deletion for indexes on primary key columns (CASSANDRA-8206)
 * Add 'nodetool statusgossip' (CASSANDRA-8125)
 * Improve client notification that nodes are ready for requests (CASSANDRA-7510)
 * Handle negative timestamp in writetime method (CASSANDRA-8139)
 * Pig: Remove errant LIMIT clause in CqlNativeStorage (CASSANDRA-8166)
 * Throw ConfigurationException when hsha is used with the default
   rpc_max_threads setting of 'unlimited' (CASSANDRA-8116)
 * Allow concurrent writing of the same table in the same JVM using
   CQLSSTableWriter (CASSANDRA-7463)
 * Fix totalDiskSpaceUsed calculation (CASSANDRA-8205)


2.1.1
 * Fix spin loop in AtomicSortedColumns (CASSANDRA-7546)
 * Dont notify when replacing tmplink files (CASSANDRA-8157)
 * Fix validation with multiple CONTAINS clause (CASSANDRA-8131)
 * Fix validation of collections in TriggerExecutor (CASSANDRA-8146)
 * Fix IllegalArgumentException when a list of IN values containing tuples
   is passed as a single arg to a prepared statement with the v1 or v2
   protocol (CASSANDRA-8062)
 * Fix ClassCastException in DISTINCT query on static columns with
   query paging (CASSANDRA-8108)
 * Fix NPE on null nested UDT inside a set (CASSANDRA-8105)
 * Fix exception when querying secondary index on set items or map keys
   when some clustering columns are specified (CASSANDRA-8073)
 * Send proper error response when there is an error during native
   protocol message decode (CASSANDRA-8118)
 * Gossip should ignore generation numbers too far in the future (CASSANDRA-8113)
 * Fix NPE when creating a table with frozen sets, lists (CASSANDRA-8104)
 * Fix high memory use due to tracking reads on incrementally opened sstable
   readers (CASSANDRA-8066)
 * Fix EXECUTE request with skipMetadata=false returning no metadata
   (CASSANDRA-8054)
 * Allow concurrent use of CQLBulkOutputFormat (CASSANDRA-7776)
 * Shutdown JVM on OOM (CASSANDRA-7507)
 * Upgrade netty version and enable epoll event loop (CASSANDRA-7761)
 * Don't duplicate sstables smaller than split size when using
   the sstablesplitter tool (CASSANDRA-7616)
 * Avoid re-parsing already prepared statements (CASSANDRA-7923)
 * Fix some Thrift slice deletions and updates of COMPACT STORAGE
   tables with some clustering columns omitted (CASSANDRA-7990)
 * Fix filtering for CONTAINS on sets (CASSANDRA-8033)
 * Properly track added size (CASSANDRA-7239)
 * Allow compilation in java 8 (CASSANDRA-7208)
 * Fix Assertion error on RangeTombstoneList diff (CASSANDRA-8013)
 * Release references to overlapping sstables during compaction (CASSANDRA-7819)
 * Send notification when opening compaction results early (CASSANDRA-8034)
 * Make native server start block until properly bound (CASSANDRA-7885)
 * (cqlsh) Fix IPv6 support (CASSANDRA-7988)
 * Ignore fat clients when checking for endpoint collision (CASSANDRA-7939)
 * Make sstablerepairedset take a list of files (CASSANDRA-7995)
 * (cqlsh) Tab completeion for indexes on map keys (CASSANDRA-7972)
 * (cqlsh) Fix UDT field selection in select clause (CASSANDRA-7891)
 * Fix resource leak in event of corrupt sstable
 * (cqlsh) Add command line option for cqlshrc file path (CASSANDRA-7131)
 * Provide visibility into prepared statements churn (CASSANDRA-7921, CASSANDRA-7930)
 * Invalidate prepared statements when their keyspace or table is
   dropped (CASSANDRA-7566)
 * cassandra-stress: fix support for NetworkTopologyStrategy (CASSANDRA-7945)
 * Fix saving caches when a table is dropped (CASSANDRA-7784)
 * Add better error checking of new stress profile (CASSANDRA-7716)
 * Use ThreadLocalRandom and remove FBUtilities.threadLocalRandom (CASSANDRA-7934)
 * Prevent operator mistakes due to simultaneous bootstrap (CASSANDRA-7069)
 * cassandra-stress supports whitelist mode for node config (CASSANDRA-7658)
 * GCInspector more closely tracks GC; cassandra-stress and nodetool report it (CASSANDRA-7916)
 * nodetool won't output bogus ownership info without a keyspace (CASSANDRA-7173)
 * Add human readable option to nodetool commands (CASSANDRA-5433)
 * Don't try to set repairedAt on old sstables (CASSANDRA-7913)
 * Add metrics for tracking PreparedStatement use (CASSANDRA-7719)
 * (cqlsh) tab-completion for triggers (CASSANDRA-7824)
 * (cqlsh) Support for query paging (CASSANDRA-7514)
 * (cqlsh) Show progress of COPY operations (CASSANDRA-7789)
 * Add syntax to remove multiple elements from a map (CASSANDRA-6599)
 * Support non-equals conditions in lightweight transactions (CASSANDRA-6839)
 * Add IF [NOT] EXISTS to create/drop triggers (CASSANDRA-7606)
 * (cqlsh) Display the current logged-in user (CASSANDRA-7785)
 * (cqlsh) Don't ignore CTRL-C during COPY FROM execution (CASSANDRA-7815)
 * (cqlsh) Order UDTs according to cross-type dependencies in DESCRIBE
   output (CASSANDRA-7659)
 * (cqlsh) Fix handling of CAS statement results (CASSANDRA-7671)
 * (cqlsh) COPY TO/FROM improvements (CASSANDRA-7405)
 * Support list index operations with conditions (CASSANDRA-7499)
 * Add max live/tombstoned cells to nodetool cfstats output (CASSANDRA-7731)
 * Validate IPv6 wildcard addresses properly (CASSANDRA-7680)
 * (cqlsh) Error when tracing query (CASSANDRA-7613)
 * Avoid IOOBE when building SyntaxError message snippet (CASSANDRA-7569)
 * SSTableExport uses correct validator to create string representation of partition
   keys (CASSANDRA-7498)
 * Avoid NPEs when receiving type changes for an unknown keyspace (CASSANDRA-7689)
 * Add support for custom 2i validation (CASSANDRA-7575)
 * Pig support for hadoop CqlInputFormat (CASSANDRA-6454)
 * Add duration mode to cassandra-stress (CASSANDRA-7468)
 * Add listen_interface and rpc_interface options (CASSANDRA-7417)
 * Improve schema merge performance (CASSANDRA-7444)
 * Adjust MT depth based on # of partition validating (CASSANDRA-5263)
 * Optimise NativeCell comparisons (CASSANDRA-6755)
 * Configurable client timeout for cqlsh (CASSANDRA-7516)
 * Include snippet of CQL query near syntax error in messages (CASSANDRA-7111)
 * Make repair -pr work with -local (CASSANDRA-7450)
 * Fix error in sstableloader with -cph > 1 (CASSANDRA-8007)
 * Fix snapshot repair error on indexed tables (CASSANDRA-8020)
 * Do not exit nodetool repair when receiving JMX NOTIF_LOST (CASSANDRA-7909)
 * Stream to private IP when available (CASSANDRA-8084)
Merged from 2.0:
 * Reject conditions on DELETE unless full PK is given (CASSANDRA-6430)
 * Properly reject the token function DELETE (CASSANDRA-7747)
 * Force batchlog replay before decommissioning a node (CASSANDRA-7446)
 * Fix hint replay with many accumulated expired hints (CASSANDRA-6998)
 * Fix duplicate results in DISTINCT queries on static columns with query
   paging (CASSANDRA-8108)
 * Add DateTieredCompactionStrategy (CASSANDRA-6602)
 * Properly validate ascii and utf8 string literals in CQL queries (CASSANDRA-8101)
 * (cqlsh) Fix autocompletion for alter keyspace (CASSANDRA-8021)
 * Create backup directories for commitlog archiving during startup (CASSANDRA-8111)
 * Reduce totalBlockFor() for LOCAL_* consistency levels (CASSANDRA-8058)
 * Fix merging schemas with re-dropped keyspaces (CASSANDRA-7256)
 * Fix counters in supercolumns during live upgrades from 1.2 (CASSANDRA-7188)
 * Notify DT subscribers when a column family is truncated (CASSANDRA-8088)
 * Add sanity check of $JAVA on startup (CASSANDRA-7676)
 * Schedule fat client schema pull on join (CASSANDRA-7993)
 * Don't reset nodes' versions when closing IncomingTcpConnections
   (CASSANDRA-7734)
 * Record the real messaging version in all cases in OutboundTcpConnection
   (CASSANDRA-8057)
 * SSL does not work in cassandra-cli (CASSANDRA-7899)
 * Fix potential exception when using ReversedType in DynamicCompositeType
   (CASSANDRA-7898)
 * Better validation of collection values (CASSANDRA-7833)
 * Track min/max timestamps correctly (CASSANDRA-7969)
 * Fix possible overflow while sorting CL segments for replay (CASSANDRA-7992)
 * Increase nodetool Xmx (CASSANDRA-7956)
 * Archive any commitlog segments present at startup (CASSANDRA-6904)
 * CrcCheckChance should adjust based on live CFMetadata not 
   sstable metadata (CASSANDRA-7978)
 * token() should only accept columns in the partitioning
   key order (CASSANDRA-6075)
 * Add method to invalidate permission cache via JMX (CASSANDRA-7977)
 * Allow propagating multiple gossip states atomically (CASSANDRA-6125)
 * Log exceptions related to unclean native protocol client disconnects
   at DEBUG or INFO (CASSANDRA-7849)
 * Allow permissions cache to be set via JMX (CASSANDRA-7698)
 * Include schema_triggers CF in readable system resources (CASSANDRA-7967)
 * Fix RowIndexEntry to report correct serializedSize (CASSANDRA-7948)
 * Make CQLSSTableWriter sync within partitions (CASSANDRA-7360)
 * Potentially use non-local replicas in CqlConfigHelper (CASSANDRA-7906)
 * Explicitly disallow mixing multi-column and single-column
   relations on clustering columns (CASSANDRA-7711)
 * Better error message when condition is set on PK column (CASSANDRA-7804)
 * Don't send schema change responses and events for no-op DDL
   statements (CASSANDRA-7600)
 * (Hadoop) fix cluster initialisation for a split fetching (CASSANDRA-7774)
 * Throw InvalidRequestException when queries contain relations on entire
   collection columns (CASSANDRA-7506)
 * (cqlsh) enable CTRL-R history search with libedit (CASSANDRA-7577)
 * (Hadoop) allow ACFRW to limit nodes to local DC (CASSANDRA-7252)
 * (cqlsh) cqlsh should automatically disable tracing when selecting
   from system_traces (CASSANDRA-7641)
 * (Hadoop) Add CqlOutputFormat (CASSANDRA-6927)
 * Don't depend on cassandra config for nodetool ring (CASSANDRA-7508)
 * (cqlsh) Fix failing cqlsh formatting tests (CASSANDRA-7703)
 * Fix IncompatibleClassChangeError from hadoop2 (CASSANDRA-7229)
 * Add 'nodetool sethintedhandoffthrottlekb' (CASSANDRA-7635)
 * (cqlsh) Add tab-completion for CREATE/DROP USER IF [NOT] EXISTS (CASSANDRA-7611)
 * Catch errors when the JVM pulls the rug out from GCInspector (CASSANDRA-5345)
 * cqlsh fails when version number parts are not int (CASSANDRA-7524)
 * Fix NPE when table dropped during streaming (CASSANDRA-7946)
 * Fix wrong progress when streaming uncompressed (CASSANDRA-7878)
 * Fix possible infinite loop in creating repair range (CASSANDRA-7983)
 * Fix unit in nodetool for streaming throughput (CASSANDRA-7375)
Merged from 1.2:
 * Don't index tombstones (CASSANDRA-7828)
 * Improve PasswordAuthenticator default super user setup (CASSANDRA-7788)


2.1.0
 * (cqlsh) Removed "ALTER TYPE <name> RENAME TO <name>" from tab-completion
   (CASSANDRA-7895)
 * Fixed IllegalStateException in anticompaction (CASSANDRA-7892)
 * cqlsh: DESCRIBE support for frozen UDTs, tuples (CASSANDRA-7863)
 * Avoid exposing internal classes over JMX (CASSANDRA-7879)
 * Add null check for keys when freezing collection (CASSANDRA-7869)
 * Improve stress workload realism (CASSANDRA-7519)
Merged from 2.0:
 * Configure system.paxos with LeveledCompactionStrategy (CASSANDRA-7753)
 * Fix ALTER clustering column type from DateType to TimestampType when
   using DESC clustering order (CASSANRDA-7797)
 * Throw EOFException if we run out of chunks in compressed datafile
   (CASSANDRA-7664)
 * Fix PRSI handling of CQL3 row markers for row cleanup (CASSANDRA-7787)
 * Fix dropping collection when it's the last regular column (CASSANDRA-7744)
 * Make StreamReceiveTask thread safe and gc friendly (CASSANDRA-7795)
 * Validate empty cell names from counter updates (CASSANDRA-7798)
Merged from 1.2:
 * Don't allow compacted sstables to be marked as compacting (CASSANDRA-7145)
 * Track expired tombstones (CASSANDRA-7810)


2.1.0-rc7
 * Add frozen keyword and require UDT to be frozen (CASSANDRA-7857)
 * Track added sstable size correctly (CASSANDRA-7239)
 * (cqlsh) Fix case insensitivity (CASSANDRA-7834)
 * Fix failure to stream ranges when moving (CASSANDRA-7836)
 * Correctly remove tmplink files (CASSANDRA-7803)
 * (cqlsh) Fix column name formatting for functions, CAS operations,
   and UDT field selections (CASSANDRA-7806)
 * (cqlsh) Fix COPY FROM handling of null/empty primary key
   values (CASSANDRA-7792)
 * Fix ordering of static cells (CASSANDRA-7763)
Merged from 2.0:
 * Forbid re-adding dropped counter columns (CASSANDRA-7831)
 * Fix CFMetaData#isThriftCompatible() for PK-only tables (CASSANDRA-7832)
 * Always reject inequality on the partition key without token()
   (CASSANDRA-7722)
 * Always send Paxos commit to all replicas (CASSANDRA-7479)
 * Make disruptor_thrift_server invocation pool configurable (CASSANDRA-7594)
 * Make repair no-op when RF=1 (CASSANDRA-7864)


2.1.0-rc6
 * Fix OOM issue from netty caching over time (CASSANDRA-7743)
 * json2sstable couldn't import JSON for CQL table (CASSANDRA-7477)
 * Invalidate all caches on table drop (CASSANDRA-7561)
 * Skip strict endpoint selection for ranges if RF == nodes (CASSANRA-7765)
 * Fix Thrift range filtering without 2ary index lookups (CASSANDRA-7741)
 * Add tracing entries about concurrent range requests (CASSANDRA-7599)
 * (cqlsh) Fix DESCRIBE for NTS keyspaces (CASSANDRA-7729)
 * Remove netty buffer ref-counting (CASSANDRA-7735)
 * Pass mutated cf to index updater for use by PRSI (CASSANDRA-7742)
 * Include stress yaml example in release and deb (CASSANDRA-7717)
 * workaround for netty issue causing corrupted data off the wire (CASSANDRA-7695)
 * cqlsh DESC CLUSTER fails retrieving ring information (CASSANDRA-7687)
 * Fix binding null values inside UDT (CASSANDRA-7685)
 * Fix UDT field selection with empty fields (CASSANDRA-7670)
 * Bogus deserialization of static cells from sstable (CASSANDRA-7684)
 * Fix NPE on compaction leftover cleanup for dropped table (CASSANDRA-7770)
Merged from 2.0:
 * Fix race condition in StreamTransferTask that could lead to
   infinite loops and premature sstable deletion (CASSANDRA-7704)
 * (cqlsh) Wait up to 10 sec for a tracing session (CASSANDRA-7222)
 * Fix NPE in FileCacheService.sizeInBytes (CASSANDRA-7756)
 * Remove duplicates from StorageService.getJoiningNodes (CASSANDRA-7478)
 * Clone token map outside of hot gossip loops (CASSANDRA-7758)
 * Fix MS expiring map timeout for Paxos messages (CASSANDRA-7752)
 * Do not flush on truncate if durable_writes is false (CASSANDRA-7750)
 * Give CRR a default input_cql Statement (CASSANDRA-7226)
 * Better error message when adding a collection with the same name
   than a previously dropped one (CASSANDRA-6276)
 * Fix validation when adding static columns (CASSANDRA-7730)
 * (Thrift) fix range deletion of supercolumns (CASSANDRA-7733)
 * Fix potential AssertionError in RangeTombstoneList (CASSANDRA-7700)
 * Validate arguments of blobAs* functions (CASSANDRA-7707)
 * Fix potential AssertionError with 2ndary indexes (CASSANDRA-6612)
 * Avoid logging CompactionInterrupted at ERROR (CASSANDRA-7694)
 * Minor leak in sstable2jon (CASSANDRA-7709)
 * Add cassandra.auto_bootstrap system property (CASSANDRA-7650)
 * Update java driver (for hadoop) (CASSANDRA-7618)
 * Remove CqlPagingRecordReader/CqlPagingInputFormat (CASSANDRA-7570)
 * Support connecting to ipv6 jmx with nodetool (CASSANDRA-7669)


2.1.0-rc5
 * Reject counters inside user types (CASSANDRA-7672)
 * Switch to notification-based GCInspector (CASSANDRA-7638)
 * (cqlsh) Handle nulls in UDTs and tuples correctly (CASSANDRA-7656)
 * Don't use strict consistency when replacing (CASSANDRA-7568)
 * Fix min/max cell name collection on 2.0 SSTables with range
   tombstones (CASSANDRA-7593)
 * Tolerate min/max cell names of different lengths (CASSANDRA-7651)
 * Filter cached results correctly (CASSANDRA-7636)
 * Fix tracing on the new SEPExecutor (CASSANDRA-7644)
 * Remove shuffle and taketoken (CASSANDRA-7601)
 * Clean up Windows batch scripts (CASSANDRA-7619)
 * Fix native protocol drop user type notification (CASSANDRA-7571)
 * Give read access to system.schema_usertypes to all authenticated users
   (CASSANDRA-7578)
 * (cqlsh) Fix cqlsh display when zero rows are returned (CASSANDRA-7580)
 * Get java version correctly when JAVA_TOOL_OPTIONS is set (CASSANDRA-7572)
 * Fix NPE when dropping index from non-existent keyspace, AssertionError when
   dropping non-existent index with IF EXISTS (CASSANDRA-7590)
 * Fix sstablelevelresetter hang (CASSANDRA-7614)
 * (cqlsh) Fix deserialization of blobs (CASSANDRA-7603)
 * Use "keyspace updated" schema change message for UDT changes in v1 and
   v2 protocols (CASSANDRA-7617)
 * Fix tracing of range slices and secondary index lookups that are local
   to the coordinator (CASSANDRA-7599)
 * Set -Dcassandra.storagedir for all tool shell scripts (CASSANDRA-7587)
 * Don't swap max/min col names when mutating sstable metadata (CASSANDRA-7596)
 * (cqlsh) Correctly handle paged result sets (CASSANDRA-7625)
 * (cqlsh) Improve waiting for a trace to complete (CASSANDRA-7626)
 * Fix tracing of concurrent range slices and 2ary index queries (CASSANDRA-7626)
 * Fix scrub against collection type (CASSANDRA-7665)
Merged from 2.0:
 * Set gc_grace_seconds to seven days for system schema tables (CASSANDRA-7668)
 * SimpleSeedProvider no longer caches seeds forever (CASSANDRA-7663)
 * Always flush on truncate (CASSANDRA-7511)
 * Fix ReversedType(DateType) mapping to native protocol (CASSANDRA-7576)
 * Always merge ranges owned by a single node (CASSANDRA-6930)
 * Track max/min timestamps for range tombstones (CASSANDRA-7647)
 * Fix NPE when listing saved caches dir (CASSANDRA-7632)


2.1.0-rc4
 * Fix word count hadoop example (CASSANDRA-7200)
 * Updated memtable_cleanup_threshold and memtable_flush_writers defaults 
   (CASSANDRA-7551)
 * (Windows) fix startup when WMI memory query fails (CASSANDRA-7505)
 * Anti-compaction proceeds if any part of the repair failed (CASSANDRA-7521)
 * Add missing table name to DROP INDEX responses and notifications (CASSANDRA-7539)
 * Bump CQL version to 3.2.0 and update CQL documentation (CASSANDRA-7527)
 * Fix configuration error message when running nodetool ring (CASSANDRA-7508)
 * Support conditional updates, tuple type, and the v3 protocol in cqlsh (CASSANDRA-7509)
 * Handle queries on multiple secondary index types (CASSANDRA-7525)
 * Fix cqlsh authentication with v3 native protocol (CASSANDRA-7564)
 * Fix NPE when unknown prepared statement ID is used (CASSANDRA-7454)
Merged from 2.0:
 * (Windows) force range-based repair to non-sequential mode (CASSANDRA-7541)
 * Fix range merging when DES scores are zero (CASSANDRA-7535)
 * Warn when SSL certificates have expired (CASSANDRA-7528)
 * Fix error when doing reversed queries with static columns (CASSANDRA-7490)
Merged from 1.2:
 * Set correct stream ID on responses when non-Exception Throwables
   are thrown while handling native protocol messages (CASSANDRA-7470)


2.1.0-rc3
 * Consider expiry when reconciling otherwise equal cells (CASSANDRA-7403)
 * Introduce CQL support for stress tool (CASSANDRA-6146)
 * Fix ClassCastException processing expired messages (CASSANDRA-7496)
 * Fix prepared marker for collections inside UDT (CASSANDRA-7472)
 * Remove left-over populate_io_cache_on_flush and replicate_on_write
   uses (CASSANDRA-7493)
 * (Windows) handle spaces in path names (CASSANDRA-7451)
 * Ensure writes have completed after dropping a table, before recycling
   commit log segments (CASSANDRA-7437)
 * Remove left-over rows_per_partition_to_cache (CASSANDRA-7493)
 * Fix error when CONTAINS is used with a bind marker (CASSANDRA-7502)
 * Properly reject unknown UDT field (CASSANDRA-7484)
Merged from 2.0:
 * Fix CC#collectTimeOrderedData() tombstone optimisations (CASSANDRA-7394)
 * Support DISTINCT for static columns and fix behaviour when DISTINC is
   not use (CASSANDRA-7305).
 * Workaround JVM NPE on JMX bind failure (CASSANDRA-7254)
 * Fix race in FileCacheService RemovalListener (CASSANDRA-7278)
 * Fix inconsistent use of consistencyForCommit that allowed LOCAL_QUORUM
   operations to incorrect become full QUORUM (CASSANDRA-7345)
 * Properly handle unrecognized opcodes and flags (CASSANDRA-7440)
 * (Hadoop) close CqlRecordWriter clients when finished (CASSANDRA-7459)
 * Commit disk failure policy (CASSANDRA-7429)
 * Make sure high level sstables get compacted (CASSANDRA-7414)
 * Fix AssertionError when using empty clustering columns and static columns
   (CASSANDRA-7455)
 * Add option to disable STCS in L0 (CASSANDRA-6621)
 * Upgrade to snappy-java 1.0.5.2 (CASSANDRA-7476)


2.1.0-rc2
 * Fix heap size calculation for CompoundSparseCellName and 
   CompoundSparseCellName.WithCollection (CASSANDRA-7421)
 * Allow counter mutations in UNLOGGED batches (CASSANDRA-7351)
 * Modify reconcile logic to always pick a tombstone over a counter cell
   (CASSANDRA-7346)
 * Avoid incremental compaction on Windows (CASSANDRA-7365)
 * Fix exception when querying a composite-keyed table with a collection index
   (CASSANDRA-7372)
 * Use node's host id in place of counter ids (CASSANDRA-7366)
 * Fix error when doing reversed queries with static columns (CASSANDRA-7490)
 * Backport CASSANDRA-6747 (CASSANDRA-7560)
 * Track max/min timestamps for range tombstones (CASSANDRA-7647)
 * Fix NPE when listing saved caches dir (CASSANDRA-7632)
 * Fix sstableloader unable to connect encrypted node (CASSANDRA-7585)
Merged from 1.2:
 * Clone token map outside of hot gossip loops (CASSANDRA-7758)
 * Add stop method to EmbeddedCassandraService (CASSANDRA-7595)
 * Support connecting to ipv6 jmx with nodetool (CASSANDRA-7669)
 * Set gc_grace_seconds to seven days for system schema tables (CASSANDRA-7668)
 * SimpleSeedProvider no longer caches seeds forever (CASSANDRA-7663)
 * Set correct stream ID on responses when non-Exception Throwables
   are thrown while handling native protocol messages (CASSANDRA-7470)
 * Fix row size miscalculation in LazilyCompactedRow (CASSANDRA-7543)
 * Fix race in background compaction check (CASSANDRA-7745)
 * Don't clear out range tombstones during compaction (CASSANDRA-7808)


2.1.0-rc1
 * Revert flush directory (CASSANDRA-6357)
 * More efficient executor service for fast operations (CASSANDRA-4718)
 * Move less common tools into a new cassandra-tools package (CASSANDRA-7160)
 * Support more concurrent requests in native protocol (CASSANDRA-7231)
 * Add tab-completion to debian nodetool packaging (CASSANDRA-6421)
 * Change concurrent_compactors defaults (CASSANDRA-7139)
 * Add PowerShell Windows launch scripts (CASSANDRA-7001)
 * Make commitlog archive+restore more robust (CASSANDRA-6974)
 * Fix marking commitlogsegments clean (CASSANDRA-6959)
 * Add snapshot "manifest" describing files included (CASSANDRA-6326)
 * Parallel streaming for sstableloader (CASSANDRA-3668)
 * Fix bugs in supercolumns handling (CASSANDRA-7138)
 * Fix ClassClassException on composite dense tables (CASSANDRA-7112)
 * Cleanup and optimize collation and slice iterators (CASSANDRA-7107)
 * Upgrade NBHM lib (CASSANDRA-7128)
 * Optimize netty server (CASSANDRA-6861)
 * Fix repair hang when given CF does not exist (CASSANDRA-7189)
 * Allow c* to be shutdown in an embedded mode (CASSANDRA-5635)
 * Add server side batching to native transport (CASSANDRA-5663)
 * Make batchlog replay asynchronous (CASSANDRA-6134)
 * remove unused classes (CASSANDRA-7197)
 * Limit user types to the keyspace they are defined in (CASSANDRA-6643)
 * Add validate method to CollectionType (CASSANDRA-7208)
 * New serialization format for UDT values (CASSANDRA-7209, CASSANDRA-7261)
 * Fix nodetool netstats (CASSANDRA-7270)
 * Fix potential ClassCastException in HintedHandoffManager (CASSANDRA-7284)
 * Use prepared statements internally (CASSANDRA-6975)
 * Fix broken paging state with prepared statement (CASSANDRA-7120)
 * Fix IllegalArgumentException in CqlStorage (CASSANDRA-7287)
 * Allow nulls/non-existant fields in UDT (CASSANDRA-7206)
 * Add Thrift MultiSliceRequest (CASSANDRA-6757, CASSANDRA-7027)
 * Handle overlapping MultiSlices (CASSANDRA-7279)
 * Fix DataOutputTest on Windows (CASSANDRA-7265)
 * Embedded sets in user defined data-types are not updating (CASSANDRA-7267)
 * Add tuple type to CQL/native protocol (CASSANDRA-7248)
 * Fix CqlPagingRecordReader on tables with few rows (CASSANDRA-7322)
Merged from 2.0:
 * Copy compaction options to make sure they are reloaded (CASSANDRA-7290)
 * Add option to do more aggressive tombstone compactions (CASSANDRA-6563)
 * Don't try to compact already-compacting files in HHOM (CASSANDRA-7288)
 * Always reallocate buffers in HSHA (CASSANDRA-6285)
 * (Hadoop) support authentication in CqlRecordReader (CASSANDRA-7221)
 * (Hadoop) Close java driver Cluster in CQLRR.close (CASSANDRA-7228)
 * Warn when 'USING TIMESTAMP' is used on a CAS BATCH (CASSANDRA-7067)
 * return all cpu values from BackgroundActivityMonitor.readAndCompute (CASSANDRA-7183)
 * Correctly delete scheduled range xfers (CASSANDRA-7143)
 * return all cpu values from BackgroundActivityMonitor.readAndCompute (CASSANDRA-7183)  
 * reduce garbage creation in calculatePendingRanges (CASSANDRA-7191)
 * fix c* launch issues on Russian os's due to output of linux 'free' cmd (CASSANDRA-6162)
 * Fix disabling autocompaction (CASSANDRA-7187)
 * Fix potential NumberFormatException when deserializing IntegerType (CASSANDRA-7088)
 * cqlsh can't tab-complete disabling compaction (CASSANDRA-7185)
 * cqlsh: Accept and execute CQL statement(s) from command-line parameter (CASSANDRA-7172)
 * Fix IllegalStateException in CqlPagingRecordReader (CASSANDRA-7198)
 * Fix the InvertedIndex trigger example (CASSANDRA-7211)
 * Add --resolve-ip option to 'nodetool ring' (CASSANDRA-7210)
 * reduce garbage on codec flag deserialization (CASSANDRA-7244) 
 * Fix duplicated error messages on directory creation error at startup (CASSANDRA-5818)
 * Proper null handle for IF with map element access (CASSANDRA-7155)
 * Improve compaction visibility (CASSANDRA-7242)
 * Correctly delete scheduled range xfers (CASSANDRA-7143)
 * Make batchlog replica selection rack-aware (CASSANDRA-6551)
 * Fix CFMetaData#getColumnDefinitionFromColumnName() (CASSANDRA-7074)
 * Fix writetime/ttl functions for static columns (CASSANDRA-7081)
 * Suggest CTRL-C or semicolon after three blank lines in cqlsh (CASSANDRA-7142)
 * Fix 2ndary index queries with DESC clustering order (CASSANDRA-6950)
 * Invalid key cache entries on DROP (CASSANDRA-6525)
 * Fix flapping RecoveryManagerTest (CASSANDRA-7084)
 * Add missing iso8601 patterns for date strings (CASSANDRA-6973)
 * Support selecting multiple rows in a partition using IN (CASSANDRA-6875)
 * Add authentication support to shuffle (CASSANDRA-6484)
 * Swap local and global default read repair chances (CASSANDRA-7320)
 * Add conditional CREATE/DROP USER support (CASSANDRA-7264)
 * Cqlsh counts non-empty lines for "Blank lines" warning (CASSANDRA-7325)
Merged from 1.2:
 * Add Cloudstack snitch (CASSANDRA-7147)
 * Update system.peers correctly when relocating tokens (CASSANDRA-7126)
 * Add Google Compute Engine snitch (CASSANDRA-7132)
 * remove duplicate query for local tokens (CASSANDRA-7182)
 * exit CQLSH with error status code if script fails (CASSANDRA-6344)
 * Fix bug with some IN queries missig results (CASSANDRA-7105)
 * Fix availability validation for LOCAL_ONE CL (CASSANDRA-7319)
 * Hint streaming can cause decommission to fail (CASSANDRA-7219)


2.1.0-beta2
 * Increase default CL space to 8GB (CASSANDRA-7031)
 * Add range tombstones to read repair digests (CASSANDRA-6863)
 * Fix BTree.clear for large updates (CASSANDRA-6943)
 * Fail write instead of logging a warning when unable to append to CL
   (CASSANDRA-6764)
 * Eliminate possibility of CL segment appearing twice in active list 
   (CASSANDRA-6557)
 * Apply DONTNEED fadvise to commitlog segments (CASSANDRA-6759)
 * Switch CRC component to Adler and include it for compressed sstables 
   (CASSANDRA-4165)
 * Allow cassandra-stress to set compaction strategy options (CASSANDRA-6451)
 * Add broadcast_rpc_address option to cassandra.yaml (CASSANDRA-5899)
 * Auto reload GossipingPropertyFileSnitch config (CASSANDRA-5897)
 * Fix overflow of memtable_total_space_in_mb (CASSANDRA-6573)
 * Fix ABTC NPE and apply update function correctly (CASSANDRA-6692)
 * Allow nodetool to use a file or prompt for password (CASSANDRA-6660)
 * Fix AIOOBE when concurrently accessing ABSC (CASSANDRA-6742)
 * Fix assertion error in ALTER TYPE RENAME (CASSANDRA-6705)
 * Scrub should not always clear out repaired status (CASSANDRA-5351)
 * Improve handling of range tombstone for wide partitions (CASSANDRA-6446)
 * Fix ClassCastException for compact table with composites (CASSANDRA-6738)
 * Fix potentially repairing with wrong nodes (CASSANDRA-6808)
 * Change caching option syntax (CASSANDRA-6745)
 * Fix stress to do proper counter reads (CASSANDRA-6835)
 * Fix help message for stress counter_write (CASSANDRA-6824)
 * Fix stress smart Thrift client to pick servers correctly (CASSANDRA-6848)
 * Add logging levels (minimal, normal or verbose) to stress tool (CASSANDRA-6849)
 * Fix race condition in Batch CLE (CASSANDRA-6860)
 * Improve cleanup/scrub/upgradesstables failure handling (CASSANDRA-6774)
 * ByteBuffer write() methods for serializing sstables (CASSANDRA-6781)
 * Proper compare function for CollectionType (CASSANDRA-6783)
 * Update native server to Netty 4 (CASSANDRA-6236)
 * Fix off-by-one error in stress (CASSANDRA-6883)
 * Make OpOrder AutoCloseable (CASSANDRA-6901)
 * Remove sync repair JMX interface (CASSANDRA-6900)
 * Add multiple memory allocation options for memtables (CASSANDRA-6689, 6694)
 * Remove adjusted op rate from stress output (CASSANDRA-6921)
 * Add optimized CF.hasColumns() implementations (CASSANDRA-6941)
 * Serialize batchlog mutations with the version of the target node
   (CASSANDRA-6931)
 * Optimize CounterColumn#reconcile() (CASSANDRA-6953)
 * Properly remove 1.2 sstable support in 2.1 (CASSANDRA-6869)
 * Lock counter cells, not partitions (CASSANDRA-6880)
 * Track presence of legacy counter shards in sstables (CASSANDRA-6888)
 * Ensure safe resource cleanup when replacing sstables (CASSANDRA-6912)
 * Add failure handler to async callback (CASSANDRA-6747)
 * Fix AE when closing SSTable without releasing reference (CASSANDRA-7000)
 * Clean up IndexInfo on keyspace/table drops (CASSANDRA-6924)
 * Only snapshot relative SSTables when sequential repair (CASSANDRA-7024)
 * Require nodetool rebuild_index to specify index names (CASSANDRA-7038)
 * fix cassandra stress errors on reads with native protocol (CASSANDRA-7033)
 * Use OpOrder to guard sstable references for reads (CASSANDRA-6919)
 * Preemptive opening of compaction result (CASSANDRA-6916)
 * Multi-threaded scrub/cleanup/upgradesstables (CASSANDRA-5547)
 * Optimize cellname comparison (CASSANDRA-6934)
 * Native protocol v3 (CASSANDRA-6855)
 * Optimize Cell liveness checks and clean up Cell (CASSANDRA-7119)
 * Support consistent range movements (CASSANDRA-2434)
 * Display min timestamp in sstablemetadata viewer (CASSANDRA-6767)
Merged from 2.0:
 * Avoid race-prone second "scrub" of system keyspace (CASSANDRA-6797)
 * Pool CqlRecordWriter clients by inetaddress rather than Range
   (CASSANDRA-6665)
 * Fix compaction_history timestamps (CASSANDRA-6784)
 * Compare scores of full replica ordering in DES (CASSANDRA-6683)
 * fix CME in SessionInfo updateProgress affecting netstats (CASSANDRA-6577)
 * Allow repairing between specific replicas (CASSANDRA-6440)
 * Allow per-dc enabling of hints (CASSANDRA-6157)
 * Add compatibility for Hadoop 0.2.x (CASSANDRA-5201)
 * Fix EstimatedHistogram races (CASSANDRA-6682)
 * Failure detector correctly converts initial value to nanos (CASSANDRA-6658)
 * Add nodetool taketoken to relocate vnodes (CASSANDRA-4445)
 * Expose bulk loading progress over JMX (CASSANDRA-4757)
 * Correctly handle null with IF conditions and TTL (CASSANDRA-6623)
 * Account for range/row tombstones in tombstone drop
   time histogram (CASSANDRA-6522)
 * Stop CommitLogSegment.close() from calling sync() (CASSANDRA-6652)
 * Make commitlog failure handling configurable (CASSANDRA-6364)
 * Avoid overlaps in LCS (CASSANDRA-6688)
 * Improve support for paginating over composites (CASSANDRA-4851)
 * Fix count(*) queries in a mixed cluster (CASSANDRA-6707)
 * Improve repair tasks(snapshot, differencing) concurrency (CASSANDRA-6566)
 * Fix replaying pre-2.0 commit logs (CASSANDRA-6714)
 * Add static columns to CQL3 (CASSANDRA-6561)
 * Optimize single partition batch statements (CASSANDRA-6737)
 * Disallow post-query re-ordering when paging (CASSANDRA-6722)
 * Fix potential paging bug with deleted columns (CASSANDRA-6748)
 * Fix NPE on BulkLoader caused by losing StreamEvent (CASSANDRA-6636)
 * Fix truncating compression metadata (CASSANDRA-6791)
 * Add CMSClassUnloadingEnabled JVM option (CASSANDRA-6541)
 * Catch memtable flush exceptions during shutdown (CASSANDRA-6735)
 * Fix upgradesstables NPE for non-CF-based indexes (CASSANDRA-6645)
 * Fix UPDATE updating PRIMARY KEY columns implicitly (CASSANDRA-6782)
 * Fix IllegalArgumentException when updating from 1.2 with SuperColumns
   (CASSANDRA-6733)
 * FBUtilities.singleton() should use the CF comparator (CASSANDRA-6778)
 * Fix CQLSStableWriter.addRow(Map<String, Object>) (CASSANDRA-6526)
 * Fix HSHA server introducing corrupt data (CASSANDRA-6285)
 * Fix CAS conditions for COMPACT STORAGE tables (CASSANDRA-6813)
 * Starting threads in OutboundTcpConnectionPool constructor causes race conditions (CASSANDRA-7177)
 * Allow overriding cassandra-rackdc.properties file (CASSANDRA-7072)
 * Set JMX RMI port to 7199 (CASSANDRA-7087)
 * Use LOCAL_QUORUM for data reads at LOCAL_SERIAL (CASSANDRA-6939)
 * Log a warning for large batches (CASSANDRA-6487)
 * Put nodes in hibernate when join_ring is false (CASSANDRA-6961)
 * Avoid early loading of non-system keyspaces before compaction-leftovers 
   cleanup at startup (CASSANDRA-6913)
 * Restrict Windows to parallel repairs (CASSANDRA-6907)
 * (Hadoop) Allow manually specifying start/end tokens in CFIF (CASSANDRA-6436)
 * Fix NPE in MeteredFlusher (CASSANDRA-6820)
 * Fix race processing range scan responses (CASSANDRA-6820)
 * Allow deleting snapshots from dropped keyspaces (CASSANDRA-6821)
 * Add uuid() function (CASSANDRA-6473)
 * Omit tombstones from schema digests (CASSANDRA-6862)
 * Include correct consistencyLevel in LWT timeout (CASSANDRA-6884)
 * Lower chances for losing new SSTables during nodetool refresh and
   ColumnFamilyStore.loadNewSSTables (CASSANDRA-6514)
 * Add support for DELETE ... IF EXISTS to CQL3 (CASSANDRA-5708)
 * Update hadoop_cql3_word_count example (CASSANDRA-6793)
 * Fix handling of RejectedExecution in sync Thrift server (CASSANDRA-6788)
 * Log more information when exceeding tombstone_warn_threshold (CASSANDRA-6865)
 * Fix truncate to not abort due to unreachable fat clients (CASSANDRA-6864)
 * Fix schema concurrency exceptions (CASSANDRA-6841)
 * Fix leaking validator FH in StreamWriter (CASSANDRA-6832)
 * Fix saving triggers to schema (CASSANDRA-6789)
 * Fix trigger mutations when base mutation list is immutable (CASSANDRA-6790)
 * Fix accounting in FileCacheService to allow re-using RAR (CASSANDRA-6838)
 * Fix static counter columns (CASSANDRA-6827)
 * Restore expiring->deleted (cell) compaction optimization (CASSANDRA-6844)
 * Fix CompactionManager.needsCleanup (CASSANDRA-6845)
 * Correctly compare BooleanType values other than 0 and 1 (CASSANDRA-6779)
 * Read message id as string from earlier versions (CASSANDRA-6840)
 * Properly use the Paxos consistency for (non-protocol) batch (CASSANDRA-6837)
 * Add paranoid disk failure option (CASSANDRA-6646)
 * Improve PerRowSecondaryIndex performance (CASSANDRA-6876)
 * Extend triggers to support CAS updates (CASSANDRA-6882)
 * Static columns with IF NOT EXISTS don't always work as expected (CASSANDRA-6873)
 * Fix paging with SELECT DISTINCT (CASSANDRA-6857)
 * Fix UnsupportedOperationException on CAS timeout (CASSANDRA-6923)
 * Improve MeteredFlusher handling of MF-unaffected column families
   (CASSANDRA-6867)
 * Add CqlRecordReader using native pagination (CASSANDRA-6311)
 * Add QueryHandler interface (CASSANDRA-6659)
 * Track liveRatio per-memtable, not per-CF (CASSANDRA-6945)
 * Make sure upgradesstables keeps sstable level (CASSANDRA-6958)
 * Fix LIMIT with static columns (CASSANDRA-6956)
 * Fix clash with CQL column name in thrift validation (CASSANDRA-6892)
 * Fix error with super columns in mixed 1.2-2.0 clusters (CASSANDRA-6966)
 * Fix bad skip of sstables on slice query with composite start/finish (CASSANDRA-6825)
 * Fix unintended update with conditional statement (CASSANDRA-6893)
 * Fix map element access in IF (CASSANDRA-6914)
 * Avoid costly range calculations for range queries on system keyspaces
   (CASSANDRA-6906)
 * Fix SSTable not released if stream session fails (CASSANDRA-6818)
 * Avoid build failure due to ANTLR timeout (CASSANDRA-6991)
 * Queries on compact tables can return more rows that requested (CASSANDRA-7052)
 * USING TIMESTAMP for batches does not work (CASSANDRA-7053)
 * Fix performance regression from CASSANDRA-5614 (CASSANDRA-6949)
 * Ensure that batchlog and hint timeouts do not produce hints (CASSANDRA-7058)
 * Merge groupable mutations in TriggerExecutor#execute() (CASSANDRA-7047)
 * Plug holes in resource release when wiring up StreamSession (CASSANDRA-7073)
 * Re-add parameter columns to tracing session (CASSANDRA-6942)
 * Preserves CQL metadata when updating table from thrift (CASSANDRA-6831)
Merged from 1.2:
 * Fix nodetool display with vnodes (CASSANDRA-7082)
 * Add UNLOGGED, COUNTER options to BATCH documentation (CASSANDRA-6816)
 * add extra SSL cipher suites (CASSANDRA-6613)
 * fix nodetool getsstables for blob PK (CASSANDRA-6803)
 * Fix BatchlogManager#deleteBatch() use of millisecond timestamps
   (CASSANDRA-6822)
 * Continue assassinating even if the endpoint vanishes (CASSANDRA-6787)
 * Schedule schema pulls on change (CASSANDRA-6971)
 * Non-droppable verbs shouldn't be dropped from OTC (CASSANDRA-6980)
 * Shutdown batchlog executor in SS#drain() (CASSANDRA-7025)
 * Fix batchlog to account for CF truncation records (CASSANDRA-6999)
 * Fix CQLSH parsing of functions and BLOB literals (CASSANDRA-7018)
 * Properly load trustore in the native protocol (CASSANDRA-6847)
 * Always clean up references in SerializingCache (CASSANDRA-6994)
 * Don't shut MessagingService down when replacing a node (CASSANDRA-6476)
 * fix npe when doing -Dcassandra.fd_initial_value_ms (CASSANDRA-6751)


2.1.0-beta1
 * Add flush directory distinct from compaction directories (CASSANDRA-6357)
 * Require JNA by default (CASSANDRA-6575)
 * add listsnapshots command to nodetool (CASSANDRA-5742)
 * Introduce AtomicBTreeColumns (CASSANDRA-6271, 6692)
 * Multithreaded commitlog (CASSANDRA-3578)
 * allocate fixed index summary memory pool and resample cold index summaries 
   to use less memory (CASSANDRA-5519)
 * Removed multithreaded compaction (CASSANDRA-6142)
 * Parallelize fetching rows for low-cardinality indexes (CASSANDRA-1337)
 * change logging from log4j to logback (CASSANDRA-5883)
 * switch to LZ4 compression for internode communication (CASSANDRA-5887)
 * Stop using Thrift-generated Index* classes internally (CASSANDRA-5971)
 * Remove 1.2 network compatibility code (CASSANDRA-5960)
 * Remove leveled json manifest migration code (CASSANDRA-5996)
 * Remove CFDefinition (CASSANDRA-6253)
 * Use AtomicIntegerFieldUpdater in RefCountedMemory (CASSANDRA-6278)
 * User-defined types for CQL3 (CASSANDRA-5590)
 * Use of o.a.c.metrics in nodetool (CASSANDRA-5871, 6406)
 * Batch read from OTC's queue and cleanup (CASSANDRA-1632)
 * Secondary index support for collections (CASSANDRA-4511, 6383)
 * SSTable metadata(Stats.db) format change (CASSANDRA-6356)
 * Push composites support in the storage engine
   (CASSANDRA-5417, CASSANDRA-6520)
 * Add snapshot space used to cfstats (CASSANDRA-6231)
 * Add cardinality estimator for key count estimation (CASSANDRA-5906)
 * CF id is changed to be non-deterministic. Data dir/key cache are created
   uniquely for CF id (CASSANDRA-5202)
 * New counters implementation (CASSANDRA-6504)
 * Replace UnsortedColumns, EmptyColumns, TreeMapBackedSortedColumns with new
   ArrayBackedSortedColumns (CASSANDRA-6630, CASSANDRA-6662, CASSANDRA-6690)
 * Add option to use row cache with a given amount of rows (CASSANDRA-5357)
 * Avoid repairing already repaired data (CASSANDRA-5351)
 * Reject counter updates with USING TTL/TIMESTAMP (CASSANDRA-6649)
 * Replace index_interval with min/max_index_interval (CASSANDRA-6379)
 * Lift limitation that order by columns must be selected for IN queries (CASSANDRA-4911)


2.0.5
 * Reduce garbage generated by bloom filter lookups (CASSANDRA-6609)
 * Add ks.cf names to tombstone logging (CASSANDRA-6597)
 * Use LOCAL_QUORUM for LWT operations at LOCAL_SERIAL (CASSANDRA-6495)
 * Wait for gossip to settle before accepting client connections (CASSANDRA-4288)
 * Delete unfinished compaction incrementally (CASSANDRA-6086)
 * Allow specifying custom secondary index options in CQL3 (CASSANDRA-6480)
 * Improve replica pinning for cache efficiency in DES (CASSANDRA-6485)
 * Fix LOCAL_SERIAL from thrift (CASSANDRA-6584)
 * Don't special case received counts in CAS timeout exceptions (CASSANDRA-6595)
 * Add support for 2.1 global counter shards (CASSANDRA-6505)
 * Fix NPE when streaming connection is not yet established (CASSANDRA-6210)
 * Avoid rare duplicate read repair triggering (CASSANDRA-6606)
 * Fix paging discardFirst (CASSANDRA-6555)
 * Fix ArrayIndexOutOfBoundsException in 2ndary index query (CASSANDRA-6470)
 * Release sstables upon rebuilding 2i (CASSANDRA-6635)
 * Add AbstractCompactionStrategy.startup() method (CASSANDRA-6637)
 * SSTableScanner may skip rows during cleanup (CASSANDRA-6638)
 * sstables from stalled repair sessions can resurrect deleted data (CASSANDRA-6503)
 * Switch stress to use ITransportFactory (CASSANDRA-6641)
 * Fix IllegalArgumentException during prepare (CASSANDRA-6592)
 * Fix possible loss of 2ndary index entries during compaction (CASSANDRA-6517)
 * Fix direct Memory on architectures that do not support unaligned long access
   (CASSANDRA-6628)
 * Let scrub optionally skip broken counter partitions (CASSANDRA-5930)
Merged from 1.2:
 * fsync compression metadata (CASSANDRA-6531)
 * Validate CF existence on execution for prepared statement (CASSANDRA-6535)
 * Add ability to throttle batchlog replay (CASSANDRA-6550)
 * Fix executing LOCAL_QUORUM with SimpleStrategy (CASSANDRA-6545)
 * Avoid StackOverflow when using large IN queries (CASSANDRA-6567)
 * Nodetool upgradesstables includes secondary indexes (CASSANDRA-6598)
 * Paginate batchlog replay (CASSANDRA-6569)
 * skip blocking on streaming during drain (CASSANDRA-6603)
 * Improve error message when schema doesn't match loaded sstable (CASSANDRA-6262)
 * Add properties to adjust FD initial value and max interval (CASSANDRA-4375)
 * Fix preparing with batch and delete from collection (CASSANDRA-6607)
 * Fix ABSC reverse iterator's remove() method (CASSANDRA-6629)
 * Handle host ID conflicts properly (CASSANDRA-6615)
 * Move handling of migration event source to solve bootstrap race. (CASSANDRA-6648)
 * Make sure compaction throughput value doesn't overflow with int math (CASSANDRA-6647)


2.0.4
 * Allow removing snapshots of no-longer-existing CFs (CASSANDRA-6418)
 * add StorageService.stopDaemon() (CASSANDRA-4268)
 * add IRE for invalid CF supplied to get_count (CASSANDRA-5701)
 * add client encryption support to sstableloader (CASSANDRA-6378)
 * Fix accept() loop for SSL sockets post-shutdown (CASSANDRA-6468)
 * Fix size-tiered compaction in LCS L0 (CASSANDRA-6496)
 * Fix assertion failure in filterColdSSTables (CASSANDRA-6483)
 * Fix row tombstones in larger-than-memory compactions (CASSANDRA-6008)
 * Fix cleanup ClassCastException (CASSANDRA-6462)
 * Reduce gossip memory use by interning VersionedValue strings (CASSANDRA-6410)
 * Allow specifying datacenters to participate in a repair (CASSANDRA-6218)
 * Fix divide-by-zero in PCI (CASSANDRA-6403)
 * Fix setting last compacted key in the wrong level for LCS (CASSANDRA-6284)
 * Add millisecond precision formats to the timestamp parser (CASSANDRA-6395)
 * Expose a total memtable size metric for a CF (CASSANDRA-6391)
 * cqlsh: handle symlinks properly (CASSANDRA-6425)
 * Fix potential infinite loop when paging query with IN (CASSANDRA-6464)
 * Fix assertion error in AbstractQueryPager.discardFirst (CASSANDRA-6447)
 * Fix streaming older SSTable yields unnecessary tombstones (CASSANDRA-6527)
Merged from 1.2:
 * Improved error message on bad properties in DDL queries (CASSANDRA-6453)
 * Randomize batchlog candidates selection (CASSANDRA-6481)
 * Fix thundering herd on endpoint cache invalidation (CASSANDRA-6345, 6485)
 * Improve batchlog write performance with vnodes (CASSANDRA-6488)
 * cqlsh: quote single quotes in strings inside collections (CASSANDRA-6172)
 * Improve gossip performance for typical messages (CASSANDRA-6409)
 * Throw IRE if a prepared statement has more markers than supported 
   (CASSANDRA-5598)
 * Expose Thread metrics for the native protocol server (CASSANDRA-6234)
 * Change snapshot response message verb to INTERNAL to avoid dropping it 
   (CASSANDRA-6415)
 * Warn when collection read has > 65K elements (CASSANDRA-5428)
 * Fix cache persistence when both row and key cache are enabled 
   (CASSANDRA-6413)
 * (Hadoop) add describe_local_ring (CASSANDRA-6268)
 * Fix handling of concurrent directory creation failure (CASSANDRA-6459)
 * Allow executing CREATE statements multiple times (CASSANDRA-6471)
 * Don't send confusing info with timeouts (CASSANDRA-6491)
 * Don't resubmit counter mutation runnables internally (CASSANDRA-6427)
 * Don't drop local mutations without a hint (CASSANDRA-6510)
 * Don't allow null max_hint_window_in_ms (CASSANDRA-6419)
 * Validate SliceRange start and finish lengths (CASSANDRA-6521)


2.0.3
 * Fix FD leak on slice read path (CASSANDRA-6275)
 * Cancel read meter task when closing SSTR (CASSANDRA-6358)
 * free off-heap IndexSummary during bulk (CASSANDRA-6359)
 * Recover from IOException in accept() thread (CASSANDRA-6349)
 * Improve Gossip tolerance of abnormally slow tasks (CASSANDRA-6338)
 * Fix trying to hint timed out counter writes (CASSANDRA-6322)
 * Allow restoring specific columnfamilies from archived CL (CASSANDRA-4809)
 * Avoid flushing compaction_history after each operation (CASSANDRA-6287)
 * Fix repair assertion error when tombstones expire (CASSANDRA-6277)
 * Skip loading corrupt key cache (CASSANDRA-6260)
 * Fixes for compacting larger-than-memory rows (CASSANDRA-6274)
 * Compact hottest sstables first and optionally omit coldest from
   compaction entirely (CASSANDRA-6109)
 * Fix modifying column_metadata from thrift (CASSANDRA-6182)
 * cqlsh: fix LIST USERS output (CASSANDRA-6242)
 * Add IRequestSink interface (CASSANDRA-6248)
 * Update memtable size while flushing (CASSANDRA-6249)
 * Provide hooks around CQL2/CQL3 statement execution (CASSANDRA-6252)
 * Require Permission.SELECT for CAS updates (CASSANDRA-6247)
 * New CQL-aware SSTableWriter (CASSANDRA-5894)
 * Reject CAS operation when the protocol v1 is used (CASSANDRA-6270)
 * Correctly throw error when frame too large (CASSANDRA-5981)
 * Fix serialization bug in PagedRange with 2ndary indexes (CASSANDRA-6299)
 * Fix CQL3 table validation in Thrift (CASSANDRA-6140)
 * Fix bug missing results with IN clauses (CASSANDRA-6327)
 * Fix paging with reversed slices (CASSANDRA-6343)
 * Set minTimestamp correctly to be able to drop expired sstables (CASSANDRA-6337)
 * Support NaN and Infinity as float literals (CASSANDRA-6003)
 * Remove RF from nodetool ring output (CASSANDRA-6289)
 * Fix attempting to flush empty rows (CASSANDRA-6374)
 * Fix potential out of bounds exception when paging (CASSANDRA-6333)
Merged from 1.2:
 * Optimize FD phi calculation (CASSANDRA-6386)
 * Improve initial FD phi estimate when starting up (CASSANDRA-6385)
 * Don't list CQL3 table in CLI describe even if named explicitely 
   (CASSANDRA-5750)
 * Invalidate row cache when dropping CF (CASSANDRA-6351)
 * add non-jamm path for cached statements (CASSANDRA-6293)
 * add windows bat files for shell commands (CASSANDRA-6145)
 * Require logging in for Thrift CQL2/3 statement preparation (CASSANDRA-6254)
 * restrict max_num_tokens to 1536 (CASSANDRA-6267)
 * Nodetool gets default JMX port from cassandra-env.sh (CASSANDRA-6273)
 * make calculatePendingRanges asynchronous (CASSANDRA-6244)
 * Remove blocking flushes in gossip thread (CASSANDRA-6297)
 * Fix potential socket leak in connectionpool creation (CASSANDRA-6308)
 * Allow LOCAL_ONE/LOCAL_QUORUM to work with SimpleStrategy (CASSANDRA-6238)
 * cqlsh: handle 'null' as session duration (CASSANDRA-6317)
 * Fix json2sstable handling of range tombstones (CASSANDRA-6316)
 * Fix missing one row in reverse query (CASSANDRA-6330)
 * Fix reading expired row value from row cache (CASSANDRA-6325)
 * Fix AssertionError when doing set element deletion (CASSANDRA-6341)
 * Make CL code for the native protocol match the one in C* 2.0
   (CASSANDRA-6347)
 * Disallow altering CQL3 table from thrift (CASSANDRA-6370)
 * Fix size computation of prepared statement (CASSANDRA-6369)


2.0.2
 * Update FailureDetector to use nanontime (CASSANDRA-4925)
 * Fix FileCacheService regressions (CASSANDRA-6149)
 * Never return WriteTimeout for CL.ANY (CASSANDRA-6132)
 * Fix race conditions in bulk loader (CASSANDRA-6129)
 * Add configurable metrics reporting (CASSANDRA-4430)
 * drop queries exceeding a configurable number of tombstones (CASSANDRA-6117)
 * Track and persist sstable read activity (CASSANDRA-5515)
 * Fixes for speculative retry (CASSANDRA-5932, CASSANDRA-6194)
 * Improve memory usage of metadata min/max column names (CASSANDRA-6077)
 * Fix thrift validation refusing row markers on CQL3 tables (CASSANDRA-6081)
 * Fix insertion of collections with CAS (CASSANDRA-6069)
 * Correctly send metadata on SELECT COUNT (CASSANDRA-6080)
 * Track clients' remote addresses in ClientState (CASSANDRA-6070)
 * Create snapshot dir if it does not exist when migrating
   leveled manifest (CASSANDRA-6093)
 * make sequential nodetool repair the default (CASSANDRA-5950)
 * Add more hooks for compaction strategy implementations (CASSANDRA-6111)
 * Fix potential NPE on composite 2ndary indexes (CASSANDRA-6098)
 * Delete can potentially be skipped in batch (CASSANDRA-6115)
 * Allow alter keyspace on system_traces (CASSANDRA-6016)
 * Disallow empty column names in cql (CASSANDRA-6136)
 * Use Java7 file-handling APIs and fix file moving on Windows (CASSANDRA-5383)
 * Save compaction history to system keyspace (CASSANDRA-5078)
 * Fix NPE if StorageService.getOperationMode() is executed before full startup (CASSANDRA-6166)
 * CQL3: support pre-epoch longs for TimestampType (CASSANDRA-6212)
 * Add reloadtriggers command to nodetool (CASSANDRA-4949)
 * cqlsh: ignore empty 'value alias' in DESCRIBE (CASSANDRA-6139)
 * Fix sstable loader (CASSANDRA-6205)
 * Reject bootstrapping if the node already exists in gossip (CASSANDRA-5571)
 * Fix NPE while loading paxos state (CASSANDRA-6211)
 * cqlsh: add SHOW SESSION <tracing-session> command (CASSANDRA-6228)
Merged from 1.2:
 * (Hadoop) Require CFRR batchSize to be at least 2 (CASSANDRA-6114)
 * Add a warning for small LCS sstable size (CASSANDRA-6191)
 * Add ability to list specific KS/CF combinations in nodetool cfstats (CASSANDRA-4191)
 * Mark CF clean if a mutation raced the drop and got it marked dirty (CASSANDRA-5946)
 * Add a LOCAL_ONE consistency level (CASSANDRA-6202)
 * Limit CQL prepared statement cache by size instead of count (CASSANDRA-6107)
 * Tracing should log write failure rather than raw exceptions (CASSANDRA-6133)
 * lock access to TM.endpointToHostIdMap (CASSANDRA-6103)
 * Allow estimated memtable size to exceed slab allocator size (CASSANDRA-6078)
 * Start MeteredFlusher earlier to prevent OOM during CL replay (CASSANDRA-6087)
 * Avoid sending Truncate command to fat clients (CASSANDRA-6088)
 * Allow where clause conditions to be in parenthesis (CASSANDRA-6037)
 * Do not open non-ssl storage port if encryption option is all (CASSANDRA-3916)
 * Move batchlog replay to its own executor (CASSANDRA-6079)
 * Add tombstone debug threshold and histogram (CASSANDRA-6042, 6057)
 * Enable tcp keepalive on incoming connections (CASSANDRA-4053)
 * Fix fat client schema pull NPE (CASSANDRA-6089)
 * Fix memtable flushing for indexed tables (CASSANDRA-6112)
 * Fix skipping columns with multiple slices (CASSANDRA-6119)
 * Expose connected thrift + native client counts (CASSANDRA-5084)
 * Optimize auth setup (CASSANDRA-6122)
 * Trace index selection (CASSANDRA-6001)
 * Update sstablesPerReadHistogram to use biased sampling (CASSANDRA-6164)
 * Log UnknownColumnfamilyException when closing socket (CASSANDRA-5725)
 * Properly error out on CREATE INDEX for counters table (CASSANDRA-6160)
 * Handle JMX notification failure for repair (CASSANDRA-6097)
 * (Hadoop) Fetch no more than 128 splits in parallel (CASSANDRA-6169)
 * stress: add username/password authentication support (CASSANDRA-6068)
 * Fix indexed queries with row cache enabled on parent table (CASSANDRA-5732)
 * Fix compaction race during columnfamily drop (CASSANDRA-5957)
 * Fix validation of empty column names for compact tables (CASSANDRA-6152)
 * Skip replaying mutations that pass CRC but fail to deserialize (CASSANDRA-6183)
 * Rework token replacement to use replace_address (CASSANDRA-5916)
 * Fix altering column types (CASSANDRA-6185)
 * cqlsh: fix CREATE/ALTER WITH completion (CASSANDRA-6196)
 * add windows bat files for shell commands (CASSANDRA-6145)
 * Fix potential stack overflow during range tombstones insertion (CASSANDRA-6181)
 * (Hadoop) Make LOCAL_ONE the default consistency level (CASSANDRA-6214)


2.0.1
 * Fix bug that could allow reading deleted data temporarily (CASSANDRA-6025)
 * Improve memory use defaults (CASSANDRA-6059)
 * Make ThriftServer more easlly extensible (CASSANDRA-6058)
 * Remove Hadoop dependency from ITransportFactory (CASSANDRA-6062)
 * add file_cache_size_in_mb setting (CASSANDRA-5661)
 * Improve error message when yaml contains invalid properties (CASSANDRA-5958)
 * Improve leveled compaction's ability to find non-overlapping L0 compactions
   to work on concurrently (CASSANDRA-5921)
 * Notify indexer of columns shadowed by range tombstones (CASSANDRA-5614)
 * Log Merkle tree stats (CASSANDRA-2698)
 * Switch from crc32 to adler32 for compressed sstable checksums (CASSANDRA-5862)
 * Improve offheap memcpy performance (CASSANDRA-5884)
 * Use a range aware scanner for cleanup (CASSANDRA-2524)
 * Cleanup doesn't need to inspect sstables that contain only local data
   (CASSANDRA-5722)
 * Add ability for CQL3 to list partition keys (CASSANDRA-4536)
 * Improve native protocol serialization (CASSANDRA-5664)
 * Upgrade Thrift to 0.9.1 (CASSANDRA-5923)
 * Require superuser status for adding triggers (CASSANDRA-5963)
 * Make standalone scrubber handle old and new style leveled manifest
   (CASSANDRA-6005)
 * Fix paxos bugs (CASSANDRA-6012, 6013, 6023)
 * Fix paged ranges with multiple replicas (CASSANDRA-6004)
 * Fix potential AssertionError during tracing (CASSANDRA-6041)
 * Fix NPE in sstablesplit (CASSANDRA-6027)
 * Migrate pre-2.0 key/value/column aliases to system.schema_columns
   (CASSANDRA-6009)
 * Paging filter empty rows too agressively (CASSANDRA-6040)
 * Support variadic parameters for IN clauses (CASSANDRA-4210)
 * cqlsh: return the result of CAS writes (CASSANDRA-5796)
 * Fix validation of IN clauses with 2ndary indexes (CASSANDRA-6050)
 * Support named bind variables in CQL (CASSANDRA-6033)
Merged from 1.2:
 * Allow cache-keys-to-save to be set at runtime (CASSANDRA-5980)
 * Avoid second-guessing out-of-space state (CASSANDRA-5605)
 * Tuning knobs for dealing with large blobs and many CFs (CASSANDRA-5982)
 * (Hadoop) Fix CQLRW for thrift tables (CASSANDRA-6002)
 * Fix possible divide-by-zero in HHOM (CASSANDRA-5990)
 * Allow local batchlog writes for CL.ANY (CASSANDRA-5967)
 * Upgrade metrics-core to version 2.2.0 (CASSANDRA-5947)
 * Fix CqlRecordWriter with composite keys (CASSANDRA-5949)
 * Add snitch, schema version, cluster, partitioner to JMX (CASSANDRA-5881)
 * Allow disabling SlabAllocator (CASSANDRA-5935)
 * Make user-defined compaction JMX blocking (CASSANDRA-4952)
 * Fix streaming does not transfer wrapped range (CASSANDRA-5948)
 * Fix loading index summary containing empty key (CASSANDRA-5965)
 * Correctly handle limits in CompositesSearcher (CASSANDRA-5975)
 * Pig: handle CQL collections (CASSANDRA-5867)
 * Pass the updated cf to the PRSI index() method (CASSANDRA-5999)
 * Allow empty CQL3 batches (as no-op) (CASSANDRA-5994)
 * Support null in CQL3 functions (CASSANDRA-5910)
 * Replace the deprecated MapMaker with CacheLoader (CASSANDRA-6007)
 * Add SSTableDeletingNotification to DataTracker (CASSANDRA-6010)
 * Fix snapshots in use get deleted during snapshot repair (CASSANDRA-6011)
 * Move hints and exception count to o.a.c.metrics (CASSANDRA-6017)
 * Fix memory leak in snapshot repair (CASSANDRA-6047)
 * Fix sstable2sjon for CQL3 tables (CASSANDRA-5852)


2.0.0
 * Fix thrift validation when inserting into CQL3 tables (CASSANDRA-5138)
 * Fix periodic memtable flushing behavior with clean memtables (CASSANDRA-5931)
 * Fix dateOf() function for pre-2.0 timestamp columns (CASSANDRA-5928)
 * Fix SSTable unintentionally loads BF when opened for batch (CASSANDRA-5938)
 * Add stream session progress to JMX (CASSANDRA-4757)
 * Fix NPE during CAS operation (CASSANDRA-5925)
Merged from 1.2:
 * Fix getBloomFilterDiskSpaceUsed for AlwaysPresentFilter (CASSANDRA-5900)
 * Don't announce schema version until we've loaded the changes locally
   (CASSANDRA-5904)
 * Fix to support off heap bloom filters size greater than 2 GB (CASSANDRA-5903)
 * Properly handle parsing huge map and set literals (CASSANDRA-5893)


2.0.0-rc2
 * enable vnodes by default (CASSANDRA-5869)
 * fix CAS contention timeout (CASSANDRA-5830)
 * fix HsHa to respect max frame size (CASSANDRA-4573)
 * Fix (some) 2i on composite components omissions (CASSANDRA-5851)
 * cqlsh: add DESCRIBE FULL SCHEMA variant (CASSANDRA-5880)
Merged from 1.2:
 * Correctly validate sparse composite cells in scrub (CASSANDRA-5855)
 * Add KeyCacheHitRate metric to CF metrics (CASSANDRA-5868)
 * cqlsh: add support for multiline comments (CASSANDRA-5798)
 * Handle CQL3 SELECT duplicate IN restrictions on clustering columns
   (CASSANDRA-5856)


2.0.0-rc1
 * improve DecimalSerializer performance (CASSANDRA-5837)
 * fix potential spurious wakeup in AsyncOneResponse (CASSANDRA-5690)
 * fix schema-related trigger issues (CASSANDRA-5774)
 * Better validation when accessing CQL3 table from thrift (CASSANDRA-5138)
 * Fix assertion error during repair (CASSANDRA-5801)
 * Fix range tombstone bug (CASSANDRA-5805)
 * DC-local CAS (CASSANDRA-5797)
 * Add a native_protocol_version column to the system.local table (CASSANRDA-5819)
 * Use index_interval from cassandra.yaml when upgraded (CASSANDRA-5822)
 * Fix buffer underflow on socket close (CASSANDRA-5792)
Merged from 1.2:
 * Fix reading DeletionTime from 1.1-format sstables (CASSANDRA-5814)
 * cqlsh: add collections support to COPY (CASSANDRA-5698)
 * retry important messages for any IOException (CASSANDRA-5804)
 * Allow empty IN relations in SELECT/UPDATE/DELETE statements (CASSANDRA-5626)
 * cqlsh: fix crashing on Windows due to libedit detection (CASSANDRA-5812)
 * fix bulk-loading compressed sstables (CASSANDRA-5820)
 * (Hadoop) fix quoting in CqlPagingRecordReader and CqlRecordWriter 
   (CASSANDRA-5824)
 * update default LCS sstable size to 160MB (CASSANDRA-5727)
 * Allow compacting 2Is via nodetool (CASSANDRA-5670)
 * Hex-encode non-String keys in OPP (CASSANDRA-5793)
 * nodetool history logging (CASSANDRA-5823)
 * (Hadoop) fix support for Thrift tables in CqlPagingRecordReader 
   (CASSANDRA-5752)
 * add "all time blocked" to StatusLogger output (CASSANDRA-5825)
 * Future-proof inter-major-version schema migrations (CASSANDRA-5845)
 * (Hadoop) add CqlPagingRecordReader support for ReversedType in Thrift table
   (CASSANDRA-5718)
 * Add -no-snapshot option to scrub (CASSANDRA-5891)
 * Fix to support off heap bloom filters size greater than 2 GB (CASSANDRA-5903)
 * Properly handle parsing huge map and set literals (CASSANDRA-5893)
 * Fix LCS L0 compaction may overlap in L1 (CASSANDRA-5907)
 * New sstablesplit tool to split large sstables offline (CASSANDRA-4766)
 * Fix potential deadlock in native protocol server (CASSANDRA-5926)
 * Disallow incompatible type change in CQL3 (CASSANDRA-5882)
Merged from 1.1:
 * Correctly validate sparse composite cells in scrub (CASSANDRA-5855)


2.0.0-beta2
 * Replace countPendingHints with Hints Created metric (CASSANDRA-5746)
 * Allow nodetool with no args, and with help to run without a server (CASSANDRA-5734)
 * Cleanup AbstractType/TypeSerializer classes (CASSANDRA-5744)
 * Remove unimplemented cli option schema-mwt (CASSANDRA-5754)
 * Support range tombstones in thrift (CASSANDRA-5435)
 * Normalize table-manipulating CQL3 statements' class names (CASSANDRA-5759)
 * cqlsh: add missing table options to DESCRIBE output (CASSANDRA-5749)
 * Fix assertion error during repair (CASSANDRA-5757)
 * Fix bulkloader (CASSANDRA-5542)
 * Add LZ4 compression to the native protocol (CASSANDRA-5765)
 * Fix bugs in the native protocol v2 (CASSANDRA-5770)
 * CAS on 'primary key only' table (CASSANDRA-5715)
 * Support streaming SSTables of old versions (CASSANDRA-5772)
 * Always respect protocol version in native protocol (CASSANDRA-5778)
 * Fix ConcurrentModificationException during streaming (CASSANDRA-5782)
 * Update deletion timestamp in Commit#updatesWithPaxosTime (CASSANDRA-5787)
 * Thrift cas() method crashes if input columns are not sorted (CASSANDRA-5786)
 * Order columns names correctly when querying for CAS (CASSANDRA-5788)
 * Fix streaming retry (CASSANDRA-5775)
Merged from 1.2:
 * if no seeds can be a reached a node won't start in a ring by itself (CASSANDRA-5768)
 * add cassandra.unsafesystem property (CASSANDRA-5704)
 * (Hadoop) quote identifiers in CqlPagingRecordReader (CASSANDRA-5763)
 * Add replace_node functionality for vnodes (CASSANDRA-5337)
 * Add timeout events to query traces (CASSANDRA-5520)
 * Fix serialization of the LEFT gossip value (CASSANDRA-5696)
 * Pig: support for cql3 tables (CASSANDRA-5234)
 * Fix skipping range tombstones with reverse queries (CASSANDRA-5712)
 * Expire entries out of ThriftSessionManager (CASSANDRA-5719)
 * Don't keep ancestor information in memory (CASSANDRA-5342)
 * Expose native protocol server status in nodetool info (CASSANDRA-5735)
 * Fix pathetic performance of range tombstones (CASSANDRA-5677)
 * Fix querying with an empty (impossible) range (CASSANDRA-5573)
 * cqlsh: handle CUSTOM 2i in DESCRIBE output (CASSANDRA-5760)
 * Fix minor bug in Range.intersects(Bound) (CASSANDRA-5771)
 * cqlsh: handle disabled compression in DESCRIBE output (CASSANDRA-5766)
 * Ensure all UP events are notified on the native protocol (CASSANDRA-5769)
 * Fix formatting of sstable2json with multiple -k arguments (CASSANDRA-5781)
 * Don't rely on row marker for queries in general to hide lost markers
   after TTL expires (CASSANDRA-5762)
 * Sort nodetool help output (CASSANDRA-5776)
 * Fix column expiring during 2 phases compaction (CASSANDRA-5799)
 * now() is being rejected in INSERTs when inside collections (CASSANDRA-5795)


2.0.0-beta1
 * Add support for indexing clustered columns (CASSANDRA-5125)
 * Removed on-heap row cache (CASSANDRA-5348)
 * use nanotime consistently for node-local timeouts (CASSANDRA-5581)
 * Avoid unnecessary second pass on name-based queries (CASSANDRA-5577)
 * Experimental triggers (CASSANDRA-1311)
 * JEMalloc support for off-heap allocation (CASSANDRA-3997)
 * Single-pass compaction (CASSANDRA-4180)
 * Removed token range bisection (CASSANDRA-5518)
 * Removed compatibility with pre-1.2.5 sstables and network messages
   (CASSANDRA-5511)
 * removed PBSPredictor (CASSANDRA-5455)
 * CAS support (CASSANDRA-5062, 5441, 5442, 5443, 5619, 5667)
 * Leveled compaction performs size-tiered compactions in L0 
   (CASSANDRA-5371, 5439)
 * Add yaml network topology snitch for mixed ec2/other envs (CASSANDRA-5339)
 * Log when a node is down longer than the hint window (CASSANDRA-4554)
 * Optimize tombstone creation for ExpiringColumns (CASSANDRA-4917)
 * Improve LeveledScanner work estimation (CASSANDRA-5250, 5407)
 * Replace compaction lock with runWithCompactionsDisabled (CASSANDRA-3430)
 * Change Message IDs to ints (CASSANDRA-5307)
 * Move sstable level information into the Stats component, removing the
   need for a separate Manifest file (CASSANDRA-4872)
 * avoid serializing to byte[] on commitlog append (CASSANDRA-5199)
 * make index_interval configurable per columnfamily (CASSANDRA-3961, CASSANDRA-5650)
 * add default_time_to_live (CASSANDRA-3974)
 * add memtable_flush_period_in_ms (CASSANDRA-4237)
 * replace supercolumns internally by composites (CASSANDRA-3237, 5123)
 * upgrade thrift to 0.9.0 (CASSANDRA-3719)
 * drop unnecessary keyspace parameter from user-defined compaction API 
   (CASSANDRA-5139)
 * more robust solution to incomplete compactions + counters (CASSANDRA-5151)
 * Change order of directory searching for c*.in.sh (CASSANDRA-3983)
 * Add tool to reset SSTable compaction level for LCS (CASSANDRA-5271)
 * Allow custom configuration loader (CASSANDRA-5045)
 * Remove memory emergency pressure valve logic (CASSANDRA-3534)
 * Reduce request latency with eager retry (CASSANDRA-4705)
 * cqlsh: Remove ASSUME command (CASSANDRA-5331)
 * Rebuild BF when loading sstables if bloom_filter_fp_chance
   has changed since compaction (CASSANDRA-5015)
 * remove row-level bloom filters (CASSANDRA-4885)
 * Change Kernel Page Cache skipping into row preheating (disabled by default)
   (CASSANDRA-4937)
 * Improve repair by deciding on a gcBefore before sending
   out TreeRequests (CASSANDRA-4932)
 * Add an official way to disable compactions (CASSANDRA-5074)
 * Reenable ALTER TABLE DROP with new semantics (CASSANDRA-3919)
 * Add binary protocol versioning (CASSANDRA-5436)
 * Swap THshaServer for TThreadedSelectorServer (CASSANDRA-5530)
 * Add alias support to SELECT statement (CASSANDRA-5075)
 * Don't create empty RowMutations in CommitLogReplayer (CASSANDRA-5541)
 * Use range tombstones when dropping cfs/columns from schema (CASSANDRA-5579)
 * cqlsh: drop CQL2/CQL3-beta support (CASSANDRA-5585)
 * Track max/min column names in sstables to be able to optimize slice
   queries (CASSANDRA-5514, CASSANDRA-5595, CASSANDRA-5600)
 * Binary protocol: allow batching already prepared statements (CASSANDRA-4693)
 * Allow preparing timestamp, ttl and limit in CQL3 queries (CASSANDRA-4450)
 * Support native link w/o JNA in Java7 (CASSANDRA-3734)
 * Use SASL authentication in binary protocol v2 (CASSANDRA-5545)
 * Replace Thrift HsHa with LMAX Disruptor based implementation (CASSANDRA-5582)
 * cqlsh: Add row count to SELECT output (CASSANDRA-5636)
 * Include a timestamp with all read commands to determine column expiration
   (CASSANDRA-5149)
 * Streaming 2.0 (CASSANDRA-5286, 5699)
 * Conditional create/drop ks/table/index statements in CQL3 (CASSANDRA-2737)
 * more pre-table creation property validation (CASSANDRA-5693)
 * Redesign repair messages (CASSANDRA-5426)
 * Fix ALTER RENAME post-5125 (CASSANDRA-5702)
 * Disallow renaming a 2ndary indexed column (CASSANDRA-5705)
 * Rename Table to Keyspace (CASSANDRA-5613)
 * Ensure changing column_index_size_in_kb on different nodes don't corrupt the
   sstable (CASSANDRA-5454)
 * Move resultset type information into prepare, not execute (CASSANDRA-5649)
 * Auto paging in binary protocol (CASSANDRA-4415, 5714)
 * Don't tie client side use of AbstractType to JDBC (CASSANDRA-4495)
 * Adds new TimestampType to replace DateType (CASSANDRA-5723, CASSANDRA-5729)
Merged from 1.2:
 * make starting native protocol server idempotent (CASSANDRA-5728)
 * Fix loading key cache when a saved entry is no longer valid (CASSANDRA-5706)
 * Fix serialization of the LEFT gossip value (CASSANDRA-5696)
 * cqlsh: Don't show 'null' in place of empty values (CASSANDRA-5675)
 * Race condition in detecting version on a mixed 1.1/1.2 cluster
   (CASSANDRA-5692)
 * Fix skipping range tombstones with reverse queries (CASSANDRA-5712)
 * Expire entries out of ThriftSessionManager (CASSANRDA-5719)
 * Don't keep ancestor information in memory (CASSANDRA-5342)
 * cqlsh: fix handling of semicolons inside BATCH queries (CASSANDRA-5697)


1.2.6
 * Fix tracing when operation completes before all responses arrive 
   (CASSANDRA-5668)
 * Fix cross-DC mutation forwarding (CASSANDRA-5632)
 * Reduce SSTableLoader memory usage (CASSANDRA-5555)
 * Scale hinted_handoff_throttle_in_kb to cluster size (CASSANDRA-5272)
 * (Hadoop) Add CQL3 input/output formats (CASSANDRA-4421, 5622)
 * (Hadoop) Fix InputKeyRange in CFIF (CASSANDRA-5536)
 * Fix dealing with ridiculously large max sstable sizes in LCS (CASSANDRA-5589)
 * Ignore pre-truncate hints (CASSANDRA-4655)
 * Move System.exit on OOM into a separate thread (CASSANDRA-5273)
 * Write row markers when serializing schema (CASSANDRA-5572)
 * Check only SSTables for the requested range when streaming (CASSANDRA-5569)
 * Improve batchlog replay behavior and hint ttl handling (CASSANDRA-5314)
 * Exclude localTimestamp from validation for tombstones (CASSANDRA-5398)
 * cqlsh: add custom prompt support (CASSANDRA-5539)
 * Reuse prepared statements in hot auth queries (CASSANDRA-5594)
 * cqlsh: add vertical output option (see EXPAND) (CASSANDRA-5597)
 * Add a rate limit option to stress (CASSANDRA-5004)
 * have BulkLoader ignore snapshots directories (CASSANDRA-5587) 
 * fix SnitchProperties logging context (CASSANDRA-5602)
 * Expose whether jna is enabled and memory is locked via JMX (CASSANDRA-5508)
 * cqlsh: fix COPY FROM with ReversedType (CASSANDRA-5610)
 * Allow creating CUSTOM indexes on collections (CASSANDRA-5615)
 * Evaluate now() function at execution time (CASSANDRA-5616)
 * Expose detailed read repair metrics (CASSANDRA-5618)
 * Correct blob literal + ReversedType parsing (CASSANDRA-5629)
 * Allow GPFS to prefer the internal IP like EC2MRS (CASSANDRA-5630)
 * fix help text for -tspw cassandra-cli (CASSANDRA-5643)
 * don't throw away initial causes exceptions for internode encryption issues 
   (CASSANDRA-5644)
 * Fix message spelling errors for cql select statements (CASSANDRA-5647)
 * Suppress custom exceptions thru jmx (CASSANDRA-5652)
 * Update CREATE CUSTOM INDEX syntax (CASSANDRA-5639)
 * Fix PermissionDetails.equals() method (CASSANDRA-5655)
 * Never allow partition key ranges in CQL3 without token() (CASSANDRA-5666)
 * Gossiper incorrectly drops AppState for an upgrading node (CASSANDRA-5660)
 * Connection thrashing during multi-region ec2 during upgrade, due to 
   messaging version (CASSANDRA-5669)
 * Avoid over reconnecting in EC2MRS (CASSANDRA-5678)
 * Fix ReadResponseSerializer.serializedSize() for digest reads (CASSANDRA-5476)
 * allow sstable2json on 2i CFs (CASSANDRA-5694)
Merged from 1.1:
 * Remove buggy thrift max message length option (CASSANDRA-5529)
 * Fix NPE in Pig's widerow mode (CASSANDRA-5488)
 * Add split size parameter to Pig and disable split combination (CASSANDRA-5544)


1.2.5
 * make BytesToken.toString only return hex bytes (CASSANDRA-5566)
 * Ensure that submitBackground enqueues at least one task (CASSANDRA-5554)
 * fix 2i updates with identical values and timestamps (CASSANDRA-5540)
 * fix compaction throttling bursty-ness (CASSANDRA-4316)
 * reduce memory consumption of IndexSummary (CASSANDRA-5506)
 * remove per-row column name bloom filters (CASSANDRA-5492)
 * Include fatal errors in trace events (CASSANDRA-5447)
 * Ensure that PerRowSecondaryIndex is notified of row-level deletes
   (CASSANDRA-5445)
 * Allow empty blob literals in CQL3 (CASSANDRA-5452)
 * Fix streaming RangeTombstones at column index boundary (CASSANDRA-5418)
 * Fix preparing statements when current keyspace is not set (CASSANDRA-5468)
 * Fix SemanticVersion.isSupportedBy minor/patch handling (CASSANDRA-5496)
 * Don't provide oldCfId for post-1.1 system cfs (CASSANDRA-5490)
 * Fix primary range ignores replication strategy (CASSANDRA-5424)
 * Fix shutdown of binary protocol server (CASSANDRA-5507)
 * Fix repair -snapshot not working (CASSANDRA-5512)
 * Set isRunning flag later in binary protocol server (CASSANDRA-5467)
 * Fix use of CQL3 functions with descending clustering order (CASSANDRA-5472)
 * Disallow renaming columns one at a time for thrift table in CQL3
   (CASSANDRA-5531)
 * cqlsh: add CLUSTERING ORDER BY support to DESCRIBE (CASSANDRA-5528)
 * Add custom secondary index support to CQL3 (CASSANDRA-5484)
 * Fix repair hanging silently on unexpected error (CASSANDRA-5229)
 * Fix Ec2Snitch regression introduced by CASSANDRA-5171 (CASSANDRA-5432)
 * Add nodetool enablebackup/disablebackup (CASSANDRA-5556)
 * cqlsh: fix DESCRIBE after case insensitive USE (CASSANDRA-5567)
Merged from 1.1
 * Add retry mechanism to OTC for non-droppable_verbs (CASSANDRA-5393)
 * Use allocator information to improve memtable memory usage estimate
   (CASSANDRA-5497)
 * Fix trying to load deleted row into row cache on startup (CASSANDRA-4463)
 * fsync leveled manifest to avoid corruption (CASSANDRA-5535)
 * Fix Bound intersection computation (CASSANDRA-5551)
 * sstablescrub now respects max memory size in cassandra.in.sh (CASSANDRA-5562)


1.2.4
 * Ensure that PerRowSecondaryIndex updates see the most recent values
   (CASSANDRA-5397)
 * avoid duplicate index entries ind PrecompactedRow and 
   ParallelCompactionIterable (CASSANDRA-5395)
 * remove the index entry on oldColumn when new column is a tombstone 
   (CASSANDRA-5395)
 * Change default stream throughput from 400 to 200 mbps (CASSANDRA-5036)
 * Gossiper logs DOWN for symmetry with UP (CASSANDRA-5187)
 * Fix mixing prepared statements between keyspaces (CASSANDRA-5352)
 * Fix consistency level during bootstrap - strike 3 (CASSANDRA-5354)
 * Fix transposed arguments in AlreadyExistsException (CASSANDRA-5362)
 * Improve asynchronous hint delivery (CASSANDRA-5179)
 * Fix Guava dependency version (12.0 -> 13.0.1) for Maven (CASSANDRA-5364)
 * Validate that provided CQL3 collection value are < 64K (CASSANDRA-5355)
 * Make upgradeSSTable skip current version sstables by default (CASSANDRA-5366)
 * Optimize min/max timestamp collection (CASSANDRA-5373)
 * Invalid streamId in cql binary protocol when using invalid CL 
   (CASSANDRA-5164)
 * Fix validation for IN where clauses with collections (CASSANDRA-5376)
 * Copy resultSet on count query to avoid ConcurrentModificationException 
   (CASSANDRA-5382)
 * Correctly typecheck in CQL3 even with ReversedType (CASSANDRA-5386)
 * Fix streaming compressed files when using encryption (CASSANDRA-5391)
 * cassandra-all 1.2.0 pom missing netty dependency (CASSANDRA-5392)
 * Fix writetime/ttl functions on null values (CASSANDRA-5341)
 * Fix NPE during cql3 select with token() (CASSANDRA-5404)
 * IndexHelper.skipBloomFilters won't skip non-SHA filters (CASSANDRA-5385)
 * cqlsh: Print maps ordered by key, sort sets (CASSANDRA-5413)
 * Add null syntax support in CQL3 for inserts (CASSANDRA-3783)
 * Allow unauthenticated set_keyspace() calls (CASSANDRA-5423)
 * Fix potential incremental backups race (CASSANDRA-5410)
 * Fix prepared BATCH statements with batch-level timestamps (CASSANDRA-5415)
 * Allow overriding superuser setup delay (CASSANDRA-5430)
 * cassandra-shuffle with JMX usernames and passwords (CASSANDRA-5431)
Merged from 1.1:
 * cli: Quote ks and cf names in schema output when needed (CASSANDRA-5052)
 * Fix bad default for min/max timestamp in SSTableMetadata (CASSANDRA-5372)
 * Fix cf name extraction from manifest in Directories.migrateFile() 
   (CASSANDRA-5242)
 * Support pluggable internode authentication (CASSANDRA-5401)


1.2.3
 * add check for sstable overlap within a level on startup (CASSANDRA-5327)
 * replace ipv6 colons in jmx object names (CASSANDRA-5298, 5328)
 * Avoid allocating SSTableBoundedScanner during repair when the range does 
   not intersect the sstable (CASSANDRA-5249)
 * Don't lowercase property map keys (this breaks NTS) (CASSANDRA-5292)
 * Fix composite comparator with super columns (CASSANDRA-5287)
 * Fix insufficient validation of UPDATE queries against counter cfs
   (CASSANDRA-5300)
 * Fix PropertyFileSnitch default DC/Rack behavior (CASSANDRA-5285)
 * Handle null values when executing prepared statement (CASSANDRA-5081)
 * Add netty to pom dependencies (CASSANDRA-5181)
 * Include type arguments in Thrift CQLPreparedResult (CASSANDRA-5311)
 * Fix compaction not removing columns when bf_fp_ratio is 1 (CASSANDRA-5182)
 * cli: Warn about missing CQL3 tables in schema descriptions (CASSANDRA-5309)
 * Re-enable unknown option in replication/compaction strategies option for
   backward compatibility (CASSANDRA-4795)
 * Add binary protocol support to stress (CASSANDRA-4993)
 * cqlsh: Fix COPY FROM value quoting and null handling (CASSANDRA-5305)
 * Fix repair -pr for vnodes (CASSANDRA-5329)
 * Relax CL for auth queries for non-default users (CASSANDRA-5310)
 * Fix AssertionError during repair (CASSANDRA-5245)
 * Don't announce migrations to pre-1.2 nodes (CASSANDRA-5334)
Merged from 1.1:
 * Update offline scrub for 1.0 -> 1.1 directory structure (CASSANDRA-5195)
 * add tmp flag to Descriptor hashcode (CASSANDRA-4021)
 * fix logging of "Found table data in data directories" when only system tables
   are present (CASSANDRA-5289)
 * cli: Add JMX authentication support (CASSANDRA-5080)
 * nodetool: ability to repair specific range (CASSANDRA-5280)
 * Fix possible assertion triggered in SliceFromReadCommand (CASSANDRA-5284)
 * cqlsh: Add inet type support on Windows (ipv4-only) (CASSANDRA-4801)
 * Fix race when initializing ColumnFamilyStore (CASSANDRA-5350)
 * Add UseTLAB JVM flag (CASSANDRA-5361)


1.2.2
 * fix potential for multiple concurrent compactions of the same sstables
   (CASSANDRA-5256)
 * avoid no-op caching of byte[] on commitlog append (CASSANDRA-5199)
 * fix symlinks under data dir not working (CASSANDRA-5185)
 * fix bug in compact storage metadata handling (CASSANDRA-5189)
 * Validate login for USE queries (CASSANDRA-5207)
 * cli: remove default username and password (CASSANDRA-5208)
 * configure populate_io_cache_on_flush per-CF (CASSANDRA-4694)
 * allow configuration of internode socket buffer (CASSANDRA-3378)
 * Make sstable directory picking blacklist-aware again (CASSANDRA-5193)
 * Correctly expire gossip states for edge cases (CASSANDRA-5216)
 * Improve handling of directory creation failures (CASSANDRA-5196)
 * Expose secondary indicies to the rest of nodetool (CASSANDRA-4464)
 * Binary protocol: avoid sending notification for 0.0.0.0 (CASSANDRA-5227)
 * add UseCondCardMark XX jvm settings on jdk 1.7 (CASSANDRA-4366)
 * CQL3 refactor to allow conversion function (CASSANDRA-5226)
 * Fix drop of sstables in some circumstance (CASSANDRA-5232)
 * Implement caching of authorization results (CASSANDRA-4295)
 * Add support for LZ4 compression (CASSANDRA-5038)
 * Fix missing columns in wide rows queries (CASSANDRA-5225)
 * Simplify auth setup and make system_auth ks alterable (CASSANDRA-5112)
 * Stop compactions from hanging during bootstrap (CASSANDRA-5244)
 * fix compressed streaming sending extra chunk (CASSANDRA-5105)
 * Add CQL3-based implementations of IAuthenticator and IAuthorizer
   (CASSANDRA-4898)
 * Fix timestamp-based tomstone removal logic (CASSANDRA-5248)
 * cli: Add JMX authentication support (CASSANDRA-5080)
 * Fix forceFlush behavior (CASSANDRA-5241)
 * cqlsh: Add username autocompletion (CASSANDRA-5231)
 * Fix CQL3 composite partition key error (CASSANDRA-5240)
 * Allow IN clause on last clustering key (CASSANDRA-5230)
Merged from 1.1:
 * fix start key/end token validation for wide row iteration (CASSANDRA-5168)
 * add ConfigHelper support for Thrift frame and max message sizes (CASSANDRA-5188)
 * fix nodetool repair not fail on node down (CASSANDRA-5203)
 * always collect tombstone hints (CASSANDRA-5068)
 * Fix error when sourcing file in cqlsh (CASSANDRA-5235)


1.2.1
 * stream undelivered hints on decommission (CASSANDRA-5128)
 * GossipingPropertyFileSnitch loads saved dc/rack info if needed (CASSANDRA-5133)
 * drain should flush system CFs too (CASSANDRA-4446)
 * add inter_dc_tcp_nodelay setting (CASSANDRA-5148)
 * re-allow wrapping ranges for start_token/end_token range pairitspwng (CASSANDRA-5106)
 * fix validation compaction of empty rows (CASSANDRA-5136)
 * nodetool methods to enable/disable hint storage/delivery (CASSANDRA-4750)
 * disallow bloom filter false positive chance of 0 (CASSANDRA-5013)
 * add threadpool size adjustment methods to JMXEnabledThreadPoolExecutor and 
   CompactionManagerMBean (CASSANDRA-5044)
 * fix hinting for dropped local writes (CASSANDRA-4753)
 * off-heap cache doesn't need mutable column container (CASSANDRA-5057)
 * apply disk_failure_policy to bad disks on initial directory creation 
   (CASSANDRA-4847)
 * Optimize name-based queries to use ArrayBackedSortedColumns (CASSANDRA-5043)
 * Fall back to old manifest if most recent is unparseable (CASSANDRA-5041)
 * pool [Compressed]RandomAccessReader objects on the partitioned read path
   (CASSANDRA-4942)
 * Add debug logging to list filenames processed by Directories.migrateFile 
   method (CASSANDRA-4939)
 * Expose black-listed directories via JMX (CASSANDRA-4848)
 * Log compaction merge counts (CASSANDRA-4894)
 * Minimize byte array allocation by AbstractData{Input,Output} (CASSANDRA-5090)
 * Add SSL support for the binary protocol (CASSANDRA-5031)
 * Allow non-schema system ks modification for shuffle to work (CASSANDRA-5097)
 * cqlsh: Add default limit to SELECT statements (CASSANDRA-4972)
 * cqlsh: fix DESCRIBE for 1.1 cfs in CQL3 (CASSANDRA-5101)
 * Correctly gossip with nodes >= 1.1.7 (CASSANDRA-5102)
 * Ensure CL guarantees on digest mismatch (CASSANDRA-5113)
 * Validate correctly selects on composite partition key (CASSANDRA-5122)
 * Fix exception when adding collection (CASSANDRA-5117)
 * Handle states for non-vnode clusters correctly (CASSANDRA-5127)
 * Refuse unrecognized replication and compaction strategy options (CASSANDRA-4795)
 * Pick the correct value validator in sstable2json for cql3 tables (CASSANDRA-5134)
 * Validate login for describe_keyspace, describe_keyspaces and set_keyspace
   (CASSANDRA-5144)
 * Fix inserting empty maps (CASSANDRA-5141)
 * Don't remove tokens from System table for node we know (CASSANDRA-5121)
 * fix streaming progress report for compresed files (CASSANDRA-5130)
 * Coverage analysis for low-CL queries (CASSANDRA-4858)
 * Stop interpreting dates as valid timeUUID value (CASSANDRA-4936)
 * Adds E notation for floating point numbers (CASSANDRA-4927)
 * Detect (and warn) unintentional use of the cql2 thrift methods when cql3 was
   intended (CASSANDRA-5172)
 * cli: Quote ks and cf names in schema output when needed (CASSANDRA-5052)
 * Fix cf name extraction from manifest in Directories.migrateFile() (CASSANDRA-5242)
 * Replace mistaken usage of commons-logging with slf4j (CASSANDRA-5464)
 * Ensure Jackson dependency matches lib (CASSANDRA-5126)
 * Expose droppable tombstone ratio stats over JMX (CASSANDRA-5159)
Merged from 1.1:
 * Simplify CompressedRandomAccessReader to work around JDK FD bug (CASSANDRA-5088)
 * Improve handling a changing target throttle rate mid-compaction (CASSANDRA-5087)
 * Pig: correctly decode row keys in widerow mode (CASSANDRA-5098)
 * nodetool repair command now prints progress (CASSANDRA-4767)
 * fix user defined compaction to run against 1.1 data directory (CASSANDRA-5118)
 * Fix CQL3 BATCH authorization caching (CASSANDRA-5145)
 * fix get_count returns incorrect value with TTL (CASSANDRA-5099)
 * better handling for mid-compaction failure (CASSANDRA-5137)
 * convert default marshallers list to map for better readability (CASSANDRA-5109)
 * fix ConcurrentModificationException in getBootstrapSource (CASSANDRA-5170)
 * fix sstable maxtimestamp for row deletes and pre-1.1.1 sstables (CASSANDRA-5153)
 * Fix thread growth on node removal (CASSANDRA-5175)
 * Make Ec2Region's datacenter name configurable (CASSANDRA-5155)


1.2.0
 * Disallow counters in collections (CASSANDRA-5082)
 * cqlsh: add unit tests (CASSANDRA-3920)
 * fix default bloom_filter_fp_chance for LeveledCompactionStrategy (CASSANDRA-5093)
Merged from 1.1:
 * add validation for get_range_slices with start_key and end_token (CASSANDRA-5089)


1.2.0-rc2
 * fix nodetool ownership display with vnodes (CASSANDRA-5065)
 * cqlsh: add DESCRIBE KEYSPACES command (CASSANDRA-5060)
 * Fix potential infinite loop when reloading CFS (CASSANDRA-5064)
 * Fix SimpleAuthorizer example (CASSANDRA-5072)
 * cqlsh: force CL.ONE for tracing and system.schema* queries (CASSANDRA-5070)
 * Includes cassandra-shuffle in the debian package (CASSANDRA-5058)
Merged from 1.1:
 * fix multithreaded compaction deadlock (CASSANDRA-4492)
 * fix temporarily missing schema after upgrade from pre-1.1.5 (CASSANDRA-5061)
 * Fix ALTER TABLE overriding compression options with defaults
   (CASSANDRA-4996, 5066)
 * fix specifying and altering crc_check_chance (CASSANDRA-5053)
 * fix Murmur3Partitioner ownership% calculation (CASSANDRA-5076)
 * Don't expire columns sooner than they should in 2ndary indexes (CASSANDRA-5079)


1.2-rc1
 * rename rpc_timeout settings to request_timeout (CASSANDRA-5027)
 * add BF with 0.1 FP to LCS by default (CASSANDRA-5029)
 * Fix preparing insert queries (CASSANDRA-5016)
 * Fix preparing queries with counter increment (CASSANDRA-5022)
 * Fix preparing updates with collections (CASSANDRA-5017)
 * Don't generate UUID based on other node address (CASSANDRA-5002)
 * Fix message when trying to alter a clustering key type (CASSANDRA-5012)
 * Update IAuthenticator to match the new IAuthorizer (CASSANDRA-5003)
 * Fix inserting only a key in CQL3 (CASSANDRA-5040)
 * Fix CQL3 token() function when used with strings (CASSANDRA-5050)
Merged from 1.1:
 * reduce log spam from invalid counter shards (CASSANDRA-5026)
 * Improve schema propagation performance (CASSANDRA-5025)
 * Fix for IndexHelper.IndexFor throws OOB Exception (CASSANDRA-5030)
 * cqlsh: make it possible to describe thrift CFs (CASSANDRA-4827)
 * cqlsh: fix timestamp formatting on some platforms (CASSANDRA-5046)


1.2-beta3
 * make consistency level configurable in cqlsh (CASSANDRA-4829)
 * fix cqlsh rendering of blob fields (CASSANDRA-4970)
 * fix cqlsh DESCRIBE command (CASSANDRA-4913)
 * save truncation position in system table (CASSANDRA-4906)
 * Move CompressionMetadata off-heap (CASSANDRA-4937)
 * allow CLI to GET cql3 columnfamily data (CASSANDRA-4924)
 * Fix rare race condition in getExpireTimeForEndpoint (CASSANDRA-4402)
 * acquire references to overlapping sstables during compaction so bloom filter
   doesn't get free'd prematurely (CASSANDRA-4934)
 * Don't share slice query filter in CQL3 SelectStatement (CASSANDRA-4928)
 * Separate tracing from Log4J (CASSANDRA-4861)
 * Exclude gcable tombstones from merkle-tree computation (CASSANDRA-4905)
 * Better printing of AbstractBounds for tracing (CASSANDRA-4931)
 * Optimize mostRecentTombstone check in CC.collectAllData (CASSANDRA-4883)
 * Change stream session ID to UUID to avoid collision from same node (CASSANDRA-4813)
 * Use Stats.db when bulk loading if present (CASSANDRA-4957)
 * Skip repair on system_trace and keyspaces with RF=1 (CASSANDRA-4956)
 * (cql3) Remove arbitrary SELECT limit (CASSANDRA-4918)
 * Correctly handle prepared operation on collections (CASSANDRA-4945)
 * Fix CQL3 LIMIT (CASSANDRA-4877)
 * Fix Stress for CQL3 (CASSANDRA-4979)
 * Remove cassandra specific exceptions from JMX interface (CASSANDRA-4893)
 * (CQL3) Force using ALLOW FILTERING on potentially inefficient queries (CASSANDRA-4915)
 * (cql3) Fix adding column when the table has collections (CASSANDRA-4982)
 * (cql3) Fix allowing collections with compact storage (CASSANDRA-4990)
 * (cql3) Refuse ttl/writetime function on collections (CASSANDRA-4992)
 * Replace IAuthority with new IAuthorizer (CASSANDRA-4874)
 * clqsh: fix KEY pseudocolumn escaping when describing Thrift tables
   in CQL3 mode (CASSANDRA-4955)
 * add basic authentication support for Pig CassandraStorage (CASSANDRA-3042)
 * fix CQL2 ALTER TABLE compaction_strategy_class altering (CASSANDRA-4965)
Merged from 1.1:
 * Fall back to old describe_splits if d_s_ex is not available (CASSANDRA-4803)
 * Improve error reporting when streaming ranges fail (CASSANDRA-5009)
 * Fix cqlsh timestamp formatting of timezone info (CASSANDRA-4746)
 * Fix assertion failure with leveled compaction (CASSANDRA-4799)
 * Check for null end_token in get_range_slice (CASSANDRA-4804)
 * Remove all remnants of removed nodes (CASSANDRA-4840)
 * Add aut-reloading of the log4j file in debian package (CASSANDRA-4855)
 * Fix estimated row cache entry size (CASSANDRA-4860)
 * reset getRangeSlice filter after finishing a row for get_paged_slice
   (CASSANDRA-4919)
 * expunge row cache post-truncate (CASSANDRA-4940)
 * Allow static CF definition with compact storage (CASSANDRA-4910)
 * Fix endless loop/compaction of schema_* CFs due to broken timestamps (CASSANDRA-4880)
 * Fix 'wrong class type' assertion in CounterColumn (CASSANDRA-4976)


1.2-beta2
 * fp rate of 1.0 disables BF entirely; LCS defaults to 1.0 (CASSANDRA-4876)
 * off-heap bloom filters for row keys (CASSANDRA_4865)
 * add extension point for sstable components (CASSANDRA-4049)
 * improve tracing output (CASSANDRA-4852, 4862)
 * make TRACE verb droppable (CASSANDRA-4672)
 * fix BulkLoader recognition of CQL3 columnfamilies (CASSANDRA-4755)
 * Sort commitlog segments for replay by id instead of mtime (CASSANDRA-4793)
 * Make hint delivery asynchronous (CASSANDRA-4761)
 * Pluggable Thrift transport factories for CLI and cqlsh (CASSANDRA-4609, 4610)
 * cassandra-cli: allow Double value type to be inserted to a column (CASSANDRA-4661)
 * Add ability to use custom TServerFactory implementations (CASSANDRA-4608)
 * optimize batchlog flushing to skip successful batches (CASSANDRA-4667)
 * include metadata for system keyspace itself in schema tables (CASSANDRA-4416)
 * add check to PropertyFileSnitch to verify presence of location for
   local node (CASSANDRA-4728)
 * add PBSPredictor consistency modeler (CASSANDRA-4261)
 * remove vestiges of Thrift unframed mode (CASSANDRA-4729)
 * optimize single-row PK lookups (CASSANDRA-4710)
 * adjust blockFor calculation to account for pending ranges due to node 
   movement (CASSANDRA-833)
 * Change CQL version to 3.0.0 and stop accepting 3.0.0-beta1 (CASSANDRA-4649)
 * (CQL3) Make prepared statement global instead of per connection 
   (CASSANDRA-4449)
 * Fix scrubbing of CQL3 created tables (CASSANDRA-4685)
 * (CQL3) Fix validation when using counter and regular columns in the same 
   table (CASSANDRA-4706)
 * Fix bug starting Cassandra with simple authentication (CASSANDRA-4648)
 * Add support for batchlog in CQL3 (CASSANDRA-4545, 4738)
 * Add support for multiple column family outputs in CFOF (CASSANDRA-4208)
 * Support repairing only the local DC nodes (CASSANDRA-4747)
 * Use rpc_address for binary protocol and change default port (CASSANDRA-4751)
 * Fix use of collections in prepared statements (CASSANDRA-4739)
 * Store more information into peers table (CASSANDRA-4351, 4814)
 * Configurable bucket size for size tiered compaction (CASSANDRA-4704)
 * Run leveled compaction in parallel (CASSANDRA-4310)
 * Fix potential NPE during CFS reload (CASSANDRA-4786)
 * Composite indexes may miss results (CASSANDRA-4796)
 * Move consistency level to the protocol level (CASSANDRA-4734, 4824)
 * Fix Subcolumn slice ends not respected (CASSANDRA-4826)
 * Fix Assertion error in cql3 select (CASSANDRA-4783)
 * Fix list prepend logic (CQL3) (CASSANDRA-4835)
 * Add booleans as literals in CQL3 (CASSANDRA-4776)
 * Allow renaming PK columns in CQL3 (CASSANDRA-4822)
 * Fix binary protocol NEW_NODE event (CASSANDRA-4679)
 * Fix potential infinite loop in tombstone compaction (CASSANDRA-4781)
 * Remove system tables accounting from schema (CASSANDRA-4850)
 * (cql3) Force provided columns in clustering key order in 
   'CLUSTERING ORDER BY' (CASSANDRA-4881)
 * Fix composite index bug (CASSANDRA-4884)
 * Fix short read protection for CQL3 (CASSANDRA-4882)
 * Add tracing support to the binary protocol (CASSANDRA-4699)
 * (cql3) Don't allow prepared marker inside collections (CASSANDRA-4890)
 * Re-allow order by on non-selected columns (CASSANDRA-4645)
 * Bug when composite index is created in a table having collections (CASSANDRA-4909)
 * log index scan subject in CompositesSearcher (CASSANDRA-4904)
Merged from 1.1:
 * add get[Row|Key]CacheEntries to CacheServiceMBean (CASSANDRA-4859)
 * fix get_paged_slice to wrap to next row correctly (CASSANDRA-4816)
 * fix indexing empty column values (CASSANDRA-4832)
 * allow JdbcDate to compose null Date objects (CASSANDRA-4830)
 * fix possible stackoverflow when compacting 1000s of sstables
   (CASSANDRA-4765)
 * fix wrong leveled compaction progress calculation (CASSANDRA-4807)
 * add a close() method to CRAR to prevent leaking file descriptors (CASSANDRA-4820)
 * fix potential infinite loop in get_count (CASSANDRA-4833)
 * fix compositeType.{get/from}String methods (CASSANDRA-4842)
 * (CQL) fix CREATE COLUMNFAMILY permissions check (CASSANDRA-4864)
 * Fix DynamicCompositeType same type comparison (CASSANDRA-4711)
 * Fix duplicate SSTable reference when stream session failed (CASSANDRA-3306)
 * Allow static CF definition with compact storage (CASSANDRA-4910)
 * Fix endless loop/compaction of schema_* CFs due to broken timestamps (CASSANDRA-4880)
 * Fix 'wrong class type' assertion in CounterColumn (CASSANDRA-4976)


1.2-beta1
 * add atomic_batch_mutate (CASSANDRA-4542, -4635)
 * increase default max_hint_window_in_ms to 3h (CASSANDRA-4632)
 * include message initiation time to replicas so they can more
   accurately drop timed-out requests (CASSANDRA-2858)
 * fix clientutil.jar dependencies (CASSANDRA-4566)
 * optimize WriteResponse (CASSANDRA-4548)
 * new metrics (CASSANDRA-4009)
 * redesign KEYS indexes to avoid read-before-write (CASSANDRA-2897)
 * debug tracing (CASSANDRA-1123)
 * parallelize row cache loading (CASSANDRA-4282)
 * Make compaction, flush JBOD-aware (CASSANDRA-4292)
 * run local range scans on the read stage (CASSANDRA-3687)
 * clean up ioexceptions (CASSANDRA-2116)
 * add disk_failure_policy (CASSANDRA-2118)
 * Introduce new json format with row level deletion (CASSANDRA-4054)
 * remove redundant "name" column from schema_keyspaces (CASSANDRA-4433)
 * improve "nodetool ring" handling of multi-dc clusters (CASSANDRA-3047)
 * update NTS calculateNaturalEndpoints to be O(N log N) (CASSANDRA-3881)
 * split up rpc timeout by operation type (CASSANDRA-2819)
 * rewrite key cache save/load to use only sequential i/o (CASSANDRA-3762)
 * update MS protocol with a version handshake + broadcast address id
   (CASSANDRA-4311)
 * multithreaded hint replay (CASSANDRA-4189)
 * add inter-node message compression (CASSANDRA-3127)
 * remove COPP (CASSANDRA-2479)
 * Track tombstone expiration and compact when tombstone content is
   higher than a configurable threshold, default 20% (CASSANDRA-3442, 4234)
 * update MurmurHash to version 3 (CASSANDRA-2975)
 * (CLI) track elapsed time for `delete' operation (CASSANDRA-4060)
 * (CLI) jline version is bumped to 1.0 to properly  support
   'delete' key function (CASSANDRA-4132)
 * Save IndexSummary into new SSTable 'Summary' component (CASSANDRA-2392, 4289)
 * Add support for range tombstones (CASSANDRA-3708)
 * Improve MessagingService efficiency (CASSANDRA-3617)
 * Avoid ID conflicts from concurrent schema changes (CASSANDRA-3794)
 * Set thrift HSHA server thread limit to unlimited by default (CASSANDRA-4277)
 * Avoids double serialization of CF id in RowMutation messages
   (CASSANDRA-4293)
 * stream compressed sstables directly with java nio (CASSANDRA-4297)
 * Support multiple ranges in SliceQueryFilter (CASSANDRA-3885)
 * Add column metadata to system column families (CASSANDRA-4018)
 * (cql3) Always use composite types by default (CASSANDRA-4329)
 * (cql3) Add support for set, map and list (CASSANDRA-3647)
 * Validate date type correctly (CASSANDRA-4441)
 * (cql3) Allow definitions with only a PK (CASSANDRA-4361)
 * (cql3) Add support for row key composites (CASSANDRA-4179)
 * improve DynamicEndpointSnitch by using reservoir sampling (CASSANDRA-4038)
 * (cql3) Add support for 2ndary indexes (CASSANDRA-3680)
 * (cql3) fix defining more than one PK to be invalid (CASSANDRA-4477)
 * remove schema agreement checking from all external APIs (Thrift, CQL and CQL3) (CASSANDRA-4487)
 * add Murmur3Partitioner and make it default for new installations (CASSANDRA-3772, 4621)
 * (cql3) update pseudo-map syntax to use map syntax (CASSANDRA-4497)
 * Finer grained exceptions hierarchy and provides error code with exceptions (CASSANDRA-3979)
 * Adds events push to binary protocol (CASSANDRA-4480)
 * Rewrite nodetool help (CASSANDRA-2293)
 * Make CQL3 the default for CQL (CASSANDRA-4640)
 * update stress tool to be able to use CQL3 (CASSANDRA-4406)
 * Accept all thrift update on CQL3 cf but don't expose their metadata (CASSANDRA-4377)
 * Replace Throttle with Guava's RateLimiter for HintedHandOff (CASSANDRA-4541)
 * fix counter add/get using CQL2 and CQL3 in stress tool (CASSANDRA-4633)
 * Add sstable count per level to cfstats (CASSANDRA-4537)
 * (cql3) Add ALTER KEYSPACE statement (CASSANDRA-4611)
 * (cql3) Allow defining default consistency levels (CASSANDRA-4448)
 * (cql3) Fix queries using LIMIT missing results (CASSANDRA-4579)
 * fix cross-version gossip messaging (CASSANDRA-4576)
 * added inet data type (CASSANDRA-4627)


1.1.6
 * Wait for writes on synchronous read digest mismatch (CASSANDRA-4792)
 * fix commitlog replay for nanotime-infected sstables (CASSANDRA-4782)
 * preflight check ttl for maximum of 20 years (CASSANDRA-4771)
 * (Pig) fix widerow input with single column rows (CASSANDRA-4789)
 * Fix HH to compact with correct gcBefore, which avoids wiping out
   undelivered hints (CASSANDRA-4772)
 * LCS will merge up to 32 L0 sstables as intended (CASSANDRA-4778)
 * NTS will default unconfigured DC replicas to zero (CASSANDRA-4675)
 * use default consistency level in counter validation if none is
   explicitly provide (CASSANDRA-4700)
 * Improve IAuthority interface by introducing fine-grained
   access permissions and grant/revoke commands (CASSANDRA-4490, 4644)
 * fix assumption error in CLI when updating/describing keyspace 
   (CASSANDRA-4322)
 * Adds offline sstablescrub to debian packaging (CASSANDRA-4642)
 * Automatic fixing of overlapping leveled sstables (CASSANDRA-4644)
 * fix error when using ORDER BY with extended selections (CASSANDRA-4689)
 * (CQL3) Fix validation for IN queries for non-PK cols (CASSANDRA-4709)
 * fix re-created keyspace disappering after 1.1.5 upgrade 
   (CASSANDRA-4698, 4752)
 * (CLI) display elapsed time in 2 fraction digits (CASSANDRA-3460)
 * add authentication support to sstableloader (CASSANDRA-4712)
 * Fix CQL3 'is reversed' logic (CASSANDRA-4716, 4759)
 * (CQL3) Don't return ReversedType in result set metadata (CASSANDRA-4717)
 * Backport adding AlterKeyspace statement (CASSANDRA-4611)
 * (CQL3) Correcty accept upper-case data types (CASSANDRA-4770)
 * Add binary protocol events for schema changes (CASSANDRA-4684)
Merged from 1.0:
 * Switch from NBHM to CHM in MessagingService's callback map, which
   prevents OOM in long-running instances (CASSANDRA-4708)


1.1.5
 * add SecondaryIndex.reload API (CASSANDRA-4581)
 * use millis + atomicint for commitlog segment creation instead of
   nanotime, which has issues under some hypervisors (CASSANDRA-4601)
 * fix FD leak in slice queries (CASSANDRA-4571)
 * avoid recursion in leveled compaction (CASSANDRA-4587)
 * increase stack size under Java7 to 180K
 * Log(info) schema changes (CASSANDRA-4547)
 * Change nodetool setcachecapcity to manipulate global caches (CASSANDRA-4563)
 * (cql3) fix setting compaction strategy (CASSANDRA-4597)
 * fix broken system.schema_* timestamps on system startup (CASSANDRA-4561)
 * fix wrong skip of cache saving (CASSANDRA-4533)
 * Avoid NPE when lost+found is in data dir (CASSANDRA-4572)
 * Respect five-minute flush moratorium after initial CL replay (CASSANDRA-4474)
 * Adds ntp as recommended in debian packaging (CASSANDRA-4606)
 * Configurable transport in CF Record{Reader|Writer} (CASSANDRA-4558)
 * (cql3) fix potential NPE with both equal and unequal restriction (CASSANDRA-4532)
 * (cql3) improves ORDER BY validation (CASSANDRA-4624)
 * Fix potential deadlock during counter writes (CASSANDRA-4578)
 * Fix cql error with ORDER BY when using IN (CASSANDRA-4612)
Merged from 1.0:
 * increase Xss to 160k to accomodate latest 1.6 JVMs (CASSANDRA-4602)
 * fix toString of hint destination tokens (CASSANDRA-4568)
 * Fix multiple values for CurrentLocal NodeID (CASSANDRA-4626)


1.1.4
 * fix offline scrub to catch >= out of order rows (CASSANDRA-4411)
 * fix cassandra-env.sh on RHEL and other non-dash-based systems 
   (CASSANDRA-4494)
Merged from 1.0:
 * (Hadoop) fix setting key length for old-style mapred api (CASSANDRA-4534)
 * (Hadoop) fix iterating through a resultset consisting entirely
   of tombstoned rows (CASSANDRA-4466)


1.1.3
 * (cqlsh) add COPY TO (CASSANDRA-4434)
 * munmap commitlog segments before rename (CASSANDRA-4337)
 * (JMX) rename getRangeKeySample to sampleKeyRange to avoid returning
   multi-MB results as an attribute (CASSANDRA-4452)
 * flush based on data size, not throughput; overwritten columns no 
   longer artificially inflate liveRatio (CASSANDRA-4399)
 * update default commitlog segment size to 32MB and total commitlog
   size to 32/1024 MB for 32/64 bit JVMs, respectively (CASSANDRA-4422)
 * avoid using global partitioner to estimate ranges in index sstables
   (CASSANDRA-4403)
 * restore pre-CASSANDRA-3862 approach to removing expired tombstones
   from row cache during compaction (CASSANDRA-4364)
 * (stress) support for CQL prepared statements (CASSANDRA-3633)
 * Correctly catch exception when Snappy cannot be loaded (CASSANDRA-4400)
 * (cql3) Support ORDER BY when IN condition is given in WHERE clause (CASSANDRA-4327)
 * (cql3) delete "component_index" column on DROP TABLE call (CASSANDRA-4420)
 * change nanoTime() to currentTimeInMillis() in schema related code (CASSANDRA-4432)
 * add a token generation tool (CASSANDRA-3709)
 * Fix LCS bug with sstable containing only 1 row (CASSANDRA-4411)
 * fix "Can't Modify Index Name" problem on CF update (CASSANDRA-4439)
 * Fix assertion error in getOverlappingSSTables during repair (CASSANDRA-4456)
 * fix nodetool's setcompactionthreshold command (CASSANDRA-4455)
 * Ensure compacted files are never used, to avoid counter overcount (CASSANDRA-4436)
Merged from 1.0:
 * Push the validation of secondary index values to the SecondaryIndexManager (CASSANDRA-4240)
 * allow dropping columns shadowed by not-yet-expired supercolumn or row
   tombstones in PrecompactedRow (CASSANDRA-4396)


1.1.2
 * Fix cleanup not deleting index entries (CASSANDRA-4379)
 * Use correct partitioner when saving + loading caches (CASSANDRA-4331)
 * Check schema before trying to export sstable (CASSANDRA-2760)
 * Raise a meaningful exception instead of NPE when PFS encounters
   an unconfigured node + no default (CASSANDRA-4349)
 * fix bug in sstable blacklisting with LCS (CASSANDRA-4343)
 * LCS no longer promotes tiny sstables out of L0 (CASSANDRA-4341)
 * skip tombstones during hint replay (CASSANDRA-4320)
 * fix NPE in compactionstats (CASSANDRA-4318)
 * enforce 1m min keycache for auto (CASSANDRA-4306)
 * Have DeletedColumn.isMFD always return true (CASSANDRA-4307)
 * (cql3) exeption message for ORDER BY constraints said primary filter can be
    an IN clause, which is misleading (CASSANDRA-4319)
 * (cql3) Reject (not yet supported) creation of 2ndardy indexes on tables with
   composite primary keys (CASSANDRA-4328)
 * Set JVM stack size to 160k for java 7 (CASSANDRA-4275)
 * cqlsh: add COPY command to load data from CSV flat files (CASSANDRA-4012)
 * CFMetaData.fromThrift to throw ConfigurationException upon error (CASSANDRA-4353)
 * Use CF comparator to sort indexed columns in SecondaryIndexManager
   (CASSANDRA-4365)
 * add strategy_options to the KSMetaData.toString() output (CASSANDRA-4248)
 * (cql3) fix range queries containing unqueried results (CASSANDRA-4372)
 * (cql3) allow updating column_alias types (CASSANDRA-4041)
 * (cql3) Fix deletion bug (CASSANDRA-4193)
 * Fix computation of overlapping sstable for leveled compaction (CASSANDRA-4321)
 * Improve scrub and allow to run it offline (CASSANDRA-4321)
 * Fix assertionError in StorageService.bulkLoad (CASSANDRA-4368)
 * (cqlsh) add option to authenticate to a keyspace at startup (CASSANDRA-4108)
 * (cqlsh) fix ASSUME functionality (CASSANDRA-4352)
 * Fix ColumnFamilyRecordReader to not return progress > 100% (CASSANDRA-3942)
Merged from 1.0:
 * Set gc_grace on index CF to 0 (CASSANDRA-4314)


1.1.1
 * add populate_io_cache_on_flush option (CASSANDRA-2635)
 * allow larger cache capacities than 2GB (CASSANDRA-4150)
 * add getsstables command to nodetool (CASSANDRA-4199)
 * apply parent CF compaction settings to secondary index CFs (CASSANDRA-4280)
 * preserve commitlog size cap when recycling segments at startup
   (CASSANDRA-4201)
 * (Hadoop) fix split generation regression (CASSANDRA-4259)
 * ignore min/max compactions settings in LCS, while preserving
   behavior that min=max=0 disables autocompaction (CASSANDRA-4233)
 * log number of rows read from saved cache (CASSANDRA-4249)
 * calculate exact size required for cleanup operations (CASSANDRA-1404)
 * avoid blocking additional writes during flush when the commitlog
   gets behind temporarily (CASSANDRA-1991)
 * enable caching on index CFs based on data CF cache setting (CASSANDRA-4197)
 * warn on invalid replication strategy creation options (CASSANDRA-4046)
 * remove [Freeable]Memory finalizers (CASSANDRA-4222)
 * include tombstone size in ColumnFamily.size, which can prevent OOM
   during sudden mass delete operations by yielding a nonzero liveRatio
   (CASSANDRA-3741)
 * Open 1 sstableScanner per level for leveled compaction (CASSANDRA-4142)
 * Optimize reads when row deletion timestamps allow us to restrict
   the set of sstables we check (CASSANDRA-4116)
 * add support for commitlog archiving and point-in-time recovery
   (CASSANDRA-3690)
 * avoid generating redundant compaction tasks during streaming
   (CASSANDRA-4174)
 * add -cf option to nodetool snapshot, and takeColumnFamilySnapshot to
   StorageService mbean (CASSANDRA-556)
 * optimize cleanup to drop entire sstables where possible (CASSANDRA-4079)
 * optimize truncate when autosnapshot is disabled (CASSANDRA-4153)
 * update caches to use byte[] keys to reduce memory overhead (CASSANDRA-3966)
 * add column limit to cli (CASSANDRA-3012, 4098)
 * clean up and optimize DataOutputBuffer, used by CQL compression and
   CompositeType (CASSANDRA-4072)
 * optimize commitlog checksumming (CASSANDRA-3610)
 * identify and blacklist corrupted SSTables from future compactions 
   (CASSANDRA-2261)
 * Move CfDef and KsDef validation out of thrift (CASSANDRA-4037)
 * Expose API to repair a user provided range (CASSANDRA-3912)
 * Add way to force the cassandra-cli to refresh its schema (CASSANDRA-4052)
 * Avoid having replicate on write tasks stacking up at CL.ONE (CASSANDRA-2889)
 * (cql3) Backwards compatibility for composite comparators in non-cql3-aware
   clients (CASSANDRA-4093)
 * (cql3) Fix order by for reversed queries (CASSANDRA-4160)
 * (cql3) Add ReversedType support (CASSANDRA-4004)
 * (cql3) Add timeuuid type (CASSANDRA-4194)
 * (cql3) Minor fixes (CASSANDRA-4185)
 * (cql3) Fix prepared statement in BATCH (CASSANDRA-4202)
 * (cql3) Reduce the list of reserved keywords (CASSANDRA-4186)
 * (cql3) Move max/min compaction thresholds to compaction strategy options
   (CASSANDRA-4187)
 * Fix exception during move when localhost is the only source (CASSANDRA-4200)
 * (cql3) Allow paging through non-ordered partitioner results (CASSANDRA-3771)
 * (cql3) Fix drop index (CASSANDRA-4192)
 * (cql3) Don't return range ghosts anymore (CASSANDRA-3982)
 * fix re-creating Keyspaces/ColumnFamilies with the same name as dropped
   ones (CASSANDRA-4219)
 * fix SecondaryIndex LeveledManifest save upon snapshot (CASSANDRA-4230)
 * fix missing arrayOffset in FBUtilities.hash (CASSANDRA-4250)
 * (cql3) Add name of parameters in CqlResultSet (CASSANDRA-4242)
 * (cql3) Correctly validate order by queries (CASSANDRA-4246)
 * rename stress to cassandra-stress for saner packaging (CASSANDRA-4256)
 * Fix exception on colum metadata with non-string comparator (CASSANDRA-4269)
 * Check for unknown/invalid compression options (CASSANDRA-4266)
 * (cql3) Adds simple access to column timestamp and ttl (CASSANDRA-4217)
 * (cql3) Fix range queries with secondary indexes (CASSANDRA-4257)
 * Better error messages from improper input in cli (CASSANDRA-3865)
 * Try to stop all compaction upon Keyspace or ColumnFamily drop (CASSANDRA-4221)
 * (cql3) Allow keyspace properties to contain hyphens (CASSANDRA-4278)
 * (cql3) Correctly validate keyspace access in create table (CASSANDRA-4296)
 * Avoid deadlock in migration stage (CASSANDRA-3882)
 * Take supercolumn names and deletion info into account in memtable throughput
   (CASSANDRA-4264)
 * Add back backward compatibility for old style replication factor (CASSANDRA-4294)
 * Preserve compatibility with pre-1.1 index queries (CASSANDRA-4262)
Merged from 1.0:
 * Fix super columns bug where cache is not updated (CASSANDRA-4190)
 * fix maxTimestamp to include row tombstones (CASSANDRA-4116)
 * (CLI) properly handle quotes in create/update keyspace commands (CASSANDRA-4129)
 * Avoids possible deadlock during bootstrap (CASSANDRA-4159)
 * fix stress tool that hangs forever on timeout or error (CASSANDRA-4128)
 * stress tool to return appropriate exit code on failure (CASSANDRA-4188)
 * fix compaction NPE when out of disk space and assertions disabled
   (CASSANDRA-3985)
 * synchronize LCS getEstimatedTasks to avoid CME (CASSANDRA-4255)
 * ensure unique streaming session id's (CASSANDRA-4223)
 * kick off background compaction when min/max thresholds change 
   (CASSANDRA-4279)
 * improve ability of STCS.getBuckets to deal with 100s of 1000s of
   sstables, such as when convertinb back from LCS (CASSANDRA-4287)
 * Oversize integer in CQL throws NumberFormatException (CASSANDRA-4291)
 * fix 1.0.x node join to mixed version cluster, other nodes >= 1.1 (CASSANDRA-4195)
 * Fix LCS splitting sstable base on uncompressed size (CASSANDRA-4419)
 * Push the validation of secondary index values to the SecondaryIndexManager (CASSANDRA-4240)
 * Don't purge columns during upgradesstables (CASSANDRA-4462)
 * Make cqlsh work with piping (CASSANDRA-4113)
 * Validate arguments for nodetool decommission (CASSANDRA-4061)
 * Report thrift status in nodetool info (CASSANDRA-4010)


1.1.0-final
 * average a reduced liveRatio estimate with the previous one (CASSANDRA-4065)
 * Allow KS and CF names up to 48 characters (CASSANDRA-4157)
 * fix stress build (CASSANDRA-4140)
 * add time remaining estimate to nodetool compactionstats (CASSANDRA-4167)
 * (cql) fix NPE in cql3 ALTER TABLE (CASSANDRA-4163)
 * (cql) Add support for CL.TWO and CL.THREE in CQL (CASSANDRA-4156)
 * (cql) Fix type in CQL3 ALTER TABLE preventing update (CASSANDRA-4170)
 * (cql) Throw invalid exception from CQL3 on obsolete options (CASSANDRA-4171)
 * (cqlsh) fix recognizing uppercase SELECT keyword (CASSANDRA-4161)
 * Pig: wide row support (CASSANDRA-3909)
Merged from 1.0:
 * avoid streaming empty files with bulk loader if sstablewriter errors out
   (CASSANDRA-3946)


1.1-rc1
 * Include stress tool in binary builds (CASSANDRA-4103)
 * (Hadoop) fix wide row iteration when last row read was deleted
   (CASSANDRA-4154)
 * fix read_repair_chance to really default to 0.1 in the cli (CASSANDRA-4114)
 * Adds caching and bloomFilterFpChange to CQL options (CASSANDRA-4042)
 * Adds posibility to autoconfigure size of the KeyCache (CASSANDRA-4087)
 * fix KEYS index from skipping results (CASSANDRA-3996)
 * Remove sliced_buffer_size_in_kb dead option (CASSANDRA-4076)
 * make loadNewSStable preserve sstable version (CASSANDRA-4077)
 * Respect 1.0 cache settings as much as possible when upgrading 
   (CASSANDRA-4088)
 * relax path length requirement for sstable files when upgrading on 
   non-Windows platforms (CASSANDRA-4110)
 * fix terminination of the stress.java when errors were encountered
   (CASSANDRA-4128)
 * Move CfDef and KsDef validation out of thrift (CASSANDRA-4037)
 * Fix get_paged_slice (CASSANDRA-4136)
 * CQL3: Support slice with exclusive start and stop (CASSANDRA-3785)
Merged from 1.0:
 * support PropertyFileSnitch in bulk loader (CASSANDRA-4145)
 * add auto_snapshot option allowing disabling snapshot before drop/truncate
   (CASSANDRA-3710)
 * allow short snitch names (CASSANDRA-4130)


1.1-beta2
 * rename loaded sstables to avoid conflicts with local snapshots
   (CASSANDRA-3967)
 * start hint replay as soon as FD notifies that the target is back up
   (CASSANDRA-3958)
 * avoid unproductive deserializing of cached rows during compaction
   (CASSANDRA-3921)
 * fix concurrency issues with CQL keyspace creation (CASSANDRA-3903)
 * Show Effective Owership via Nodetool ring <keyspace> (CASSANDRA-3412)
 * Update ORDER BY syntax for CQL3 (CASSANDRA-3925)
 * Fix BulkRecordWriter to not throw NPE if reducer gets no map data from Hadoop (CASSANDRA-3944)
 * Fix bug with counters in super columns (CASSANDRA-3821)
 * Remove deprecated merge_shard_chance (CASSANDRA-3940)
 * add a convenient way to reset a node's schema (CASSANDRA-2963)
 * fix for intermittent SchemaDisagreementException (CASSANDRA-3884)
 * CLI `list <CF>` to limit number of columns and their order (CASSANDRA-3012)
 * ignore deprecated KsDef/CfDef/ColumnDef fields in native schema (CASSANDRA-3963)
 * CLI to report when unsupported column_metadata pair was given (CASSANDRA-3959)
 * reincarnate removed and deprecated KsDef/CfDef attributes (CASSANDRA-3953)
 * Fix race between writes and read for cache (CASSANDRA-3862)
 * perform static initialization of StorageProxy on start-up (CASSANDRA-3797)
 * support trickling fsync() on writes (CASSANDRA-3950)
 * expose counters for unavailable/timeout exceptions given to thrift clients (CASSANDRA-3671)
 * avoid quadratic startup time in LeveledManifest (CASSANDRA-3952)
 * Add type information to new schema_ columnfamilies and remove thrift
   serialization for schema (CASSANDRA-3792)
 * add missing column validator options to the CLI help (CASSANDRA-3926)
 * skip reading saved key cache if CF's caching strategy is NONE or ROWS_ONLY (CASSANDRA-3954)
 * Unify migration code (CASSANDRA-4017)
Merged from 1.0:
 * cqlsh: guess correct version of Python for Arch Linux (CASSANDRA-4090)
 * (CLI) properly handle quotes in create/update keyspace commands (CASSANDRA-4129)
 * Avoids possible deadlock during bootstrap (CASSANDRA-4159)
 * fix stress tool that hangs forever on timeout or error (CASSANDRA-4128)
 * Fix super columns bug where cache is not updated (CASSANDRA-4190)
 * stress tool to return appropriate exit code on failure (CASSANDRA-4188)


1.0.9
 * improve index sampling performance (CASSANDRA-4023)
 * always compact away deleted hints immediately after handoff (CASSANDRA-3955)
 * delete hints from dropped ColumnFamilies on handoff instead of
   erroring out (CASSANDRA-3975)
 * add CompositeType ref to the CLI doc for create/update column family (CASSANDRA-3980)
 * Pig: support Counter ColumnFamilies (CASSANDRA-3973)
 * Pig: Composite column support (CASSANDRA-3684)
 * Avoid NPE during repair when a keyspace has no CFs (CASSANDRA-3988)
 * Fix division-by-zero error on get_slice (CASSANDRA-4000)
 * don't change manifest level for cleanup, scrub, and upgradesstables
   operations under LeveledCompactionStrategy (CASSANDRA-3989, 4112)
 * fix race leading to super columns assertion failure (CASSANDRA-3957)
 * fix NPE on invalid CQL delete command (CASSANDRA-3755)
 * allow custom types in CLI's assume command (CASSANDRA-4081)
 * fix totalBytes count for parallel compactions (CASSANDRA-3758)
 * fix intermittent NPE in get_slice (CASSANDRA-4095)
 * remove unnecessary asserts in native code interfaces (CASSANDRA-4096)
 * Validate blank keys in CQL to avoid assertion errors (CASSANDRA-3612)
 * cqlsh: fix bad decoding of some column names (CASSANDRA-4003)
 * cqlsh: fix incorrect padding with unicode chars (CASSANDRA-4033)
 * Fix EC2 snitch incorrectly reporting region (CASSANDRA-4026)
 * Shut down thrift during decommission (CASSANDRA-4086)
 * Expose nodetool cfhistograms for 2ndary indexes (CASSANDRA-4063)
Merged from 0.8:
 * Fix ConcurrentModificationException in gossiper (CASSANDRA-4019)


1.1-beta1
 * (cqlsh)
   + add SOURCE and CAPTURE commands, and --file option (CASSANDRA-3479)
   + add ALTER COLUMNFAMILY WITH (CASSANDRA-3523)
   + bundle Python dependencies with Cassandra (CASSANDRA-3507)
   + added to Debian package (CASSANDRA-3458)
   + display byte data instead of erroring out on decode failure 
     (CASSANDRA-3874)
 * add nodetool rebuild_index (CASSANDRA-3583)
 * add nodetool rangekeysample (CASSANDRA-2917)
 * Fix streaming too much data during move operations (CASSANDRA-3639)
 * Nodetool and CLI connect to localhost by default (CASSANDRA-3568)
 * Reduce memory used by primary index sample (CASSANDRA-3743)
 * (Hadoop) separate input/output configurations (CASSANDRA-3197, 3765)
 * avoid returning internal Cassandra classes over JMX (CASSANDRA-2805)
 * add row-level isolation via SnapTree (CASSANDRA-2893)
 * Optimize key count estimation when opening sstable on startup
   (CASSANDRA-2988)
 * multi-dc replication optimization supporting CL > ONE (CASSANDRA-3577)
 * add command to stop compactions (CASSANDRA-1740, 3566, 3582)
 * multithreaded streaming (CASSANDRA-3494)
 * removed in-tree redhat spec (CASSANDRA-3567)
 * "defragment" rows for name-based queries under STCS, again (CASSANDRA-2503)
 * Recycle commitlog segments for improved performance 
   (CASSANDRA-3411, 3543, 3557, 3615)
 * update size-tiered compaction to prioritize small tiers (CASSANDRA-2407)
 * add message expiration logic to OutboundTcpConnection (CASSANDRA-3005)
 * off-heap cache to use sun.misc.Unsafe instead of JNA (CASSANDRA-3271)
 * EACH_QUORUM is only supported for writes (CASSANDRA-3272)
 * replace compactionlock use in schema migration by checking CFS.isValid
   (CASSANDRA-3116)
 * recognize that "SELECT first ... *" isn't really "SELECT *" (CASSANDRA-3445)
 * Use faster bytes comparison (CASSANDRA-3434)
 * Bulk loader is no longer a fat client, (HADOOP) bulk load output format
   (CASSANDRA-3045)
 * (Hadoop) add support for KeyRange.filter
 * remove assumption that keys and token are in bijection
   (CASSANDRA-1034, 3574, 3604)
 * always remove endpoints from delevery queue in HH (CASSANDRA-3546)
 * fix race between cf flush and its 2ndary indexes flush (CASSANDRA-3547)
 * fix potential race in AES when a repair fails (CASSANDRA-3548)
 * Remove columns shadowed by a deleted container even when we cannot purge
   (CASSANDRA-3538)
 * Improve memtable slice iteration performance (CASSANDRA-3545)
 * more efficient allocation of small bloom filters (CASSANDRA-3618)
 * Use separate writer thread in SSTableSimpleUnsortedWriter (CASSANDRA-3619)
 * fsync the directory after new sstable or commitlog segment are created (CASSANDRA-3250)
 * fix minor issues reported by FindBugs (CASSANDRA-3658)
 * global key/row caches (CASSANDRA-3143, 3849)
 * optimize memtable iteration during range scan (CASSANDRA-3638)
 * introduce 'crc_check_chance' in CompressionParameters to support
   a checksum percentage checking chance similarly to read-repair (CASSANDRA-3611)
 * a way to deactivate global key/row cache on per-CF basis (CASSANDRA-3667)
 * fix LeveledCompactionStrategy broken because of generation pre-allocation
   in LeveledManifest (CASSANDRA-3691)
 * finer-grained control over data directories (CASSANDRA-2749)
 * Fix ClassCastException during hinted handoff (CASSANDRA-3694)
 * Upgrade Thrift to 0.7 (CASSANDRA-3213)
 * Make stress.java insert operation to use microseconds (CASSANDRA-3725)
 * Allows (internally) doing a range query with a limit of columns instead of
   rows (CASSANDRA-3742)
 * Allow rangeSlice queries to be start/end inclusive/exclusive (CASSANDRA-3749)
 * Fix BulkLoader to support new SSTable layout and add stream
   throttling to prevent an NPE when there is no yaml config (CASSANDRA-3752)
 * Allow concurrent schema migrations (CASSANDRA-1391, 3832)
 * Add SnapshotCommand to trigger snapshot on remote node (CASSANDRA-3721)
 * Make CFMetaData conversions to/from thrift/native schema inverses
   (CASSANDRA_3559)
 * Add initial code for CQL 3.0-beta (CASSANDRA-2474, 3781, 3753)
 * Add wide row support for ColumnFamilyInputFormat (CASSANDRA-3264)
 * Allow extending CompositeType comparator (CASSANDRA-3657)
 * Avoids over-paging during get_count (CASSANDRA-3798)
 * Add new command to rebuild a node without (repair) merkle tree calculations
   (CASSANDRA-3483, 3922)
 * respect not only row cache capacity but caching mode when
   trying to read data (CASSANDRA-3812)
 * fix system tests (CASSANDRA-3827)
 * CQL support for altering row key type in ALTER TABLE (CASSANDRA-3781)
 * turn compression on by default (CASSANDRA-3871)
 * make hexToBytes refuse invalid input (CASSANDRA-2851)
 * Make secondary indexes CF inherit compression and compaction from their
   parent CF (CASSANDRA-3877)
 * Finish cleanup up tombstone purge code (CASSANDRA-3872)
 * Avoid NPE on aboarted stream-out sessions (CASSANDRA-3904)
 * BulkRecordWriter throws NPE for counter columns (CASSANDRA-3906)
 * Support compression using BulkWriter (CASSANDRA-3907)


1.0.8
 * fix race between cleanup and flush on secondary index CFSes (CASSANDRA-3712)
 * avoid including non-queried nodes in rangeslice read repair
   (CASSANDRA-3843)
 * Only snapshot CF being compacted for snapshot_before_compaction 
   (CASSANDRA-3803)
 * Log active compactions in StatusLogger (CASSANDRA-3703)
 * Compute more accurate compaction score per level (CASSANDRA-3790)
 * Return InvalidRequest when using a keyspace that doesn't exist
   (CASSANDRA-3764)
 * disallow user modification of System keyspace (CASSANDRA-3738)
 * allow using sstable2json on secondary index data (CASSANDRA-3738)
 * (cqlsh) add DESCRIBE COLUMNFAMILIES (CASSANDRA-3586)
 * (cqlsh) format blobs correctly and use colors to improve output
   readability (CASSANDRA-3726)
 * synchronize BiMap of bootstrapping tokens (CASSANDRA-3417)
 * show index options in CLI (CASSANDRA-3809)
 * add optional socket timeout for streaming (CASSANDRA-3838)
 * fix truncate not to leave behind non-CFS backed secondary indexes
   (CASSANDRA-3844)
 * make CLI `show schema` to use output stream directly instead
   of StringBuilder (CASSANDRA-3842)
 * remove the wait on hint future during write (CASSANDRA-3870)
 * (cqlsh) ignore missing CfDef opts (CASSANDRA-3933)
 * (cqlsh) look for cqlshlib relative to realpath (CASSANDRA-3767)
 * Fix short read protection (CASSANDRA-3934)
 * Make sure infered and actual schema match (CASSANDRA-3371)
 * Fix NPE during HH delivery (CASSANDRA-3677)
 * Don't put boostrapping node in 'hibernate' status (CASSANDRA-3737)
 * Fix double quotes in windows bat files (CASSANDRA-3744)
 * Fix bad validator lookup (CASSANDRA-3789)
 * Fix soft reset in EC2MultiRegionSnitch (CASSANDRA-3835)
 * Don't leave zombie connections with THSHA thrift server (CASSANDRA-3867)
 * (cqlsh) fix deserialization of data (CASSANDRA-3874)
 * Fix removetoken force causing an inconsistent state (CASSANDRA-3876)
 * Fix ahndling of some types with Pig (CASSANDRA-3886)
 * Don't allow to drop the system keyspace (CASSANDRA-3759)
 * Make Pig deletes disabled by default and configurable (CASSANDRA-3628)
Merged from 0.8:
 * (Pig) fix CassandraStorage to use correct comparator in Super ColumnFamily
   case (CASSANDRA-3251)
 * fix thread safety issues in commitlog replay, primarily affecting
   systems with many (100s) of CF definitions (CASSANDRA-3751)
 * Fix relevant tombstone ignored with super columns (CASSANDRA-3875)


1.0.7
 * fix regression in HH page size calculation (CASSANDRA-3624)
 * retry failed stream on IOException (CASSANDRA-3686)
 * allow configuring bloom_filter_fp_chance (CASSANDRA-3497)
 * attempt hint delivery every ten minutes, or when failure detector
   notifies us that a node is back up, whichever comes first.  hint
   handoff throttle delay default changed to 1ms, from 50 (CASSANDRA-3554)
 * add nodetool setstreamthroughput (CASSANDRA-3571)
 * fix assertion when dropping a columnfamily with no sstables (CASSANDRA-3614)
 * more efficient allocation of small bloom filters (CASSANDRA-3618)
 * CLibrary.createHardLinkWithExec() to check for errors (CASSANDRA-3101)
 * Avoid creating empty and non cleaned writer during compaction (CASSANDRA-3616)
 * stop thrift service in shutdown hook so we can quiesce MessagingService
   (CASSANDRA-3335)
 * (CQL) compaction_strategy_options and compression_parameters for
   CREATE COLUMNFAMILY statement (CASSANDRA-3374)
 * Reset min/max compaction threshold when creating size tiered compaction
   strategy (CASSANDRA-3666)
 * Don't ignore IOException during compaction (CASSANDRA-3655)
 * Fix assertion error for CF with gc_grace=0 (CASSANDRA-3579)
 * Shutdown ParallelCompaction reducer executor after use (CASSANDRA-3711)
 * Avoid < 0 value for pending tasks in leveled compaction (CASSANDRA-3693)
 * (Hadoop) Support TimeUUID in Pig CassandraStorage (CASSANDRA-3327)
 * Check schema is ready before continuing boostrapping (CASSANDRA-3629)
 * Catch overflows during parsing of chunk_length_kb (CASSANDRA-3644)
 * Improve stream protocol mismatch errors (CASSANDRA-3652)
 * Avoid multiple thread doing HH to the same target (CASSANDRA-3681)
 * Add JMX property for rp_timeout_in_ms (CASSANDRA-2940)
 * Allow DynamicCompositeType to compare component of different types
   (CASSANDRA-3625)
 * Flush non-cfs backed secondary indexes (CASSANDRA-3659)
 * Secondary Indexes should report memory consumption (CASSANDRA-3155)
 * fix for SelectStatement start/end key are not set correctly
   when a key alias is involved (CASSANDRA-3700)
 * fix CLI `show schema` command insert of an extra comma in
   column_metadata (CASSANDRA-3714)
Merged from 0.8:
 * avoid logging (harmless) exception when GC takes < 1ms (CASSANDRA-3656)
 * prevent new nodes from thinking down nodes are up forever (CASSANDRA-3626)
 * use correct list of replicas for LOCAL_QUORUM reads when read repair
   is disabled (CASSANDRA-3696)
 * block on flush before compacting hints (may prevent OOM) (CASSANDRA-3733)


1.0.6
 * (CQL) fix cqlsh support for replicate_on_write (CASSANDRA-3596)
 * fix adding to leveled manifest after streaming (CASSANDRA-3536)
 * filter out unavailable cipher suites when using encryption (CASSANDRA-3178)
 * (HADOOP) add old-style api support for CFIF and CFRR (CASSANDRA-2799)
 * Support TimeUUIDType column names in Stress.java tool (CASSANDRA-3541)
 * (CQL) INSERT/UPDATE/DELETE/TRUNCATE commands should allow CF names to
   be qualified by keyspace (CASSANDRA-3419)
 * always remove endpoints from delevery queue in HH (CASSANDRA-3546)
 * fix race between cf flush and its 2ndary indexes flush (CASSANDRA-3547)
 * fix potential race in AES when a repair fails (CASSANDRA-3548)
 * fix default value validation usage in CLI SET command (CASSANDRA-3553)
 * Optimize componentsFor method for compaction and startup time
   (CASSANDRA-3532)
 * (CQL) Proper ColumnFamily metadata validation on CREATE COLUMNFAMILY 
   (CASSANDRA-3565)
 * fix compression "chunk_length_kb" option to set correct kb value for 
   thrift/avro (CASSANDRA-3558)
 * fix missing response during range slice repair (CASSANDRA-3551)
 * 'describe ring' moved from CLI to nodetool and available through JMX (CASSANDRA-3220)
 * add back partitioner to sstable metadata (CASSANDRA-3540)
 * fix NPE in get_count for counters (CASSANDRA-3601)
Merged from 0.8:
 * remove invalid assertion that table was opened before dropping it
   (CASSANDRA-3580)
 * range and index scans now only send requests to enough replicas to
   satisfy requested CL + RR (CASSANDRA-3598)
 * use cannonical host for local node in nodetool info (CASSANDRA-3556)
 * remove nonlocal DC write optimization since it only worked with
   CL.ONE or CL.LOCAL_QUORUM (CASSANDRA-3577, 3585)
 * detect misuses of CounterColumnType (CASSANDRA-3422)
 * turn off string interning in json2sstable, take 2 (CASSANDRA-2189)
 * validate compression parameters on add/update of the ColumnFamily 
   (CASSANDRA-3573)
 * Check for 0.0.0.0 is incorrect in CFIF (CASSANDRA-3584)
 * Increase vm.max_map_count in debian packaging (CASSANDRA-3563)
 * gossiper will never add itself to saved endpoints (CASSANDRA-3485)


1.0.5
 * revert CASSANDRA-3407 (see CASSANDRA-3540)
 * fix assertion error while forwarding writes to local nodes (CASSANDRA-3539)


1.0.4
 * fix self-hinting of timed out read repair updates and make hinted handoff
   less prone to OOMing a coordinator (CASSANDRA-3440)
 * expose bloom filter sizes via JMX (CASSANDRA-3495)
 * enforce RP tokens 0..2**127 (CASSANDRA-3501)
 * canonicalize paths exposed through JMX (CASSANDRA-3504)
 * fix "liveSize" stat when sstables are removed (CASSANDRA-3496)
 * add bloom filter FP rates to nodetool cfstats (CASSANDRA-3347)
 * record partitioner in sstable metadata component (CASSANDRA-3407)
 * add new upgradesstables nodetool command (CASSANDRA-3406)
 * skip --debug requirement to see common exceptions in CLI (CASSANDRA-3508)
 * fix incorrect query results due to invalid max timestamp (CASSANDRA-3510)
 * make sstableloader recognize compressed sstables (CASSANDRA-3521)
 * avoids race in OutboundTcpConnection in multi-DC setups (CASSANDRA-3530)
 * use SETLOCAL in cassandra.bat (CASSANDRA-3506)
 * fix ConcurrentModificationException in Table.all() (CASSANDRA-3529)
Merged from 0.8:
 * fix concurrence issue in the FailureDetector (CASSANDRA-3519)
 * fix array out of bounds error in counter shard removal (CASSANDRA-3514)
 * avoid dropping tombstones when they might still be needed to shadow
   data in a different sstable (CASSANDRA-2786)


1.0.3
 * revert name-based query defragmentation aka CASSANDRA-2503 (CASSANDRA-3491)
 * fix invalidate-related test failures (CASSANDRA-3437)
 * add next-gen cqlsh to bin/ (CASSANDRA-3188, 3131, 3493)
 * (CQL) fix handling of rows with no columns (CASSANDRA-3424, 3473)
 * fix querying supercolumns by name returning only a subset of
   subcolumns or old subcolumn versions (CASSANDRA-3446)
 * automatically compute sha1 sum for uncompressed data files (CASSANDRA-3456)
 * fix reading metadata/statistics component for version < h (CASSANDRA-3474)
 * add sstable forward-compatibility (CASSANDRA-3478)
 * report compression ratio in CFSMBean (CASSANDRA-3393)
 * fix incorrect size exception during streaming of counters (CASSANDRA-3481)
 * (CQL) fix for counter decrement syntax (CASSANDRA-3418)
 * Fix race introduced by CASSANDRA-2503 (CASSANDRA-3482)
 * Fix incomplete deletion of delivered hints (CASSANDRA-3466)
 * Avoid rescheduling compactions when no compaction was executed 
   (CASSANDRA-3484)
 * fix handling of the chunk_length_kb compression options (CASSANDRA-3492)
Merged from 0.8:
 * fix updating CF row_cache_provider (CASSANDRA-3414)
 * CFMetaData.convertToThrift method to set RowCacheProvider (CASSANDRA-3405)
 * acquire compactionlock during truncate (CASSANDRA-3399)
 * fix displaying cfdef entries for super columnfamilies (CASSANDRA-3415)
 * Make counter shard merging thread safe (CASSANDRA-3178)
 * Revert CASSANDRA-2855
 * Fix bug preventing the use of efficient cross-DC writes (CASSANDRA-3472)
 * `describe ring` command for CLI (CASSANDRA-3220)
 * (Hadoop) skip empty rows when entire row is requested, redux (CASSANDRA-2855)


1.0.2
 * "defragment" rows for name-based queries under STCS (CASSANDRA-2503)
 * Add timing information to cassandra-cli GET/SET/LIST queries (CASSANDRA-3326)
 * Only create one CompressionMetadata object per sstable (CASSANDRA-3427)
 * cleanup usage of StorageService.setMode() (CASSANDRA-3388)
 * Avoid large array allocation for compressed chunk offsets (CASSANDRA-3432)
 * fix DecimalType bytebuffer marshalling (CASSANDRA-3421)
 * fix bug that caused first column in per row indexes to be ignored 
   (CASSANDRA-3441)
 * add JMX call to clean (failed) repair sessions (CASSANDRA-3316)
 * fix sstableloader reference acquisition bug (CASSANDRA-3438)
 * fix estimated row size regression (CASSANDRA-3451)
 * make sure we don't return more columns than asked (CASSANDRA-3303, 3395)
Merged from 0.8:
 * acquire compactionlock during truncate (CASSANDRA-3399)
 * fix displaying cfdef entries for super columnfamilies (CASSANDRA-3415)


1.0.1
 * acquire references during index build to prevent delete problems
   on Windows (CASSANDRA-3314)
 * describe_ring should include datacenter/topology information (CASSANDRA-2882)
 * Thrift sockets are not properly buffered (CASSANDRA-3261)
 * performance improvement for bytebufferutil compare function (CASSANDRA-3286)
 * add system.versions ColumnFamily (CASSANDRA-3140)
 * reduce network copies (CASSANDRA-3333, 3373)
 * limit nodetool to 32MB of heap (CASSANDRA-3124)
 * (CQL) update parser to accept "timestamp" instead of "date" (CASSANDRA-3149)
 * Fix CLI `show schema` to include "compression_options" (CASSANDRA-3368)
 * Snapshot to include manifest under LeveledCompactionStrategy (CASSANDRA-3359)
 * (CQL) SELECT query should allow CF name to be qualified by keyspace (CASSANDRA-3130)
 * (CQL) Fix internal application error specifying 'using consistency ...'
   in lower case (CASSANDRA-3366)
 * fix Deflate compression when compression actually makes the data bigger
   (CASSANDRA-3370)
 * optimize UUIDGen to avoid lock contention on InetAddress.getLocalHost 
   (CASSANDRA-3387)
 * tolerate index being dropped mid-mutation (CASSANDRA-3334, 3313)
 * CompactionManager is now responsible for checking for new candidates
   post-task execution, enabling more consistent leveled compaction 
   (CASSANDRA-3391)
 * Cache HSHA threads (CASSANDRA-3372)
 * use CF/KS names as snapshot prefix for drop + truncate operations
   (CASSANDRA-2997)
 * Break bloom filters up to avoid heap fragmentation (CASSANDRA-2466)
 * fix cassandra hanging on jsvc stop (CASSANDRA-3302)
 * Avoid leveled compaction getting blocked on errors (CASSANDRA-3408)
 * Make reloading the compaction strategy safe (CASSANDRA-3409)
 * ignore 0.8 hints even if compaction begins before we try to purge
   them (CASSANDRA-3385)
 * remove procrun (bin\daemon) from Cassandra source tree and 
   artifacts (CASSANDRA-3331)
 * make cassandra compile under JDK7 (CASSANDRA-3275)
 * remove dependency of clientutil.jar to FBUtilities (CASSANDRA-3299)
 * avoid truncation errors by using long math on long values (CASSANDRA-3364)
 * avoid clock drift on some Windows machine (CASSANDRA-3375)
 * display cache provider in cli 'describe keyspace' command (CASSANDRA-3384)
 * fix incomplete topology information in describe_ring (CASSANDRA-3403)
 * expire dead gossip states based on time (CASSANDRA-2961)
 * improve CompactionTask extensibility (CASSANDRA-3330)
 * Allow one leveled compaction task to kick off another (CASSANDRA-3363)
 * allow encryption only between datacenters (CASSANDRA-2802)
Merged from 0.8:
 * fix truncate allowing data to be replayed post-restart (CASSANDRA-3297)
 * make iwriter final in IndexWriter to avoid NPE (CASSANDRA-2863)
 * (CQL) update grammar to require key clause in DELETE statement
   (CASSANDRA-3349)
 * (CQL) allow numeric keyspace names in USE statement (CASSANDRA-3350)
 * (Hadoop) skip empty rows when slicing the entire row (CASSANDRA-2855)
 * Fix handling of tombstone by SSTableExport/Import (CASSANDRA-3357)
 * fix ColumnIndexer to use long offsets (CASSANDRA-3358)
 * Improved CLI exceptions (CASSANDRA-3312)
 * Fix handling of tombstone by SSTableExport/Import (CASSANDRA-3357)
 * Only count compaction as active (for throttling) when they have
   successfully acquired the compaction lock (CASSANDRA-3344)
 * Display CLI version string on startup (CASSANDRA-3196)
 * (Hadoop) make CFIF try rpc_address or fallback to listen_address
   (CASSANDRA-3214)
 * (Hadoop) accept comma delimited lists of initial thrift connections
   (CASSANDRA-3185)
 * ColumnFamily min_compaction_threshold should be >= 2 (CASSANDRA-3342)
 * (Pig) add 0.8+ types and key validation type in schema (CASSANDRA-3280)
 * Fix completely removing column metadata using CLI (CASSANDRA-3126)
 * CLI `describe cluster;` output should be on separate lines for separate versions
   (CASSANDRA-3170)
 * fix changing durable_writes keyspace option during CF creation
   (CASSANDRA-3292)
 * avoid locking on update when no indexes are involved (CASSANDRA-3386)
 * fix assertionError during repair with ordered partitioners (CASSANDRA-3369)
 * correctly serialize key_validation_class for avro (CASSANDRA-3391)
 * don't expire counter tombstone after streaming (CASSANDRA-3394)
 * prevent nodes that failed to join from hanging around forever 
   (CASSANDRA-3351)
 * remove incorrect optimization from slice read path (CASSANDRA-3390)
 * Fix race in AntiEntropyService (CASSANDRA-3400)


1.0.0-final
 * close scrubbed sstable fd before deleting it (CASSANDRA-3318)
 * fix bug preventing obsolete commitlog segments from being removed
   (CASSANDRA-3269)
 * tolerate whitespace in seed CDL (CASSANDRA-3263)
 * Change default heap thresholds to max(min(1/2 ram, 1G), min(1/4 ram, 8GB))
   (CASSANDRA-3295)
 * Fix broken CompressedRandomAccessReaderTest (CASSANDRA-3298)
 * (CQL) fix type information returned for wildcard queries (CASSANDRA-3311)
 * add estimated tasks to LeveledCompactionStrategy (CASSANDRA-3322)
 * avoid including compaction cache-warming in keycache stats (CASSANDRA-3325)
 * run compaction and hinted handoff threads at MIN_PRIORITY (CASSANDRA-3308)
 * default hsha thrift server to cpu core count in rpc pool (CASSANDRA-3329)
 * add bin\daemon to binary tarball for Windows service (CASSANDRA-3331)
 * Fix places where uncompressed size of sstables was use in place of the
   compressed one (CASSANDRA-3338)
 * Fix hsha thrift server (CASSANDRA-3346)
 * Make sure repair only stream needed sstables (CASSANDRA-3345)


1.0.0-rc2
 * Log a meaningful warning when a node receives a message for a repair session
   that doesn't exist anymore (CASSANDRA-3256)
 * test for NUMA policy support as well as numactl presence (CASSANDRA-3245)
 * Fix FD leak when internode encryption is enabled (CASSANDRA-3257)
 * Remove incorrect assertion in mergeIterator (CASSANDRA-3260)
 * FBUtilities.hexToBytes(String) to throw NumberFormatException when string
   contains non-hex characters (CASSANDRA-3231)
 * Keep SimpleSnitch proximity ordering unchanged from what the Strategy
   generates, as intended (CASSANDRA-3262)
 * remove Scrub from compactionstats when finished (CASSANDRA-3255)
 * fix counter entry in jdbc TypesMap (CASSANDRA-3268)
 * fix full queue scenario for ParallelCompactionIterator (CASSANDRA-3270)
 * fix bootstrap process (CASSANDRA-3285)
 * don't try delivering hints if when there isn't any (CASSANDRA-3176)
 * CLI documentation change for ColumnFamily `compression_options` (CASSANDRA-3282)
 * ignore any CF ids sent by client for adding CF/KS (CASSANDRA-3288)
 * remove obsolete hints on first startup (CASSANDRA-3291)
 * use correct ISortedColumns for time-optimized reads (CASSANDRA-3289)
 * Evict gossip state immediately when a token is taken over by a new IP 
   (CASSANDRA-3259)


1.0.0-rc1
 * Update CQL to generate microsecond timestamps by default (CASSANDRA-3227)
 * Fix counting CFMetadata towards Memtable liveRatio (CASSANDRA-3023)
 * Kill server on wrapped OOME such as from FileChannel.map (CASSANDRA-3201)
 * remove unnecessary copy when adding to row cache (CASSANDRA-3223)
 * Log message when a full repair operation completes (CASSANDRA-3207)
 * Fix streamOutSession keeping sstables references forever if the remote end
   dies (CASSANDRA-3216)
 * Remove dynamic_snitch boolean from example configuration (defaulting to 
   true) and set default badness threshold to 0.1 (CASSANDRA-3229)
 * Base choice of random or "balanced" token on bootstrap on whether
   schema definitions were found (CASSANDRA-3219)
 * Fixes for LeveledCompactionStrategy score computation, prioritization,
   scheduling, and performance (CASSANDRA-3224, 3234)
 * parallelize sstable open at server startup (CASSANDRA-2988)
 * fix handling of exceptions writing to OutboundTcpConnection (CASSANDRA-3235)
 * Allow using quotes in "USE <keyspace>;" CLI command (CASSANDRA-3208)
 * Don't allow any cache loading exceptions to halt startup (CASSANDRA-3218)
 * Fix sstableloader --ignores option (CASSANDRA-3247)
 * File descriptor limit increased in packaging (CASSANDRA-3206)
 * Fix deadlock in commit log during flush (CASSANDRA-3253) 


1.0.0-beta1
 * removed binarymemtable (CASSANDRA-2692)
 * add commitlog_total_space_in_mb to prevent fragmented logs (CASSANDRA-2427)
 * removed commitlog_rotation_threshold_in_mb configuration (CASSANDRA-2771)
 * make AbstractBounds.normalize de-overlapp overlapping ranges (CASSANDRA-2641)
 * replace CollatingIterator, ReducingIterator with MergeIterator 
   (CASSANDRA-2062)
 * Fixed the ability to set compaction strategy in cli using create column 
   family command (CASSANDRA-2778)
 * clean up tmp files after failed compaction (CASSANDRA-2468)
 * restrict repair streaming to specific columnfamilies (CASSANDRA-2280)
 * don't bother persisting columns shadowed by a row tombstone (CASSANDRA-2589)
 * reset CF and SC deletion times after gc_grace (CASSANDRA-2317)
 * optimize away seek when compacting wide rows (CASSANDRA-2879)
 * single-pass streaming (CASSANDRA-2677, 2906, 2916, 3003)
 * use reference counting for deleting sstables instead of relying on GC
   (CASSANDRA-2521, 3179)
 * store hints as serialized mutations instead of pointers to data row
   (CASSANDRA-2045)
 * store hints in the coordinator node instead of in the closest replica 
   (CASSANDRA-2914)
 * add row_cache_keys_to_save CF option (CASSANDRA-1966)
 * check column family validity in nodetool repair (CASSANDRA-2933)
 * use lazy initialization instead of class initialization in NodeId
   (CASSANDRA-2953)
 * add paging to get_count (CASSANDRA-2894)
 * fix "short reads" in [multi]get (CASSANDRA-2643, 3157, 3192)
 * add optional compression for sstables (CASSANDRA-47, 2994, 3001, 3128)
 * add scheduler JMX metrics (CASSANDRA-2962)
 * add block level checksum for compressed data (CASSANDRA-1717)
 * make column family backed column map pluggable and introduce unsynchronized
   ArrayList backed one to speedup reads (CASSANDRA-2843, 3165, 3205)
 * refactoring of the secondary index api (CASSANDRA-2982)
 * make CL > ONE reads wait for digest reconciliation before returning
   (CASSANDRA-2494)
 * fix missing logging for some exceptions (CASSANDRA-2061)
 * refactor and optimize ColumnFamilyStore.files(...) and Descriptor.fromFilename(String)
   and few other places responsible for work with SSTable files (CASSANDRA-3040)
 * Stop reading from sstables once we know we have the most recent columns,
   for query-by-name requests (CASSANDRA-2498)
 * Add query-by-column mode to stress.java (CASSANDRA-3064)
 * Add "install" command to cassandra.bat (CASSANDRA-292)
 * clean up KSMetadata, CFMetadata from unnecessary
   Thrift<->Avro conversion methods (CASSANDRA-3032)
 * Add timeouts to client request schedulers (CASSANDRA-3079, 3096)
 * Cli to use hashes rather than array of hashes for strategy options (CASSANDRA-3081)
 * LeveledCompactionStrategy (CASSANDRA-1608, 3085, 3110, 3087, 3145, 3154, 3182)
 * Improvements of the CLI `describe` command (CASSANDRA-2630)
 * reduce window where dropped CF sstables may not be deleted (CASSANDRA-2942)
 * Expose gossip/FD info to JMX (CASSANDRA-2806)
 * Fix streaming over SSL when compressed SSTable involved (CASSANDRA-3051)
 * Add support for pluggable secondary index implementations (CASSANDRA-3078)
 * remove compaction_thread_priority setting (CASSANDRA-3104)
 * generate hints for replicas that timeout, not just replicas that are known
   to be down before starting (CASSANDRA-2034)
 * Add throttling for internode streaming (CASSANDRA-3080)
 * make the repair of a range repair all replica (CASSANDRA-2610, 3194)
 * expose the ability to repair the first range (as returned by the
   partitioner) of a node (CASSANDRA-2606)
 * Streams Compression (CASSANDRA-3015)
 * add ability to use multiple threads during a single compaction
   (CASSANDRA-2901)
 * make AbstractBounds.normalize support overlapping ranges (CASSANDRA-2641)
 * fix of the CQL count() behavior (CASSANDRA-3068)
 * use TreeMap backed column families for the SSTable simple writers
   (CASSANDRA-3148)
 * fix inconsistency of the CLI syntax when {} should be used instead of [{}]
   (CASSANDRA-3119)
 * rename CQL type names to match expected SQL behavior (CASSANDRA-3149, 3031)
 * Arena-based allocation for memtables (CASSANDRA-2252, 3162, 3163, 3168)
 * Default RR chance to 0.1 (CASSANDRA-3169)
 * Add RowLevel support to secondary index API (CASSANDRA-3147)
 * Make SerializingCacheProvider the default if JNA is available (CASSANDRA-3183)
 * Fix backwards compatibilty for CQL memtable properties (CASSANDRA-3190)
 * Add five-minute delay before starting compactions on a restarted server
   (CASSANDRA-3181)
 * Reduce copies done for intra-host messages (CASSANDRA-1788, 3144)
 * support of compaction strategy option for stress.java (CASSANDRA-3204)
 * make memtable throughput and column count thresholds no-ops (CASSANDRA-2449)
 * Return schema information along with the resultSet in CQL (CASSANDRA-2734)
 * Add new DecimalType (CASSANDRA-2883)
 * Fix assertion error in RowRepairResolver (CASSANDRA-3156)
 * Reduce unnecessary high buffer sizes (CASSANDRA-3171)
 * Pluggable compaction strategy (CASSANDRA-1610)
 * Add new broadcast_address config option (CASSANDRA-2491)


0.8.7
 * Kill server on wrapped OOME such as from FileChannel.map (CASSANDRA-3201)
 * Allow using quotes in "USE <keyspace>;" CLI command (CASSANDRA-3208)
 * Log message when a full repair operation completes (CASSANDRA-3207)
 * Don't allow any cache loading exceptions to halt startup (CASSANDRA-3218)
 * Fix sstableloader --ignores option (CASSANDRA-3247)
 * File descriptor limit increased in packaging (CASSANDRA-3206)
 * Log a meaningfull warning when a node receive a message for a repair session
   that doesn't exist anymore (CASSANDRA-3256)
 * Fix FD leak when internode encryption is enabled (CASSANDRA-3257)
 * FBUtilities.hexToBytes(String) to throw NumberFormatException when string
   contains non-hex characters (CASSANDRA-3231)
 * Keep SimpleSnitch proximity ordering unchanged from what the Strategy
   generates, as intended (CASSANDRA-3262)
 * remove Scrub from compactionstats when finished (CASSANDRA-3255)
 * Fix tool .bat files when CASSANDRA_HOME contains spaces (CASSANDRA-3258)
 * Force flush of status table when removing/updating token (CASSANDRA-3243)
 * Evict gossip state immediately when a token is taken over by a new IP (CASSANDRA-3259)
 * Fix bug where the failure detector can take too long to mark a host
   down (CASSANDRA-3273)
 * (Hadoop) allow wrapping ranges in queries (CASSANDRA-3137)
 * (Hadoop) check all interfaces for a match with split location
   before falling back to random replica (CASSANDRA-3211)
 * (Hadoop) Make Pig storage handle implements LoadMetadata (CASSANDRA-2777)
 * (Hadoop) Fix exception during PIG 'dump' (CASSANDRA-2810)
 * Fix stress COUNTER_GET option (CASSANDRA-3301)
 * Fix missing fields in CLI `show schema` output (CASSANDRA-3304)
 * Nodetool no longer leaks threads and closes JMX connections (CASSANDRA-3309)
 * fix truncate allowing data to be replayed post-restart (CASSANDRA-3297)
 * Move SimpleAuthority and SimpleAuthenticator to examples (CASSANDRA-2922)
 * Fix handling of tombstone by SSTableExport/Import (CASSANDRA-3357)
 * Fix transposition in cfHistograms (CASSANDRA-3222)
 * Allow using number as DC name when creating keyspace in CQL (CASSANDRA-3239)
 * Force flush of system table after updating/removing a token (CASSANDRA-3243)


0.8.6
 * revert CASSANDRA-2388
 * change TokenRange.endpoints back to listen/broadcast address to match
   pre-1777 behavior, and add TokenRange.rpc_endpoints instead (CASSANDRA-3187)
 * avoid trying to watch cassandra-topology.properties when loaded from jar
   (CASSANDRA-3138)
 * prevent users from creating keyspaces with LocalStrategy replication
   (CASSANDRA-3139)
 * fix CLI `show schema;` to output correct keyspace definition statement
   (CASSANDRA-3129)
 * CustomTThreadPoolServer to log TTransportException at DEBUG level
   (CASSANDRA-3142)
 * allow topology sort to work with non-unique rack names between 
   datacenters (CASSANDRA-3152)
 * Improve caching of same-version Messages on digest and repair paths
   (CASSANDRA-3158)
 * Randomize choice of first replica for counter increment (CASSANDRA-2890)
 * Fix using read_repair_chance instead of merge_shard_change (CASSANDRA-3202)
 * Avoid streaming data to nodes that already have it, on move as well as
   decommission (CASSANDRA-3041)
 * Fix divide by zero error in GCInspector (CASSANDRA-3164)
 * allow quoting of the ColumnFamily name in CLI `create column family`
   statement (CASSANDRA-3195)
 * Fix rolling upgrade from 0.7 to 0.8 problem (CASSANDRA-3166)
 * Accomodate missing encryption_options in IncomingTcpConnection.stream
   (CASSANDRA-3212)


0.8.5
 * fix NPE when encryption_options is unspecified (CASSANDRA-3007)
 * include column name in validation failure exceptions (CASSANDRA-2849)
 * make sure truncate clears out the commitlog so replay won't re-
   populate with truncated data (CASSANDRA-2950)
 * fix NPE when debug logging is enabled and dropped CF is present
   in a commitlog segment (CASSANDRA-3021)
 * fix cassandra.bat when CASSANDRA_HOME contains spaces (CASSANDRA-2952)
 * fix to SSTableSimpleUnsortedWriter bufferSize calculation (CASSANDRA-3027)
 * make cleanup and normal compaction able to skip empty rows
   (rows containing nothing but expired tombstones) (CASSANDRA-3039)
 * work around native memory leak in com.sun.management.GarbageCollectorMXBean
   (CASSANDRA-2868)
 * validate that column names in column_metadata are not equal to key_alias
   on create/update of the ColumnFamily and CQL 'ALTER' statement (CASSANDRA-3036)
 * return an InvalidRequestException if an indexed column is assigned
   a value larger than 64KB (CASSANDRA-3057)
 * fix of numeric-only and string column names handling in CLI "drop index" 
   (CASSANDRA-3054)
 * prune index scan resultset back to original request for lazy
   resultset expansion case (CASSANDRA-2964)
 * (Hadoop) fail jobs when Cassandra node has failed but TaskTracker
   has not (CASSANDRA-2388)
 * fix dynamic snitch ignoring nodes when read_repair_chance is zero
   (CASSANDRA-2662)
 * avoid retaining references to dropped CFS objects in 
   CompactionManager.estimatedCompactions (CASSANDRA-2708)
 * expose rpc timeouts per host in MessagingServiceMBean (CASSANDRA-2941)
 * avoid including cwd in classpath for deb and rpm packages (CASSANDRA-2881)
 * remove gossip state when a new IP takes over a token (CASSANDRA-3071)
 * allow sstable2json to work on index sstable files (CASSANDRA-3059)
 * always hint counters (CASSANDRA-3099)
 * fix log4j initialization in EmbeddedCassandraService (CASSANDRA-2857)
 * remove gossip state when a new IP takes over a token (CASSANDRA-3071)
 * work around native memory leak in com.sun.management.GarbageCollectorMXBean
    (CASSANDRA-2868)
 * fix UnavailableException with writes at CL.EACH_QUORM (CASSANDRA-3084)
 * fix parsing of the Keyspace and ColumnFamily names in numeric
   and string representations in CLI (CASSANDRA-3075)
 * fix corner cases in Range.differenceToFetch (CASSANDRA-3084)
 * fix ip address String representation in the ring cache (CASSANDRA-3044)
 * fix ring cache compatibility when mixing pre-0.8.4 nodes with post-
   in the same cluster (CASSANDRA-3023)
 * make repair report failure when a node participating dies (instead of
   hanging forever) (CASSANDRA-2433)
 * fix handling of the empty byte buffer by ReversedType (CASSANDRA-3111)
 * Add validation that Keyspace names are case-insensitively unique (CASSANDRA-3066)
 * catch invalid key_validation_class before instantiating UpdateColumnFamily (CASSANDRA-3102)
 * make Range and Bounds objects client-safe (CASSANDRA-3108)
 * optionally skip log4j configuration (CASSANDRA-3061)
 * bundle sstableloader with the debian package (CASSANDRA-3113)
 * don't try to build secondary indexes when there is none (CASSANDRA-3123)
 * improve SSTableSimpleUnsortedWriter speed for large rows (CASSANDRA-3122)
 * handle keyspace arguments correctly in nodetool snapshot (CASSANDRA-3038)
 * Fix SSTableImportTest on windows (CASSANDRA-3043)
 * expose compactionThroughputMbPerSec through JMX (CASSANDRA-3117)
 * log keyspace and CF of large rows being compacted


0.8.4
 * change TokenRing.endpoints to be a list of rpc addresses instead of 
   listen/broadcast addresses (CASSANDRA-1777)
 * include files-to-be-streamed in StreamInSession.getSources (CASSANDRA-2972)
 * use JAVA env var in cassandra-env.sh (CASSANDRA-2785, 2992)
 * avoid doing read for no-op replicate-on-write at CL=1 (CASSANDRA-2892)
 * refuse counter write for CL.ANY (CASSANDRA-2990)
 * switch back to only logging recent dropped messages (CASSANDRA-3004)
 * always deserialize RowMutation for counters (CASSANDRA-3006)
 * ignore saved replication_factor strategy_option for NTS (CASSANDRA-3011)
 * make sure pre-truncate CL segments are discarded (CASSANDRA-2950)


0.8.3
 * add ability to drop local reads/writes that are going to timeout
   (CASSANDRA-2943)
 * revamp token removal process, keep gossip states for 3 days (CASSANDRA-2496)
 * don't accept extra args for 0-arg nodetool commands (CASSANDRA-2740)
 * log unavailableexception details at debug level (CASSANDRA-2856)
 * expose data_dir though jmx (CASSANDRA-2770)
 * don't include tmp files as sstable when create cfs (CASSANDRA-2929)
 * log Java classpath on startup (CASSANDRA-2895)
 * keep gossipped version in sync with actual on migration coordinator 
   (CASSANDRA-2946)
 * use lazy initialization instead of class initialization in NodeId
   (CASSANDRA-2953)
 * check column family validity in nodetool repair (CASSANDRA-2933)
 * speedup bytes to hex conversions dramatically (CASSANDRA-2850)
 * Flush memtables on shutdown when durable writes are disabled 
   (CASSANDRA-2958)
 * improved POSIX compatibility of start scripts (CASsANDRA-2965)
 * add counter support to Hadoop InputFormat (CASSANDRA-2981)
 * fix bug where dirty commitlog segments were removed (and avoid keeping 
   segments with no post-flush activity permanently dirty) (CASSANDRA-2829)
 * fix throwing exception with batch mutation of counter super columns
   (CASSANDRA-2949)
 * ignore system tables during repair (CASSANDRA-2979)
 * throw exception when NTS is given replication_factor as an option
   (CASSANDRA-2960)
 * fix assertion error during compaction of counter CFs (CASSANDRA-2968)
 * avoid trying to create index names, when no index exists (CASSANDRA-2867)
 * don't sample the system table when choosing a bootstrap token
   (CASSANDRA-2825)
 * gossiper notifies of local state changes (CASSANDRA-2948)
 * add asynchronous and half-sync/half-async (hsha) thrift servers 
   (CASSANDRA-1405)
 * fix potential use of free'd native memory in SerializingCache 
   (CASSANDRA-2951)
 * prune index scan resultset back to original request for lazy
   resultset expansion case (CASSANDRA-2964)
 * (Hadoop) fail jobs when Cassandra node has failed but TaskTracker
    has not (CASSANDRA-2388)


0.8.2
 * CQL: 
   - include only one row per unique key for IN queries (CASSANDRA-2717)
   - respect client timestamp on full row deletions (CASSANDRA-2912)
 * improve thread-safety in StreamOutSession (CASSANDRA-2792)
 * allow deleting a row and updating indexed columns in it in the
   same mutation (CASSANDRA-2773)
 * Expose number of threads blocked on submitting memtable to flush
   in JMX (CASSANDRA-2817)
 * add ability to return "endpoints" to nodetool (CASSANDRA-2776)
 * Add support for multiple (comma-delimited) coordinator addresses
   to ColumnFamilyInputFormat (CASSANDRA-2807)
 * fix potential NPE while scheduling read repair for range slice
   (CASSANDRA-2823)
 * Fix race in SystemTable.getCurrentLocalNodeId (CASSANDRA-2824)
 * Correctly set default for replicate_on_write (CASSANDRA-2835)
 * improve nodetool compactionstats formatting (CASSANDRA-2844)
 * fix index-building status display (CASSANDRA-2853)
 * fix CLI perpetuating obsolete KsDef.replication_factor (CASSANDRA-2846)
 * improve cli treatment of multiline comments (CASSANDRA-2852)
 * handle row tombstones correctly in EchoedRow (CASSANDRA-2786)
 * add MessagingService.get[Recently]DroppedMessages and
   StorageService.getExceptionCount (CASSANDRA-2804)
 * fix possibility of spurious UnavailableException for LOCAL_QUORUM
   reads with dynamic snitch + read repair disabled (CASSANDRA-2870)
 * add ant-optional as dependence for the debian package (CASSANDRA-2164)
 * add option to specify limit for get_slice in the CLI (CASSANDRA-2646)
 * decrease HH page size (CASSANDRA-2832)
 * reset cli keyspace after dropping the current one (CASSANDRA-2763)
 * add KeyRange option to Hadoop inputformat (CASSANDRA-1125)
 * fix protocol versioning (CASSANDRA-2818, 2860)
 * support spaces in path to log4j configuration (CASSANDRA-2383)
 * avoid including inferred types in CF update (CASSANDRA-2809)
 * fix JMX bulkload call (CASSANDRA-2908)
 * fix updating KS with durable_writes=false (CASSANDRA-2907)
 * add simplified facade to SSTableWriter for bulk loading use
   (CASSANDRA-2911)
 * fix re-using index CF sstable names after drop/recreate (CASSANDRA-2872)
 * prepend CF to default index names (CASSANDRA-2903)
 * fix hint replay (CASSANDRA-2928)
 * Properly synchronize repair's merkle tree computation (CASSANDRA-2816)


0.8.1
 * CQL:
   - support for insert, delete in BATCH (CASSANDRA-2537)
   - support for IN to SELECT, UPDATE (CASSANDRA-2553)
   - timestamp support for INSERT, UPDATE, and BATCH (CASSANDRA-2555)
   - TTL support (CASSANDRA-2476)
   - counter support (CASSANDRA-2473)
   - ALTER COLUMNFAMILY (CASSANDRA-1709)
   - DROP INDEX (CASSANDRA-2617)
   - add SCHEMA/TABLE as aliases for KS/CF (CASSANDRA-2743)
   - server handles wait-for-schema-agreement (CASSANDRA-2756)
   - key alias support (CASSANDRA-2480)
 * add support for comparator parameters and a generic ReverseType
   (CASSANDRA-2355)
 * add CompositeType and DynamicCompositeType (CASSANDRA-2231)
 * optimize batches containing multiple updates to the same row
   (CASSANDRA-2583)
 * adjust hinted handoff page size to avoid OOM with large columns 
   (CASSANDRA-2652)
 * mark BRAF buffer invalid post-flush so we don't re-flush partial
   buffers again, especially on CL writes (CASSANDRA-2660)
 * add DROP INDEX support to CLI (CASSANDRA-2616)
 * don't perform HH to client-mode [storageproxy] nodes (CASSANDRA-2668)
 * Improve forceDeserialize/getCompactedRow encapsulation (CASSANDRA-2659)
 * Don't write CounterUpdateColumn to disk in tests (CASSANDRA-2650)
 * Add sstable bulk loading utility (CASSANDRA-1278)
 * avoid replaying hints to dropped columnfamilies (CASSANDRA-2685)
 * add placeholders for missing rows in range query pseudo-RR (CASSANDRA-2680)
 * remove no-op HHOM.renameHints (CASSANDRA-2693)
 * clone super columns to avoid modifying them during flush (CASSANDRA-2675)
 * allow writes to bypass the commitlog for certain keyspaces (CASSANDRA-2683)
 * avoid NPE when bypassing commitlog during memtable flush (CASSANDRA-2781)
 * Added support for making bootstrap retry if nodes flap (CASSANDRA-2644)
 * Added statusthrift to nodetool to report if thrift server is running (CASSANDRA-2722)
 * Fixed rows being cached if they do not exist (CASSANDRA-2723)
 * Support passing tableName and cfName to RowCacheProviders (CASSANDRA-2702)
 * close scrub file handles (CASSANDRA-2669)
 * throttle migration replay (CASSANDRA-2714)
 * optimize column serializer creation (CASSANDRA-2716)
 * Added support for making bootstrap retry if nodes flap (CASSANDRA-2644)
 * Added statusthrift to nodetool to report if thrift server is running
   (CASSANDRA-2722)
 * Fixed rows being cached if they do not exist (CASSANDRA-2723)
 * fix truncate/compaction race (CASSANDRA-2673)
 * workaround large resultsets causing large allocation retention
   by nio sockets (CASSANDRA-2654)
 * fix nodetool ring use with Ec2Snitch (CASSANDRA-2733)
 * fix removing columns and subcolumns that are supressed by a row or
   supercolumn tombstone during replica resolution (CASSANDRA-2590)
 * support sstable2json against snapshot sstables (CASSANDRA-2386)
 * remove active-pull schema requests (CASSANDRA-2715)
 * avoid marking entire list of sstables as actively being compacted
   in multithreaded compaction (CASSANDRA-2765)
 * seek back after deserializing a row to update cache with (CASSANDRA-2752)
 * avoid skipping rows in scrub for counter column family (CASSANDRA-2759)
 * fix ConcurrentModificationException in repair when dealing with 0.7 node
   (CASSANDRA-2767)
 * use threadsafe collections for StreamInSession (CASSANDRA-2766)
 * avoid infinite loop when creating merkle tree (CASSANDRA-2758)
 * avoids unmarking compacting sstable prematurely in cleanup (CASSANDRA-2769)
 * fix NPE when the commit log is bypassed (CASSANDRA-2718)
 * don't throw an exception in SS.isRPCServerRunning (CASSANDRA-2721)
 * make stress.jar executable (CASSANDRA-2744)
 * add daemon mode to java stress (CASSANDRA-2267)
 * expose the DC and rack of a node through JMX and nodetool ring (CASSANDRA-2531)
 * fix cache mbean getSize (CASSANDRA-2781)
 * Add Date, Float, Double, and Boolean types (CASSANDRA-2530)
 * Add startup flag to renew counter node id (CASSANDRA-2788)
 * add jamm agent to cassandra.bat (CASSANDRA-2787)
 * fix repair hanging if a neighbor has nothing to send (CASSANDRA-2797)
 * purge tombstone even if row is in only one sstable (CASSANDRA-2801)
 * Fix wrong purge of deleted cf during compaction (CASSANDRA-2786)
 * fix race that could result in Hadoop writer failing to throw an
   exception encountered after close() (CASSANDRA-2755)
 * fix scan wrongly throwing assertion error (CASSANDRA-2653)
 * Always use even distribution for merkle tree with RandomPartitionner
   (CASSANDRA-2841)
 * fix describeOwnership for OPP (CASSANDRA-2800)
 * ensure that string tokens do not contain commas (CASSANDRA-2762)


0.8.0-final
 * fix CQL grammar warning and cqlsh regression from CASSANDRA-2622
 * add ant generate-cql-html target (CASSANDRA-2526)
 * update CQL consistency levels (CASSANDRA-2566)
 * debian packaging fixes (CASSANDRA-2481, 2647)
 * fix UUIDType, IntegerType for direct buffers (CASSANDRA-2682, 2684)
 * switch to native Thrift for Hadoop map/reduce (CASSANDRA-2667)
 * fix StackOverflowError when building from eclipse (CASSANDRA-2687)
 * only provide replication_factor to strategy_options "help" for
   SimpleStrategy, OldNetworkTopologyStrategy (CASSANDRA-2678, 2713)
 * fix exception adding validators to non-string columns (CASSANDRA-2696)
 * avoid instantiating DatabaseDescriptor in JDBC (CASSANDRA-2694)
 * fix potential stack overflow during compaction (CASSANDRA-2626)
 * clone super columns to avoid modifying them during flush (CASSANDRA-2675)
 * reset underlying iterator in EchoedRow constructor (CASSANDRA-2653)


0.8.0-rc1
 * faster flushes and compaction from fixing excessively pessimistic 
   rebuffering in BRAF (CASSANDRA-2581)
 * fix returning null column values in the python cql driver (CASSANDRA-2593)
 * fix merkle tree splitting exiting early (CASSANDRA-2605)
 * snapshot_before_compaction directory name fix (CASSANDRA-2598)
 * Disable compaction throttling during bootstrap (CASSANDRA-2612) 
 * fix CQL treatment of > and < operators in range slices (CASSANDRA-2592)
 * fix potential double-application of counter updates on commitlog replay
   by moving replay position from header to sstable metadata (CASSANDRA-2419)
 * JDBC CQL driver exposes getColumn for access to timestamp
 * JDBC ResultSetMetadata properties added to AbstractType
 * r/m clustertool (CASSANDRA-2607)
 * add support for presenting row key as a column in CQL result sets 
   (CASSANDRA-2622)
 * Don't allow {LOCAL|EACH}_QUORUM unless strategy is NTS (CASSANDRA-2627)
 * validate keyspace strategy_options during CQL create (CASSANDRA-2624)
 * fix empty Result with secondary index when limit=1 (CASSANDRA-2628)
 * Fix regression where bootstrapping a node with no schema fails
   (CASSANDRA-2625)
 * Allow removing LocationInfo sstables (CASSANDRA-2632)
 * avoid attempting to replay mutations from dropped keyspaces (CASSANDRA-2631)
 * avoid using cached position of a key when GT is requested (CASSANDRA-2633)
 * fix counting bloom filter true positives (CASSANDRA-2637)
 * initialize local ep state prior to gossip startup if needed (CASSANDRA-2638)
 * fix counter increment lost after restart (CASSANDRA-2642)
 * add quote-escaping via backslash to CLI (CASSANDRA-2623)
 * fix pig example script (CASSANDRA-2487)
 * fix dynamic snitch race in adding latencies (CASSANDRA-2618)
 * Start/stop cassandra after more important services such as mdadm in
   debian packaging (CASSANDRA-2481)


0.8.0-beta2
 * fix NPE compacting index CFs (CASSANDRA-2528)
 * Remove checking all column families on startup for compaction candidates 
   (CASSANDRA-2444)
 * validate CQL create keyspace options (CASSANDRA-2525)
 * fix nodetool setcompactionthroughput (CASSANDRA-2550)
 * move	gossip heartbeat back to its own thread (CASSANDRA-2554)
 * validate cql TRUNCATE columnfamily before truncating (CASSANDRA-2570)
 * fix batch_mutate for mixed standard-counter mutations (CASSANDRA-2457)
 * disallow making schema changes to system keyspace (CASSANDRA-2563)
 * fix sending mutation messages multiple times (CASSANDRA-2557)
 * fix incorrect use of NBHM.size in ReadCallback that could cause
   reads to time out even when responses were received (CASSANDRA-2552)
 * trigger read repair correctly for LOCAL_QUORUM reads (CASSANDRA-2556)
 * Allow configuring the number of compaction thread (CASSANDRA-2558)
 * forceUserDefinedCompaction will attempt to compact what it is given
   even if the pessimistic estimate is that there is not enough disk space;
   automatic compactions will only compact 2 or more sstables (CASSANDRA-2575)
 * refuse to apply migrations with older timestamps than the current 
   schema (CASSANDRA-2536)
 * remove unframed Thrift transport option
 * include indexes in snapshots (CASSANDRA-2596)
 * improve ignoring of obsolete mutations in index maintenance (CASSANDRA-2401)
 * recognize attempt to drop just the index while leaving the column
   definition alone (CASSANDRA-2619)
  

0.8.0-beta1
 * remove Avro RPC support (CASSANDRA-926)
 * support for columns that act as incr/decr counters 
   (CASSANDRA-1072, 1937, 1944, 1936, 2101, 2093, 2288, 2105, 2384, 2236, 2342,
   2454)
 * CQL (CASSANDRA-1703, 1704, 1705, 1706, 1707, 1708, 1710, 1711, 1940, 
   2124, 2302, 2277, 2493)
 * avoid double RowMutation serialization on write path (CASSANDRA-1800)
 * make NetworkTopologyStrategy the default (CASSANDRA-1960)
 * configurable internode encryption (CASSANDRA-1567, 2152)
 * human readable column names in sstable2json output (CASSANDRA-1933)
 * change default JMX port to 7199 (CASSANDRA-2027)
 * backwards compatible internal messaging (CASSANDRA-1015)
 * atomic switch of memtables and sstables (CASSANDRA-2284)
 * add pluggable SeedProvider (CASSANDRA-1669)
 * Fix clustertool to not throw exception when calling get_endpoints (CASSANDRA-2437)
 * upgrade to thrift 0.6 (CASSANDRA-2412) 
 * repair works on a token range instead of full ring (CASSANDRA-2324)
 * purge tombstones from row cache (CASSANDRA-2305)
 * push replication_factor into strategy_options (CASSANDRA-1263)
 * give snapshots the same name on each node (CASSANDRA-1791)
 * remove "nodetool loadbalance" (CASSANDRA-2448)
 * multithreaded compaction (CASSANDRA-2191)
 * compaction throttling (CASSANDRA-2156)
 * add key type information and alias (CASSANDRA-2311, 2396)
 * cli no longer divides read_repair_chance by 100 (CASSANDRA-2458)
 * made CompactionInfo.getTaskType return an enum (CASSANDRA-2482)
 * add a server-wide cap on measured memtable memory usage and aggressively
   flush to keep under that threshold (CASSANDRA-2006)
 * add unified UUIDType (CASSANDRA-2233)
 * add off-heap row cache support (CASSANDRA-1969)


0.7.5
 * improvements/fixes to PIG driver (CASSANDRA-1618, CASSANDRA-2387,
   CASSANDRA-2465, CASSANDRA-2484)
 * validate index names (CASSANDRA-1761)
 * reduce contention on Table.flusherLock (CASSANDRA-1954)
 * try harder to detect failures during streaming, cleaning up temporary
   files more reliably (CASSANDRA-2088)
 * shut down server for OOM on a Thrift thread (CASSANDRA-2269)
 * fix tombstone handling in repair and sstable2json (CASSANDRA-2279)
 * preserve version when streaming data from old sstables (CASSANDRA-2283)
 * don't start repair if a neighboring node is marked as dead (CASSANDRA-2290)
 * purge tombstones from row cache (CASSANDRA-2305)
 * Avoid seeking when sstable2json exports the entire file (CASSANDRA-2318)
 * clear Built flag in system table when dropping an index (CASSANDRA-2320)
 * don't allow arbitrary argument for stress.java (CASSANDRA-2323)
 * validate values for index predicates in get_indexed_slice (CASSANDRA-2328)
 * queue secondary indexes for flush before the parent (CASSANDRA-2330)
 * allow job configuration to set the CL used in Hadoop jobs (CASSANDRA-2331)
 * add memtable_flush_queue_size defaulting to 4 (CASSANDRA-2333)
 * Allow overriding of initial_token, storage_port and rpc_port from system
   properties (CASSANDRA-2343)
 * fix comparator used for non-indexed secondary expressions in index scan
   (CASSANDRA-2347)
 * ensure size calculation and write phase of large-row compaction use
   the same threshold for TTL expiration (CASSANDRA-2349)
 * fix race when iterating CFs during add/drop (CASSANDRA-2350)
 * add ConsistencyLevel command to CLI (CASSANDRA-2354)
 * allow negative numbers in the cli (CASSANDRA-2358)
 * hard code serialVersionUID for tokens class (CASSANDRA-2361)
 * fix potential infinite loop in ByteBufferUtil.inputStream (CASSANDRA-2365)
 * fix encoding bugs in HintedHandoffManager, SystemTable when default
   charset is not UTF8 (CASSANDRA-2367)
 * avoids having removed node reappearing in Gossip (CASSANDRA-2371)
 * fix incorrect truncation of long to int when reading columns via block
   index (CASSANDRA-2376)
 * fix NPE during stream session (CASSANDRA-2377)
 * fix race condition that could leave orphaned data files when dropping CF or
   KS (CASSANDRA-2381)
 * fsync statistics component on write (CASSANDRA-2382)
 * fix duplicate results from CFS.scan (CASSANDRA-2406)
 * add IntegerType to CLI help (CASSANDRA-2414)
 * avoid caching token-only decoratedkeys (CASSANDRA-2416)
 * convert mmap assertion to if/throw so scrub can catch it (CASSANDRA-2417)
 * don't overwrite gc log (CASSANDR-2418)
 * invalidate row cache for streamed row to avoid inconsitencies
   (CASSANDRA-2420)
 * avoid copies in range/index scans (CASSANDRA-2425)
 * make sure we don't wipe data during cleanup if the node has not join
   the ring (CASSANDRA-2428)
 * Try harder to close files after compaction (CASSANDRA-2431)
 * re-set bootstrapped flag after move finishes (CASSANDRA-2435)
 * display validation_class in CLI 'describe keyspace' (CASSANDRA-2442)
 * make cleanup compactions cleanup the row cache (CASSANDRA-2451)
 * add column fields validation to scrub (CASSANDRA-2460)
 * use 64KB flush buffer instead of in_memory_compaction_limit (CASSANDRA-2463)
 * fix backslash substitutions in CLI (CASSANDRA-2492)
 * disable cache saving for system CFS (CASSANDRA-2502)
 * fixes for verifying destination availability under hinted conditions
   so UE can be thrown intead of timing out (CASSANDRA-2514)
 * fix update of validation class in column metadata (CASSANDRA-2512)
 * support LOCAL_QUORUM, EACH_QUORUM CLs outside of NTS (CASSANDRA-2516)
 * preserve version when streaming data from old sstables (CASSANDRA-2283)
 * fix backslash substitutions in CLI (CASSANDRA-2492)
 * count a row deletion as one operation towards memtable threshold 
   (CASSANDRA-2519)
 * support LOCAL_QUORUM, EACH_QUORUM CLs outside of NTS (CASSANDRA-2516)


0.7.4
 * add nodetool join command (CASSANDRA-2160)
 * fix secondary indexes on pre-existing or streamed data (CASSANDRA-2244)
 * initialize endpoint in gossiper earlier (CASSANDRA-2228)
 * add ability to write to Cassandra from Pig (CASSANDRA-1828)
 * add rpc_[min|max]_threads (CASSANDRA-2176)
 * add CL.TWO, CL.THREE (CASSANDRA-2013)
 * avoid exporting an un-requested row in sstable2json, when exporting 
   a key that does not exist (CASSANDRA-2168)
 * add incremental_backups option (CASSANDRA-1872)
 * add configurable row limit to Pig loadfunc (CASSANDRA-2276)
 * validate column values in batches as well as single-Column inserts
   (CASSANDRA-2259)
 * move sample schema from cassandra.yaml to schema-sample.txt,
   a cli scripts (CASSANDRA-2007)
 * avoid writing empty rows when scrubbing tombstoned rows (CASSANDRA-2296)
 * fix assertion error in range and index scans for CL < ALL
   (CASSANDRA-2282)
 * fix commitlog replay when flush position refers to data that didn't
   get synced before server died (CASSANDRA-2285)
 * fix fd leak in sstable2json with non-mmap'd i/o (CASSANDRA-2304)
 * reduce memory use during streaming of multiple sstables (CASSANDRA-2301)
 * purge tombstoned rows from cache after GCGraceSeconds (CASSANDRA-2305)
 * allow zero replicas in a NTS datacenter (CASSANDRA-1924)
 * make range queries respect snitch for local replicas (CASSANDRA-2286)
 * fix HH delivery when column index is larger than 2GB (CASSANDRA-2297)
 * make 2ary indexes use parent CF flush thresholds during initial build
   (CASSANDRA-2294)
 * update memtable_throughput to be a long (CASSANDRA-2158)


0.7.3
 * Keep endpoint state until aVeryLongTime (CASSANDRA-2115)
 * lower-latency read repair (CASSANDRA-2069)
 * add hinted_handoff_throttle_delay_in_ms option (CASSANDRA-2161)
 * fixes for cache save/load (CASSANDRA-2172, -2174)
 * Handle whole-row deletions in CFOutputFormat (CASSANDRA-2014)
 * Make memtable_flush_writers flush in parallel (CASSANDRA-2178)
 * Add compaction_preheat_key_cache option (CASSANDRA-2175)
 * refactor stress.py to have only one copy of the format string 
   used for creating row keys (CASSANDRA-2108)
 * validate index names for \w+ (CASSANDRA-2196)
 * Fix Cassandra cli to respect timeout if schema does not settle 
   (CASSANDRA-2187)
 * fix for compaction and cleanup writing old-format data into new-version 
   sstable (CASSANDRA-2211, -2216)
 * add nodetool scrub (CASSANDRA-2217, -2240)
 * fix sstable2json large-row pagination (CASSANDRA-2188)
 * fix EOFing on requests for the last bytes in a file (CASSANDRA-2213)
 * fix BufferedRandomAccessFile bugs (CASSANDRA-2218, -2241)
 * check for memtable flush_after_mins exceeded every 10s (CASSANDRA-2183)
 * fix cache saving on Windows (CASSANDRA-2207)
 * add validateSchemaAgreement call + synchronization to schema
   modification operations (CASSANDRA-2222)
 * fix for reversed slice queries on large rows (CASSANDRA-2212)
 * fat clients were writing local data (CASSANDRA-2223)
 * set DEFAULT_MEMTABLE_LIFETIME_IN_MINS to 24h
 * improve detection and cleanup of partially-written sstables 
   (CASSANDRA-2206)
 * fix supercolumn de/serialization when subcolumn comparator is different
   from supercolumn's (CASSANDRA-2104)
 * fix starting up on Windows when CASSANDRA_HOME contains whitespace
   (CASSANDRA-2237)
 * add [get|set][row|key]cacheSavePeriod to JMX (CASSANDRA-2100)
 * fix Hadoop ColumnFamilyOutputFormat dropping of mutations
   when batch fills up (CASSANDRA-2255)
 * move file deletions off of scheduledtasks executor (CASSANDRA-2253)


0.7.2
 * copy DecoratedKey.key when inserting into caches to avoid retaining
   a reference to the underlying buffer (CASSANDRA-2102)
 * format subcolumn names with subcomparator (CASSANDRA-2136)
 * fix column bloom filter deserialization (CASSANDRA-2165)


0.7.1
 * refactor MessageDigest creation code. (CASSANDRA-2107)
 * buffer network stack to avoid inefficient small TCP messages while avoiding
   the nagle/delayed ack problem (CASSANDRA-1896)
 * check log4j configuration for changes every 10s (CASSANDRA-1525, 1907)
 * more-efficient cross-DC replication (CASSANDRA-1530, -2051, -2138)
 * avoid polluting page cache with commitlog or sstable writes
   and seq scan operations (CASSANDRA-1470)
 * add RMI authentication options to nodetool (CASSANDRA-1921)
 * make snitches configurable at runtime (CASSANDRA-1374)
 * retry hadoop split requests on connection failure (CASSANDRA-1927)
 * implement describeOwnership for BOP, COPP (CASSANDRA-1928)
 * make read repair behave as expected for ConsistencyLevel > ONE
   (CASSANDRA-982, 2038)
 * distributed test harness (CASSANDRA-1859, 1964)
 * reduce flush lock contention (CASSANDRA-1930)
 * optimize supercolumn deserialization (CASSANDRA-1891)
 * fix CFMetaData.apply to only compare objects of the same class 
   (CASSANDRA-1962)
 * allow specifying specific SSTables to compact from JMX (CASSANDRA-1963)
 * fix race condition in MessagingService.targets (CASSANDRA-1959, 2094, 2081)
 * refuse to open sstables from a future version (CASSANDRA-1935)
 * zero-copy reads (CASSANDRA-1714)
 * fix copy bounds for word Text in wordcount demo (CASSANDRA-1993)
 * fixes for contrib/javautils (CASSANDRA-1979)
 * check more frequently for memtable expiration (CASSANDRA-2000)
 * fix writing SSTable column count statistics (CASSANDRA-1976)
 * fix streaming of multiple CFs during bootstrap (CASSANDRA-1992)
 * explicitly set JVM GC new generation size with -Xmn (CASSANDRA-1968)
 * add short options for CLI flags (CASSANDRA-1565)
 * make keyspace argument to "describe keyspace" in CLI optional
   when authenticated to keyspace already (CASSANDRA-2029)
 * added option to specify -Dcassandra.join_ring=false on startup
   to allow "warm spare" nodes or performing JMX maintenance before
   joining the ring (CASSANDRA-526)
 * log migrations at INFO (CASSANDRA-2028)
 * add CLI verbose option in file mode (CASSANDRA-2030)
 * add single-line "--" comments to CLI (CASSANDRA-2032)
 * message serialization tests (CASSANDRA-1923)
 * switch from ivy to maven-ant-tasks (CASSANDRA-2017)
 * CLI attempts to block for new schema to propagate (CASSANDRA-2044)
 * fix potential overflow in nodetool cfstats (CASSANDRA-2057)
 * add JVM shutdownhook to sync commitlog (CASSANDRA-1919)
 * allow nodes to be up without being part of  normal traffic (CASSANDRA-1951)
 * fix CLI "show keyspaces" with null options on NTS (CASSANDRA-2049)
 * fix possible ByteBuffer race conditions (CASSANDRA-2066)
 * reduce garbage generated by MessagingService to prevent load spikes
   (CASSANDRA-2058)
 * fix math in RandomPartitioner.describeOwnership (CASSANDRA-2071)
 * fix deletion of sstable non-data components (CASSANDRA-2059)
 * avoid blocking gossip while deleting handoff hints (CASSANDRA-2073)
 * ignore messages from newer versions, keep track of nodes in gossip 
   regardless of version (CASSANDRA-1970)
 * cache writing moved to CompactionManager to reduce i/o contention and
   updated to use non-cache-polluting writes (CASSANDRA-2053)
 * page through large rows when exporting to JSON (CASSANDRA-2041)
 * add flush_largest_memtables_at and reduce_cache_sizes_at options
   (CASSANDRA-2142)
 * add cli 'describe cluster' command (CASSANDRA-2127)
 * add cli support for setting username/password at 'connect' command 
   (CASSANDRA-2111)
 * add -D option to Stress.java to allow reading hosts from a file 
   (CASSANDRA-2149)
 * bound hints CF throughput between 32M and 256M (CASSANDRA-2148)
 * continue starting when invalid saved cache entries are encountered
   (CASSANDRA-2076)
 * add max_hint_window_in_ms option (CASSANDRA-1459)


0.7.0-final
 * fix offsets to ByteBuffer.get (CASSANDRA-1939)


0.7.0-rc4
 * fix cli crash after backgrounding (CASSANDRA-1875)
 * count timeouts in storageproxy latencies, and include latency 
   histograms in StorageProxyMBean (CASSANDRA-1893)
 * fix CLI get recognition of supercolumns (CASSANDRA-1899)
 * enable keepalive on intra-cluster sockets (CASSANDRA-1766)
 * count timeouts towards dynamicsnitch latencies (CASSANDRA-1905)
 * Expose index-building status in JMX + cli schema description
   (CASSANDRA-1871)
 * allow [LOCAL|EACH]_QUORUM to be used with non-NetworkTopology 
   replication Strategies
 * increased amount of index locks for faster commitlog replay
 * collect secondary index tombstones immediately (CASSANDRA-1914)
 * revert commitlog changes from #1780 (CASSANDRA-1917)
 * change RandomPartitioner min token to -1 to avoid collision w/
   tokens on actual nodes (CASSANDRA-1901)
 * examine the right nibble when validating TimeUUID (CASSANDRA-1910)
 * include secondary indexes in cleanup (CASSANDRA-1916)
 * CFS.scrubDataDirectories should also cleanup invalid secondary indexes
   (CASSANDRA-1904)
 * ability to disable/enable gossip on nodes to force them down
   (CASSANDRA-1108)


0.7.0-rc3
 * expose getNaturalEndpoints in StorageServiceMBean taking byte[]
   key; RMI cannot serialize ByteBuffer (CASSANDRA-1833)
 * infer org.apache.cassandra.locator for replication strategy classes
   when not otherwise specified
 * validation that generates less garbage (CASSANDRA-1814)
 * add TTL support to CLI (CASSANDRA-1838)
 * cli defaults to bytestype for subcomparator when creating
   column families (CASSANDRA-1835)
 * unregister index MBeans when index is dropped (CASSANDRA-1843)
 * make ByteBufferUtil.clone thread-safe (CASSANDRA-1847)
 * change exception for read requests during bootstrap from 
   InvalidRequest to Unavailable (CASSANDRA-1862)
 * respect row-level tombstones post-flush in range scans
   (CASSANDRA-1837)
 * ReadResponseResolver check digests against each other (CASSANDRA-1830)
 * return InvalidRequest when remove of subcolumn without supercolumn
   is requested (CASSANDRA-1866)
 * flush before repair (CASSANDRA-1748)
 * SSTableExport validates key order (CASSANDRA-1884)
 * large row support for SSTableExport (CASSANDRA-1867)
 * Re-cache hot keys post-compaction without hitting disk (CASSANDRA-1878)
 * manage read repair in coordinator instead of data source, to
   provide latency information to dynamic snitch (CASSANDRA-1873)


0.7.0-rc2
 * fix live-column-count of slice ranges including tombstoned supercolumn 
   with live subcolumn (CASSANDRA-1591)
 * rename o.a.c.internal.AntientropyStage -> AntiEntropyStage,
   o.a.c.request.Request_responseStage -> RequestResponseStage,
   o.a.c.internal.Internal_responseStage -> InternalResponseStage
 * add AbstractType.fromString (CASSANDRA-1767)
 * require index_type to be present when specifying index_name
   on ColumnDef (CASSANDRA-1759)
 * fix add/remove index bugs in CFMetadata (CASSANDRA-1768)
 * rebuild Strategy during system_update_keyspace (CASSANDRA-1762)
 * cli updates prompt to ... in continuation lines (CASSANDRA-1770)
 * support multiple Mutations per key in hadoop ColumnFamilyOutputFormat
   (CASSANDRA-1774)
 * improvements to Debian init script (CASSANDRA-1772)
 * use local classloader to check for version.properties (CASSANDRA-1778)
 * Validate that column names in column_metadata are valid for the
   defined comparator, and decode properly in cli (CASSANDRA-1773)
 * use cross-platform newlines in cli (CASSANDRA-1786)
 * add ExpiringColumn support to sstable import/export (CASSANDRA-1754)
 * add flush for each append to periodic commitlog mode; added
   periodic_without_flush option to disable this (CASSANDRA-1780)
 * close file handle used for post-flush truncate (CASSANDRA-1790)
 * various code cleanup (CASSANDRA-1793, -1794, -1795)
 * fix range queries against wrapped range (CASSANDRA-1781)
 * fix consistencylevel calculations for NetworkTopologyStrategy
   (CASSANDRA-1804)
 * cli support index type enum names (CASSANDRA-1810)
 * improved validation of column_metadata (CASSANDRA-1813)
 * reads at ConsistencyLevel > 1 throw UnavailableException
   immediately if insufficient live nodes exist (CASSANDRA-1803)
 * copy bytebuffers for local writes to avoid retaining the entire
   Thrift frame (CASSANDRA-1801)
 * fix NPE adding index to column w/o prior metadata (CASSANDRA-1764)
 * reduce fat client timeout (CASSANDRA-1730)
 * fix botched merge of CASSANDRA-1316


0.7.0-rc1
 * fix compaction and flush races with schema updates (CASSANDRA-1715)
 * add clustertool, config-converter, sstablekeys, and schematool 
   Windows .bat files (CASSANDRA-1723)
 * reject range queries received during bootstrap (CASSANDRA-1739)
 * fix wrapping-range queries on non-minimum token (CASSANDRA-1700)
 * add nodetool cfhistogram (CASSANDRA-1698)
 * limit repaired ranges to what the nodes have in common (CASSANDRA-1674)
 * index scan treats missing columns as not matching secondary
   expressions (CASSANDRA-1745)
 * Fix misuse of DataOutputBuffer.getData in AntiEntropyService
   (CASSANDRA-1729)
 * detect and warn when obsolete version of JNA is present (CASSANDRA-1760)
 * reduce fat client timeout (CASSANDRA-1730)
 * cleanup smallest CFs first to increase free temp space for larger ones
   (CASSANDRA-1811)
 * Update windows .bat files to work outside of main Cassandra
   directory (CASSANDRA-1713)
 * fix read repair regression from 0.6.7 (CASSANDRA-1727)
 * more-efficient read repair (CASSANDRA-1719)
 * fix hinted handoff replay (CASSANDRA-1656)
 * log type of dropped messages (CASSANDRA-1677)
 * upgrade to SLF4J 1.6.1
 * fix ByteBuffer bug in ExpiringColumn.updateDigest (CASSANDRA-1679)
 * fix IntegerType.getString (CASSANDRA-1681)
 * make -Djava.net.preferIPv4Stack=true the default (CASSANDRA-628)
 * add INTERNAL_RESPONSE verb to differentiate from responses related
   to client requests (CASSANDRA-1685)
 * log tpstats when dropping messages (CASSANDRA-1660)
 * include unreachable nodes in describeSchemaVersions (CASSANDRA-1678)
 * Avoid dropping messages off the client request path (CASSANDRA-1676)
 * fix jna errno reporting (CASSANDRA-1694)
 * add friendlier error for UnknownHostException on startup (CASSANDRA-1697)
 * include jna dependency in RPM package (CASSANDRA-1690)
 * add --skip-keys option to stress.py (CASSANDRA-1696)
 * improve cli handling of non-string keys and column names 
   (CASSANDRA-1701, -1693)
 * r/m extra subcomparator line in cli keyspaces output (CASSANDRA-1712)
 * add read repair chance to cli "show keyspaces"
 * upgrade to ConcurrentLinkedHashMap 1.1 (CASSANDRA-975)
 * fix index scan routing (CASSANDRA-1722)
 * fix tombstoning of supercolumns in range queries (CASSANDRA-1734)
 * clear endpoint cache after updating keyspace metadata (CASSANDRA-1741)
 * fix wrapping-range queries on non-minimum token (CASSANDRA-1700)
 * truncate includes secondary indexes (CASSANDRA-1747)
 * retain reference to PendingFile sstables (CASSANDRA-1749)
 * fix sstableimport regression (CASSANDRA-1753)
 * fix for bootstrap when no non-system tables are defined (CASSANDRA-1732)
 * handle replica unavailability in index scan (CASSANDRA-1755)
 * fix service initialization order deadlock (CASSANDRA-1756)
 * multi-line cli commands (CASSANDRA-1742)
 * fix race between snapshot and compaction (CASSANDRA-1736)
 * add listEndpointsPendingHints, deleteHintsForEndpoint JMX methods 
   (CASSANDRA-1551)


0.7.0-beta3
 * add strategy options to describe_keyspace output (CASSANDRA-1560)
 * log warning when using randomly generated token (CASSANDRA-1552)
 * re-organize JMX into .db, .net, .internal, .request (CASSANDRA-1217)
 * allow nodes to change IPs between restarts (CASSANDRA-1518)
 * remember ring state between restarts by default (CASSANDRA-1518)
 * flush index built flag so we can read it before log replay (CASSANDRA-1541)
 * lock row cache updates to prevent race condition (CASSANDRA-1293)
 * remove assertion causing rare (and harmless) error messages in
   commitlog (CASSANDRA-1330)
 * fix moving nodes with no keyspaces defined (CASSANDRA-1574)
 * fix unbootstrap when no data is present in a transfer range (CASSANDRA-1573)
 * take advantage of AVRO-495 to simplify our avro IDL (CASSANDRA-1436)
 * extend authorization hierarchy to column family (CASSANDRA-1554)
 * deletion support in secondary indexes (CASSANDRA-1571)
 * meaningful error message for invalid replication strategy class 
   (CASSANDRA-1566)
 * allow keyspace creation with RF > N (CASSANDRA-1428)
 * improve cli error handling (CASSANDRA-1580)
 * add cache save/load ability (CASSANDRA-1417, 1606, 1647)
 * add StorageService.getDrainProgress (CASSANDRA-1588)
 * Disallow bootstrap to an in-use token (CASSANDRA-1561)
 * Allow dynamic secondary index creation and destruction (CASSANDRA-1532)
 * log auto-guessed memtable thresholds (CASSANDRA-1595)
 * add ColumnDef support to cli (CASSANDRA-1583)
 * reduce index sample time by 75% (CASSANDRA-1572)
 * add cli support for column, strategy metadata (CASSANDRA-1578, 1612)
 * add cli support for schema modification (CASSANDRA-1584)
 * delete temp files on failed compactions (CASSANDRA-1596)
 * avoid blocking for dead nodes during removetoken (CASSANDRA-1605)
 * remove ConsistencyLevel.ZERO (CASSANDRA-1607)
 * expose in-progress compaction type in jmx (CASSANDRA-1586)
 * removed IClock & related classes from internals (CASSANDRA-1502)
 * fix removing tokens from SystemTable on decommission and removetoken
   (CASSANDRA-1609)
 * include CF metadata in cli 'show keyspaces' (CASSANDRA-1613)
 * switch from Properties to HashMap in PropertyFileSnitch to
   avoid synchronization bottleneck (CASSANDRA-1481)
 * PropertyFileSnitch configuration file renamed to 
   cassandra-topology.properties
 * add cli support for get_range_slices (CASSANDRA-1088, CASSANDRA-1619)
 * Make memtable flush thresholds per-CF instead of global 
   (CASSANDRA-1007, 1637)
 * add cli support for binary data without CfDef hints (CASSANDRA-1603)
 * fix building SSTable statistics post-stream (CASSANDRA-1620)
 * fix potential infinite loop in 2ary index queries (CASSANDRA-1623)
 * allow creating NTS keyspaces with no replicas configured (CASSANDRA-1626)
 * add jmx histogram of sstables accessed per read (CASSANDRA-1624)
 * remove system_rename_column_family and system_rename_keyspace from the
   client API until races can be fixed (CASSANDRA-1630, CASSANDRA-1585)
 * add cli sanity tests (CASSANDRA-1582)
 * update GC settings in cassandra.bat (CASSANDRA-1636)
 * cli support for index queries (CASSANDRA-1635)
 * cli support for updating schema memtable settings (CASSANDRA-1634)
 * cli --file option (CASSANDRA-1616)
 * reduce automatically chosen memtable sizes by 50% (CASSANDRA-1641)
 * move endpoint cache from snitch to strategy (CASSANDRA-1643)
 * fix commitlog recovery deleting the newly-created segment as well as
   the old ones (CASSANDRA-1644)
 * upgrade to Thrift 0.5 (CASSANDRA-1367)
 * renamed CL.DCQUORUM to LOCAL_QUORUM and DCQUORUMSYNC to EACH_QUORUM
 * cli truncate support (CASSANDRA-1653)
 * update GC settings in cassandra.bat (CASSANDRA-1636)
 * avoid logging when a node's ip/token is gossipped back to it (CASSANDRA-1666)


0.7-beta2
 * always use UTF-8 for hint keys (CASSANDRA-1439)
 * remove cassandra.yaml dependency from Hadoop and Pig (CASSADRA-1322)
 * expose CfDef metadata in describe_keyspaces (CASSANDRA-1363)
 * restore use of mmap_index_only option (CASSANDRA-1241)
 * dropping a keyspace with no column families generated an error 
   (CASSANDRA-1378)
 * rename RackAwareStrategy to OldNetworkTopologyStrategy, RackUnawareStrategy 
   to SimpleStrategy, DatacenterShardStrategy to NetworkTopologyStrategy,
   AbstractRackAwareSnitch to AbstractNetworkTopologySnitch (CASSANDRA-1392)
 * merge StorageProxy.mutate, mutateBlocking (CASSANDRA-1396)
 * faster UUIDType, LongType comparisons (CASSANDRA-1386, 1393)
 * fix setting read_repair_chance from CLI addColumnFamily (CASSANDRA-1399)
 * fix updates to indexed columns (CASSANDRA-1373)
 * fix race condition leaving to FileNotFoundException (CASSANDRA-1382)
 * fix sharded lock hash on index write path (CASSANDRA-1402)
 * add support for GT/E, LT/E in subordinate index clauses (CASSANDRA-1401)
 * cfId counter got out of sync when CFs were added (CASSANDRA-1403)
 * less chatty schema updates (CASSANDRA-1389)
 * rename column family mbeans. 'type' will now include either 
   'IndexColumnFamilies' or 'ColumnFamilies' depending on the CFS type.
   (CASSANDRA-1385)
 * disallow invalid keyspace and column family names. This includes name that
   matches a '^\w+' regex. (CASSANDRA-1377)
 * use JNA, if present, to take snapshots (CASSANDRA-1371)
 * truncate hints if starting 0.7 for the first time (CASSANDRA-1414)
 * fix FD leak in single-row slicepredicate queries (CASSANDRA-1416)
 * allow index expressions against columns that are not part of the 
   SlicePredicate (CASSANDRA-1410)
 * config-converter properly handles snitches and framed support 
   (CASSANDRA-1420)
 * remove keyspace argument from multiget_count (CASSANDRA-1422)
 * allow specifying cassandra.yaml location as (local or remote) URL
   (CASSANDRA-1126)
 * fix using DynamicEndpointSnitch with NetworkTopologyStrategy
   (CASSANDRA-1429)
 * Add CfDef.default_validation_class (CASSANDRA-891)
 * fix EstimatedHistogram.max (CASSANDRA-1413)
 * quorum read optimization (CASSANDRA-1622)
 * handle zero-length (or missing) rows during HH paging (CASSANDRA-1432)
 * include secondary indexes during schema migrations (CASSANDRA-1406)
 * fix commitlog header race during schema change (CASSANDRA-1435)
 * fix ColumnFamilyStoreMBeanIterator to use new type name (CASSANDRA-1433)
 * correct filename generated by xml->yaml converter (CASSANDRA-1419)
 * add CMSInitiatingOccupancyFraction=75 and UseCMSInitiatingOccupancyOnly
   to default JVM options
 * decrease jvm heap for cassandra-cli (CASSANDRA-1446)
 * ability to modify keyspaces and column family definitions on a live cluster
   (CASSANDRA-1285)
 * support for Hadoop Streaming [non-jvm map/reduce via stdin/out]
   (CASSANDRA-1368)
 * Move persistent sstable stats from the system table to an sstable component
   (CASSANDRA-1430)
 * remove failed bootstrap attempt from pending ranges when gossip times
   it out after 1h (CASSANDRA-1463)
 * eager-create tcp connections to other cluster members (CASSANDRA-1465)
 * enumerate stages and derive stage from message type instead of 
   transmitting separately (CASSANDRA-1465)
 * apply reversed flag during collation from different data sources
   (CASSANDRA-1450)
 * make failure to remove commitlog segment non-fatal (CASSANDRA-1348)
 * correct ordering of drain operations so CL.recover is no longer 
   necessary (CASSANDRA-1408)
 * removed keyspace from describe_splits method (CASSANDRA-1425)
 * rename check_schema_agreement to describe_schema_versions
   (CASSANDRA-1478)
 * fix QUORUM calculation for RF > 3 (CASSANDRA-1487)
 * remove tombstones during non-major compactions when bloom filter
   verifies that row does not exist in other sstables (CASSANDRA-1074)
 * nodes that coordinated a loadbalance in the past could not be seen by
   newly added nodes (CASSANDRA-1467)
 * exposed endpoint states (gossip details) via jmx (CASSANDRA-1467)
 * ensure that compacted sstables are not included when new readers are
   instantiated (CASSANDRA-1477)
 * by default, calculate heap size and memtable thresholds at runtime (CASSANDRA-1469)
 * fix races dealing with adding/dropping keyspaces and column families in
   rapid succession (CASSANDRA-1477)
 * clean up of Streaming system (CASSANDRA-1503, 1504, 1506)
 * add options to configure Thrift socket keepalive and buffer sizes (CASSANDRA-1426)
 * make contrib CassandraServiceDataCleaner recursive (CASSANDRA-1509)
 * min, max compaction threshold are configurable and persistent 
   per-ColumnFamily (CASSANDRA-1468)
 * fix replaying the last mutation in a commitlog unnecessarily 
   (CASSANDRA-1512)
 * invoke getDefaultUncaughtExceptionHandler from DTPE with the original
   exception rather than the ExecutionException wrapper (CASSANDRA-1226)
 * remove Clock from the Thrift (and Avro) API (CASSANDRA-1501)
 * Close intra-node sockets when connection is broken (CASSANDRA-1528)
 * RPM packaging spec file (CASSANDRA-786)
 * weighted request scheduler (CASSANDRA-1485)
 * treat expired columns as deleted (CASSANDRA-1539)
 * make IndexInterval configurable (CASSANDRA-1488)
 * add describe_snitch to Thrift API (CASSANDRA-1490)
 * MD5 authenticator compares plain text submitted password with MD5'd
   saved property, instead of vice versa (CASSANDRA-1447)
 * JMX MessagingService pending and completed counts (CASSANDRA-1533)
 * fix race condition processing repair responses (CASSANDRA-1511)
 * make repair blocking (CASSANDRA-1511)
 * create EndpointSnitchInfo and MBean to expose rack and DC (CASSANDRA-1491)
 * added option to contrib/word_count to output results back to Cassandra
   (CASSANDRA-1342)
 * rewrite Hadoop ColumnFamilyRecordWriter to pool connections, retry to
   multiple Cassandra nodes, and smooth impact on the Cassandra cluster
   by using smaller batch sizes (CASSANDRA-1434)
 * fix setting gc_grace_seconds via CLI (CASSANDRA-1549)
 * support TTL'd index values (CASSANDRA-1536)
 * make removetoken work like decommission (CASSANDRA-1216)
 * make cli comparator-aware and improve quote rules (CASSANDRA-1523,-1524)
 * make nodetool compact and cleanup blocking (CASSANDRA-1449)
 * add memtable, cache information to GCInspector logs (CASSANDRA-1558)
 * enable/disable HintedHandoff via JMX (CASSANDRA-1550)
 * Ignore stray files in the commit log directory (CASSANDRA-1547)
 * Disallow bootstrap to an in-use token (CASSANDRA-1561)


0.7-beta1
 * sstable versioning (CASSANDRA-389)
 * switched to slf4j logging (CASSANDRA-625)
 * add (optional) expiration time for column (CASSANDRA-699)
 * access levels for authentication/authorization (CASSANDRA-900)
 * add ReadRepairChance to CF definition (CASSANDRA-930)
 * fix heisenbug in system tests, especially common on OS X (CASSANDRA-944)
 * convert to byte[] keys internally and all public APIs (CASSANDRA-767)
 * ability to alter schema definitions on a live cluster (CASSANDRA-44)
 * renamed configuration file to cassandra.xml, and log4j.properties to
   log4j-server.properties, which must now be loaded from
   the classpath (which is how our scripts in bin/ have always done it)
   (CASSANDRA-971)
 * change get_count to require a SlicePredicate. create multi_get_count
   (CASSANDRA-744)
 * re-organized endpointsnitch implementations and added SimpleSnitch
   (CASSANDRA-994)
 * Added preload_row_cache option (CASSANDRA-946)
 * add CRC to commitlog header (CASSANDRA-999)
 * removed deprecated batch_insert and get_range_slice methods (CASSANDRA-1065)
 * add truncate thrift method (CASSANDRA-531)
 * http mini-interface using mx4j (CASSANDRA-1068)
 * optimize away copy of sliced row on memtable read path (CASSANDRA-1046)
 * replace constant-size 2GB mmaped segments and special casing for index 
   entries spanning segment boundaries, with SegmentedFile that computes 
   segments that always contain entire entries/rows (CASSANDRA-1117)
 * avoid reading large rows into memory during compaction (CASSANDRA-16)
 * added hadoop OutputFormat (CASSANDRA-1101)
 * efficient Streaming (no more anticompaction) (CASSANDRA-579)
 * split commitlog header into separate file and add size checksum to
   mutations (CASSANDRA-1179)
 * avoid allocating a new byte[] for each mutation on replay (CASSANDRA-1219)
 * revise HH schema to be per-endpoint (CASSANDRA-1142)
 * add joining/leaving status to nodetool ring (CASSANDRA-1115)
 * allow multiple repair sessions per node (CASSANDRA-1190)
 * optimize away MessagingService for local range queries (CASSANDRA-1261)
 * make framed transport the default so malformed requests can't OOM the 
   server (CASSANDRA-475)
 * significantly faster reads from row cache (CASSANDRA-1267)
 * take advantage of row cache during range queries (CASSANDRA-1302)
 * make GCGraceSeconds a per-ColumnFamily value (CASSANDRA-1276)
 * keep persistent row size and column count statistics (CASSANDRA-1155)
 * add IntegerType (CASSANDRA-1282)
 * page within a single row during hinted handoff (CASSANDRA-1327)
 * push DatacenterShardStrategy configuration into keyspace definition,
   eliminating datacenter.properties. (CASSANDRA-1066)
 * optimize forward slices starting with '' and single-index-block name 
   queries by skipping the column index (CASSANDRA-1338)
 * streaming refactor (CASSANDRA-1189)
 * faster comparison for UUID types (CASSANDRA-1043)
 * secondary index support (CASSANDRA-749 and subtasks)
 * make compaction buckets deterministic (CASSANDRA-1265)


0.6.6
 * Allow using DynamicEndpointSnitch with RackAwareStrategy (CASSANDRA-1429)
 * remove the remaining vestiges of the unfinished DatacenterShardStrategy 
   (replaced by NetworkTopologyStrategy in 0.7)
   

0.6.5
 * fix key ordering in range query results with RandomPartitioner
   and ConsistencyLevel > ONE (CASSANDRA-1145)
 * fix for range query starting with the wrong token range (CASSANDRA-1042)
 * page within a single row during hinted handoff (CASSANDRA-1327)
 * fix compilation on non-sun JDKs (CASSANDRA-1061)
 * remove String.trim() call on row keys in batch mutations (CASSANDRA-1235)
 * Log summary of dropped messages instead of spamming log (CASSANDRA-1284)
 * add dynamic endpoint snitch (CASSANDRA-981)
 * fix streaming for keyspaces with hyphens in their name (CASSANDRA-1377)
 * fix errors in hard-coded bloom filter optKPerBucket by computing it
   algorithmically (CASSANDRA-1220
 * remove message deserialization stage, and uncap read/write stages
   so slow reads/writes don't block gossip processing (CASSANDRA-1358)
 * add jmx port configuration to Debian package (CASSANDRA-1202)
 * use mlockall via JNA, if present, to prevent Linux from swapping
   out parts of the JVM (CASSANDRA-1214)


0.6.4
 * avoid queuing multiple hint deliveries for the same endpoint
   (CASSANDRA-1229)
 * better performance for and stricter checking of UTF8 column names
   (CASSANDRA-1232)
 * extend option to lower compaction priority to hinted handoff
   as well (CASSANDRA-1260)
 * log errors in gossip instead of re-throwing (CASSANDRA-1289)
 * avoid aborting commitlog replay prematurely if a flushed-but-
   not-removed commitlog segment is encountered (CASSANDRA-1297)
 * fix duplicate rows being read during mapreduce (CASSANDRA-1142)
 * failure detection wasn't closing command sockets (CASSANDRA-1221)
 * cassandra-cli.bat works on windows (CASSANDRA-1236)
 * pre-emptively drop requests that cannot be processed within RPCTimeout
   (CASSANDRA-685)
 * add ack to Binary write verb and update CassandraBulkLoader
   to wait for acks for each row (CASSANDRA-1093)
 * added describe_partitioner Thrift method (CASSANDRA-1047)
 * Hadoop jobs no longer require the Cassandra storage-conf.xml
   (CASSANDRA-1280, CASSANDRA-1047)
 * log thread pool stats when GC is excessive (CASSANDRA-1275)
 * remove gossip message size limit (CASSANDRA-1138)
 * parallelize local and remote reads during multiget, and respect snitch 
   when determining whether to do local read for CL.ONE (CASSANDRA-1317)
 * fix read repair to use requested consistency level on digest mismatch,
   rather than assuming QUORUM (CASSANDRA-1316)
 * process digest mismatch re-reads in parallel (CASSANDRA-1323)
 * switch hints CF comparator to BytesType (CASSANDRA-1274)


0.6.3
 * retry to make streaming connections up to 8 times. (CASSANDRA-1019)
 * reject describe_ring() calls on invalid keyspaces (CASSANDRA-1111)
 * fix cache size calculation for size of 100% (CASSANDRA-1129)
 * fix cache capacity only being recalculated once (CASSANDRA-1129)
 * remove hourly scan of all hints on the off chance that the gossiper
   missed a status change; instead, expose deliverHintsToEndpoint to JMX
   so it can be done manually, if necessary (CASSANDRA-1141)
 * don't reject reads at CL.ALL (CASSANDRA-1152)
 * reject deletions to supercolumns in CFs containing only standard
   columns (CASSANDRA-1139)
 * avoid preserving login information after client disconnects
   (CASSANDRA-1057)
 * prefer sun jdk to openjdk in debian init script (CASSANDRA-1174)
 * detect partioner config changes between restarts and fail fast 
   (CASSANDRA-1146)
 * use generation time to resolve node token reassignment disagreements
   (CASSANDRA-1118)
 * restructure the startup ordering of Gossiper and MessageService to avoid
   timing anomalies (CASSANDRA-1160)
 * detect incomplete commit log hearders (CASSANDRA-1119)
 * force anti-entropy service to stream files on the stream stage to avoid
   sending streams out of order (CASSANDRA-1169)
 * remove inactive stream managers after AES streams files (CASSANDRA-1169)
 * allow removing entire row through batch_mutate Deletion (CASSANDRA-1027)
 * add JMX metrics for row-level bloom filter false positives (CASSANDRA-1212)
 * added a redhat init script to contrib (CASSANDRA-1201)
 * use midpoint when bootstrapping a new machine into range with not
   much data yet instead of random token (CASSANDRA-1112)
 * kill server on OOM in executor stage as well as Thrift (CASSANDRA-1226)
 * remove opportunistic repairs, when two machines with overlapping replica
   responsibilities happen to finish major compactions of the same CF near
   the same time.  repairs are now fully manual (CASSANDRA-1190)
 * add ability to lower compaction priority (default is no change from 0.6.2)
   (CASSANDRA-1181)


0.6.2
 * fix contrib/word_count build. (CASSANDRA-992)
 * split CommitLogExecutorService into BatchCommitLogExecutorService and 
   PeriodicCommitLogExecutorService (CASSANDRA-1014)
 * add latency histograms to CFSMBean (CASSANDRA-1024)
 * make resolving timestamp ties deterministic by using value bytes
   as a tiebreaker (CASSANDRA-1039)
 * Add option to turn off Hinted Handoff (CASSANDRA-894)
 * fix windows startup (CASSANDRA-948)
 * make concurrent_reads, concurrent_writes configurable at runtime via JMX
   (CASSANDRA-1060)
 * disable GCInspector on non-Sun JVMs (CASSANDRA-1061)
 * fix tombstone handling in sstable rows with no other data (CASSANDRA-1063)
 * fix size of row in spanned index entries (CASSANDRA-1056)
 * install json2sstable, sstable2json, and sstablekeys to Debian package
 * StreamingService.StreamDestinations wouldn't empty itself after streaming
   finished (CASSANDRA-1076)
 * added Collections.shuffle(splits) before returning the splits in 
   ColumnFamilyInputFormat (CASSANDRA-1096)
 * do not recalculate cache capacity post-compaction if it's been manually 
   modified (CASSANDRA-1079)
 * better defaults for flush sorter + writer executor queue sizes
   (CASSANDRA-1100)
 * windows scripts for SSTableImport/Export (CASSANDRA-1051)
 * windows script for nodetool (CASSANDRA-1113)
 * expose PhiConvictThreshold (CASSANDRA-1053)
 * make repair of RF==1 a no-op (CASSANDRA-1090)
 * improve default JVM GC options (CASSANDRA-1014)
 * fix SlicePredicate serialization inside Hadoop jobs (CASSANDRA-1049)
 * close Thrift sockets in Hadoop ColumnFamilyRecordReader (CASSANDRA-1081)


0.6.1
 * fix NPE in sstable2json when no excluded keys are given (CASSANDRA-934)
 * keep the replica set constant throughout the read repair process
   (CASSANDRA-937)
 * allow querying getAllRanges with empty token list (CASSANDRA-933)
 * fix command line arguments inversion in clustertool (CASSANDRA-942)
 * fix race condition that could trigger a false-positive assertion
   during post-flush discard of old commitlog segments (CASSANDRA-936)
 * fix neighbor calculation for anti-entropy repair (CASSANDRA-924)
 * perform repair even for small entropy differences (CASSANDRA-924)
 * Use hostnames in CFInputFormat to allow Hadoop's naive string-based
   locality comparisons to work (CASSANDRA-955)
 * cache read-only BufferedRandomAccessFile length to avoid
   3 system calls per invocation (CASSANDRA-950)
 * nodes with IPv6 (and no IPv4) addresses could not join cluster
   (CASSANDRA-969)
 * Retrieve the correct number of undeleted columns, if any, from
   a supercolumn in a row that had been deleted previously (CASSANDRA-920)
 * fix index scans that cross the 2GB mmap boundaries for both mmap
   and standard i/o modes (CASSANDRA-866)
 * expose drain via nodetool (CASSANDRA-978)


0.6.0-RC1
 * JMX drain to flush memtables and run through commit log (CASSANDRA-880)
 * Bootstrapping can skip ranges under the right conditions (CASSANDRA-902)
 * fix merging row versions in range_slice for CL > ONE (CASSANDRA-884)
 * default write ConsistencyLeven chaned from ZERO to ONE
 * fix for index entries spanning mmap buffer boundaries (CASSANDRA-857)
 * use lexical comparison if time part of TimeUUIDs are the same 
   (CASSANDRA-907)
 * bound read, mutation, and response stages to fix possible OOM
   during log replay (CASSANDRA-885)
 * Use microseconds-since-epoch (UTC) in cli, instead of milliseconds
 * Treat batch_mutate Deletion with null supercolumn as "apply this predicate 
   to top level supercolumns" (CASSANDRA-834)
 * Streaming destination nodes do not update their JMX status (CASSANDRA-916)
 * Fix internal RPC timeout calculation (CASSANDRA-911)
 * Added Pig loadfunc to contrib/pig (CASSANDRA-910)


0.6.0-beta3
 * fix compaction bucketing bug (CASSANDRA-814)
 * update windows batch file (CASSANDRA-824)
 * deprecate KeysCachedFraction configuration directive in favor
   of KeysCached; move to unified-per-CF key cache (CASSANDRA-801)
 * add invalidateRowCache to ColumnFamilyStoreMBean (CASSANDRA-761)
 * send Handoff hints to natural locations to reduce load on
   remaining nodes in a failure scenario (CASSANDRA-822)
 * Add RowWarningThresholdInMB configuration option to warn before very 
   large rows get big enough to threaten node stability, and -x option to
   be able to remove them with sstable2json if the warning is unheeded
   until it's too late (CASSANDRA-843)
 * Add logging of GC activity (CASSANDRA-813)
 * fix ConcurrentModificationException in commitlog discard (CASSANDRA-853)
 * Fix hardcoded row count in Hadoop RecordReader (CASSANDRA-837)
 * Add a jmx status to the streaming service and change several DEBUG
   messages to INFO (CASSANDRA-845)
 * fix classpath in cassandra-cli.bat for Windows (CASSANDRA-858)
 * allow re-specifying host, port to cassandra-cli if invalid ones
   are first tried (CASSANDRA-867)
 * fix race condition handling rpc timeout in the coordinator
   (CASSANDRA-864)
 * Remove CalloutLocation and StagingFileDirectory from storage-conf files 
   since those settings are no longer used (CASSANDRA-878)
 * Parse a long from RowWarningThresholdInMB instead of an int (CASSANDRA-882)
 * Remove obsolete ControlPort code from DatabaseDescriptor (CASSANDRA-886)
 * move skipBytes side effect out of assert (CASSANDRA-899)
 * add "double getLoad" to StorageServiceMBean (CASSANDRA-898)
 * track row stats per CF at compaction time (CASSANDRA-870)
 * disallow CommitLogDirectory matching a DataFileDirectory (CASSANDRA-888)
 * default key cache size is 200k entries, changed from 10% (CASSANDRA-863)
 * add -Dcassandra-foreground=yes to cassandra.bat
 * exit if cluster name is changed unexpectedly (CASSANDRA-769)


0.6.0-beta1/beta2
 * add batch_mutate thrift command, deprecating batch_insert (CASSANDRA-336)
 * remove get_key_range Thrift API, deprecated in 0.5 (CASSANDRA-710)
 * add optional login() Thrift call for authentication (CASSANDRA-547)
 * support fat clients using gossiper and StorageProxy to perform
   replication in-process [jvm-only] (CASSANDRA-535)
 * support mmapped I/O for reads, on by default on 64bit JVMs 
   (CASSANDRA-408, CASSANDRA-669)
 * improve insert concurrency, particularly during Hinted Handoff
   (CASSANDRA-658)
 * faster network code (CASSANDRA-675)
 * stress.py moved to contrib (CASSANDRA-635)
 * row caching [must be explicitly enabled per-CF in config] (CASSANDRA-678)
 * present a useful measure of compaction progress in JMX (CASSANDRA-599)
 * add bin/sstablekeys (CASSNADRA-679)
 * add ConsistencyLevel.ANY (CASSANDRA-687)
 * make removetoken remove nodes from gossip entirely (CASSANDRA-644)
 * add ability to set cache sizes at runtime (CASSANDRA-708)
 * report latency and cache hit rate statistics with lifetime totals
   instead of average over the last minute (CASSANDRA-702)
 * support get_range_slice for RandomPartitioner (CASSANDRA-745)
 * per-keyspace replication factory and replication strategy (CASSANDRA-620)
 * track latency in microseconds (CASSANDRA-733)
 * add describe_ Thrift methods, deprecating get_string_property and 
   get_string_list_property
 * jmx interface for tracking operation mode and streams in general.
   (CASSANDRA-709)
 * keep memtables in sorted order to improve range query performance
   (CASSANDRA-799)
 * use while loop instead of recursion when trimming sstables compaction list 
   to avoid blowing stack in pathological cases (CASSANDRA-804)
 * basic Hadoop map/reduce support (CASSANDRA-342)


0.5.1
 * ensure all files for an sstable are streamed to the same directory.
   (CASSANDRA-716)
 * more accurate load estimate for bootstrapping (CASSANDRA-762)
 * tolerate dead or unavailable bootstrap target on write (CASSANDRA-731)
 * allow larger numbers of keys (> 140M) in a sstable bloom filter
   (CASSANDRA-790)
 * include jvm argument improvements from CASSANDRA-504 in debian package
 * change streaming chunk size to 32MB to accomodate Windows XP limitations
   (was 64MB) (CASSANDRA-795)
 * fix get_range_slice returning results in the wrong order (CASSANDRA-781)
 

0.5.0 final
 * avoid attempting to delete temporary bootstrap files twice (CASSANDRA-681)
 * fix bogus NaN in nodeprobe cfstats output (CASSANDRA-646)
 * provide a policy for dealing with single thread executors w/ a full queue
   (CASSANDRA-694)
 * optimize inner read in MessagingService, vastly improving multiple-node
   performance (CASSANDRA-675)
 * wait for table flush before streaming data back to a bootstrapping node.
   (CASSANDRA-696)
 * keep track of bootstrapping sources by table so that bootstrapping doesn't 
   give the indication of finishing early (CASSANDRA-673)


0.5.0 RC3
 * commit the correct version of the patch for CASSANDRA-663


0.5.0 RC2 (unreleased)
 * fix bugs in converting get_range_slice results to Thrift 
   (CASSANDRA-647, CASSANDRA-649)
 * expose java.util.concurrent.TimeoutException in StorageProxy methods
   (CASSANDRA-600)
 * TcpConnectionManager was holding on to disconnected connections, 
   giving the false indication they were being used. (CASSANDRA-651)
 * Remove duplicated write. (CASSANDRA-662)
 * Abort bootstrap if IP is already in the token ring (CASSANDRA-663)
 * increase default commitlog sync period, and wait for last sync to 
   finish before submitting another (CASSANDRA-668)


0.5.0 RC1
 * Fix potential NPE in get_range_slice (CASSANDRA-623)
 * add CRC32 to commitlog entries (CASSANDRA-605)
 * fix data streaming on windows (CASSANDRA-630)
 * GC compacted sstables after cleanup and compaction (CASSANDRA-621)
 * Speed up anti-entropy validation (CASSANDRA-629)
 * Fix anti-entropy assertion error (CASSANDRA-639)
 * Fix pending range conflicts when bootstapping or moving
   multiple nodes at once (CASSANDRA-603)
 * Handle obsolete gossip related to node movement in the case where
   one or more nodes is down when the movement occurs (CASSANDRA-572)
 * Include dead nodes in gossip to avoid a variety of problems
   and fix HH to removed nodes (CASSANDRA-634)
 * return an InvalidRequestException for mal-formed SlicePredicates
   (CASSANDRA-643)
 * fix bug determining closest neighbor for use in multiple datacenters
   (CASSANDRA-648)
 * Vast improvements in anticompaction speed (CASSANDRA-607)
 * Speed up log replay and writes by avoiding redundant serializations
   (CASSANDRA-652)


0.5.0 beta 2
 * Bootstrap improvements (several tickets)
 * add nodeprobe repair anti-entropy feature (CASSANDRA-193, CASSANDRA-520)
 * fix possibility of partition when many nodes restart at once
   in clusters with multiple seeds (CASSANDRA-150)
 * fix NPE in get_range_slice when no data is found (CASSANDRA-578)
 * fix potential NPE in hinted handoff (CASSANDRA-585)
 * fix cleanup of local "system" keyspace (CASSANDRA-576)
 * improve computation of cluster load balance (CASSANDRA-554)
 * added super column read/write, column count, and column/row delete to
   cassandra-cli (CASSANDRA-567, CASSANDRA-594)
 * fix returning live subcolumns of deleted supercolumns (CASSANDRA-583)
 * respect JAVA_HOME in bin/ scripts (several tickets)
 * add StorageService.initClient for fat clients on the JVM (CASSANDRA-535)
   (see contrib/client_only for an example of use)
 * make consistency_level functional in get_range_slice (CASSANDRA-568)
 * optimize key deserialization for RandomPartitioner (CASSANDRA-581)
 * avoid GCing tombstones except on major compaction (CASSANDRA-604)
 * increase failure conviction threshold, resulting in less nodes
   incorrectly (and temporarily) marked as down (CASSANDRA-610)
 * respect memtable thresholds during log replay (CASSANDRA-609)
 * support ConsistencyLevel.ALL on read (CASSANDRA-584)
 * add nodeprobe removetoken command (CASSANDRA-564)


0.5.0 beta
 * Allow multiple simultaneous flushes, improving flush throughput 
   on multicore systems (CASSANDRA-401)
 * Split up locks to improve write and read throughput on multicore systems
   (CASSANDRA-444, CASSANDRA-414)
 * More efficient use of memory during compaction (CASSANDRA-436)
 * autobootstrap option: when enabled, all non-seed nodes will attempt
   to bootstrap when started, until bootstrap successfully
   completes. -b option is removed.  (CASSANDRA-438)
 * Unless a token is manually specified in the configuration xml,
   a bootstraping node will use a token that gives it half the
   keys from the most-heavily-loaded node in the cluster,
   instead of generating a random token. 
   (CASSANDRA-385, CASSANDRA-517)
 * Miscellaneous bootstrap fixes (several tickets)
 * Ability to change a node's token even after it has data on it
   (CASSANDRA-541)
 * Ability to decommission a live node from the ring (CASSANDRA-435)
 * Semi-automatic loadbalancing via nodeprobe (CASSANDRA-192)
 * Add ability to set compaction thresholds at runtime via
   JMX / nodeprobe.  (CASSANDRA-465)
 * Add "comment" field to ColumnFamily definition. (CASSANDRA-481)
 * Additional JMX metrics (CASSANDRA-482)
 * JSON based export and import tools (several tickets)
 * Hinted Handoff fixes (several tickets)
 * Add key cache to improve read performance (CASSANDRA-423)
 * Simplified construction of custom ReplicationStrategy classes
   (CASSANDRA-497)
 * Graphical application (Swing) for ring integrity verification and 
   visualization was added to contrib (CASSANDRA-252)
 * Add DCQUORUM, DCQUORUMSYNC consistency levels and corresponding
   ReplicationStrategy / EndpointSnitch classes.  Experimental.
   (CASSANDRA-492)
 * Web client interface added to contrib (CASSANDRA-457)
 * More-efficient flush for Random, CollatedOPP partitioners 
   for normal writes (CASSANDRA-446) and bulk load (CASSANDRA-420)
 * Add MemtableFlushAfterMinutes, a global replacement for the old 
   per-CF FlushPeriodInMinutes setting (CASSANDRA-463)
 * optimizations to slice reading (CASSANDRA-350) and supercolumn
   queries (CASSANDRA-510)
 * force binding to given listenaddress for nodes with multiple
   interfaces (CASSANDRA-546)
 * stress.py benchmarking tool improvements (several tickets)
 * optimized replica placement code (CASSANDRA-525)
 * faster log replay on restart (CASSANDRA-539, CASSANDRA-540)
 * optimized local-node writes (CASSANDRA-558)
 * added get_range_slice, deprecating get_key_range (CASSANDRA-344)
 * expose TimedOutException to thrift (CASSANDRA-563)
 

0.4.2
 * Add validation disallowing null keys (CASSANDRA-486)
 * Fix race conditions in TCPConnectionManager (CASSANDRA-487)
 * Fix using non-utf8-aware comparison as a sanity check.
   (CASSANDRA-493)
 * Improve default garbage collector options (CASSANDRA-504)
 * Add "nodeprobe flush" (CASSANDRA-505)
 * remove NotFoundException from get_slice throws list (CASSANDRA-518)
 * fix get (not get_slice) of entire supercolumn (CASSANDRA-508)
 * fix null token during bootstrap (CASSANDRA-501)


0.4.1
 * Fix FlushPeriod columnfamily configuration regression
   (CASSANDRA-455)
 * Fix long column name support (CASSANDRA-460)
 * Fix for serializing a row that only contains tombstones
   (CASSANDRA-458)
 * Fix for discarding unneeded commitlog segments (CASSANDRA-459)
 * Add SnapshotBeforeCompaction configuration option (CASSANDRA-426)
 * Fix compaction abort under insufficient disk space (CASSANDRA-473)
 * Fix reading subcolumn slice from tombstoned CF (CASSANDRA-484)
 * Fix race condition in RVH causing occasional NPE (CASSANDRA-478)


0.4.0
 * fix get_key_range problems when a node is down (CASSANDRA-440)
   and add UnavailableException to more Thrift methods
 * Add example EndPointSnitch contrib code (several tickets)


0.4.0 RC2
 * fix SSTable generation clash during compaction (CASSANDRA-418)
 * reject method calls with null parameters (CASSANDRA-308)
 * properly order ranges in nodeprobe output (CASSANDRA-421)
 * fix logging of certain errors on executor threads (CASSANDRA-425)


0.4.0 RC1
 * Bootstrap feature is live; use -b on startup (several tickets)
 * Added multiget api (CASSANDRA-70)
 * fix Deadlock with SelectorManager.doProcess and TcpConnection.write
   (CASSANDRA-392)
 * remove key cache b/c of concurrency bugs in third-party
   CLHM library (CASSANDRA-405)
 * update non-major compaction logic to use two threshold values
   (CASSANDRA-407)
 * add periodic / batch commitlog sync modes (several tickets)
 * inline BatchMutation into batch_insert params (CASSANDRA-403)
 * allow setting the logging level at runtime via mbean (CASSANDRA-402)
 * change default comparator to BytesType (CASSANDRA-400)
 * add forwards-compatible ConsistencyLevel parameter to get_key_range
   (CASSANDRA-322)
 * r/m special case of blocking for local destination when writing with 
   ConsistencyLevel.ZERO (CASSANDRA-399)
 * Fixes to make BinaryMemtable [bulk load interface] useful (CASSANDRA-337);
   see contrib/bmt_example for an example of using it.
 * More JMX properties added (several tickets)
 * Thrift changes (several tickets)
    - Merged _super get methods with the normal ones; return values
      are now of ColumnOrSuperColumn.
    - Similarly, merged batch_insert_super into batch_insert.



0.4.0 beta
 * On-disk data format has changed to allow billions of keys/rows per
   node instead of only millions
 * Multi-keyspace support
 * Scan all sstables for all queries to avoid situations where
   different types of operation on the same ColumnFamily could
   disagree on what data was present
 * Snapshot support via JMX
 * Thrift API has changed a _lot_:
    - removed time-sorted CFs; instead, user-defined comparators
      may be defined on the column names, which are now byte arrays.
      Default comparators are provided for UTF8, Bytes, Ascii, Long (i64),
      and UUID types.
    - removed colon-delimited strings in thrift api in favor of explicit
      structs such as ColumnPath, ColumnParent, etc.  Also normalized
      thrift struct and argument naming.
    - Added columnFamily argument to get_key_range.
    - Change signature of get_slice to accept starting and ending
      columns as well as an offset.  (This allows use of indexes.)
      Added "ascending" flag to allow reasonably-efficient reverse
      scans as well.  Removed get_slice_by_range as redundant.
    - get_key_range operates on one CF at a time
    - changed `block` boolean on insert methods to ConsistencyLevel enum,
      with options of NONE, ONE, QUORUM, and ALL.
    - added similar consistency_level parameter to read methods
    - column-name-set slice with no names given now returns zero columns
      instead of all of them.  ("all" can run your server out of memory.
      use a range-based slice with a high max column count instead.)
 * Removed the web interface. Node information can now be obtained by 
   using the newly introduced nodeprobe utility.
 * More JMX stats
 * Remove magic values from internals (e.g. special key to indicate
   when to flush memtables)
 * Rename configuration "table" to "keyspace"
 * Moved to crash-only design; no more shutdown (just kill the process)
 * Lots of bug fixes

Full list of issues resolved in 0.4 is at https://issues.apache.org/jira/secure/IssueNavigator.jspa?reset=true&&pid=12310865&fixfor=12313862&resolution=1&sorter/field=issuekey&sorter/order=DESC


0.3.0 RC3
 * Fix potential deadlock under load in TCPConnection.
   (CASSANDRA-220)


0.3.0 RC2
 * Fix possible data loss when server is stopped after replaying
   log but before new inserts force memtable flush.
   (CASSANDRA-204)
 * Added BUGS file


0.3.0 RC1
 * Range queries on keys, including user-defined key collation
 * Remove support
 * Workarounds for a weird bug in JDK select/register that seems
   particularly common on VM environments. Cassandra should deploy
   fine on EC2 now
 * Much improved infrastructure: the beginnings of a decent test suite
   ("ant test" for unit tests; "nosetests" for system tests), code
   coverage reporting, etc.
 * Expanded node status reporting via JMX
 * Improved error reporting/logging on both server and client
 * Reduced memory footprint in default configuration
 * Combined blocking and non-blocking versions of insert APIs
 * Added FlushPeriodInMinutes configuration parameter to force
   flushing of infrequently-updated ColumnFamilies<|MERGE_RESOLUTION|>--- conflicted
+++ resolved
@@ -1,4 +1,3 @@
-<<<<<<< HEAD
 2.2.4
  * Deprecate memory_allocator in cassandra.yaml (CASSANDRA-10581)
  * Expose phi values from failure detector via JMX and tweak debug
@@ -7,11 +6,8 @@
  * Deprecate Pig support (CASSANDRA-10542)
  * Reduce contention getting instances of CompositeType (CASSANDRA-10433)
 Merged from 2.1:
-=======
-2.1.12
  * Fix logback-tools.xml incorrectly configured for outputing to System.err
    (CASSANDRA-9937)
->>>>>>> dc73c0b3
  * Fix streaming to catch exception so retry not fail (CASSANDRA-10557)
  * Add validation method to PerRowSecondaryIndex (CASSANDRA-10092)
  * Support encrypted and plain traffic on the same port (CASSANDRA-10559)
