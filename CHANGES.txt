--- conflicted
+++ resolved
@@ -1,4 +1,3 @@
-<<<<<<< HEAD
 2.2.8
  * Add local address entry in PropertyFileSnitch (CASSANDRA-11332)
  * cqlshlib tests: increase default execute timeout (CASSANDRA-12481)
@@ -28,13 +27,8 @@
  * MemoryUtil.getShort() should return an unsigned short also for architectures not supporting unaligned memory accesses (CASSANDRA-11973)
  * Don't write shadowed range tombstone (CASSANDRA-12030)
 Merged from 2.1:
- * Fix queries with empty ByteBuffer values in clustering column restrictions (CASSANDRA-12127)
-=======
-2.1.16
  * Add system property to set the max number of native transport requests in queue (CASSANDRA-11363)
- * Include column family parameter when -st and -et are provided (CASSANDRA-11866)
  * Fix queries with empty ByteBuffer values in clustering column restrictions (CASSANDRA-12127) 
->>>>>>> 6fb89b90
  * Disable passing control to post-flush after flush failure to prevent data loss (CASSANDRA-11828)
  * Allow STCS-in-L0 compactions to reduce scope with LCS (CASSANDRA-12040)
  * cannot use cql since upgrading python to 2.7.11+ (CASSANDRA-11850)
