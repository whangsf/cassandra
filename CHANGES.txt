<<<<<<< HEAD
2.0.0-rc1
 * fix potential spurious wakeup in AsyncOneResponse (CASSANDRA-5690)
 * fix schema-related trigger issues (CASSANDRA-5774)
 * Better validation when accessing CQL3 table from thrift (CASSANDRA-5138)
 * Fix assertion error during repair (CASSANDRA-5801)


2.0.0-beta2
 * Replace countPendingHints with Hints Created metric (CASSANDRA-5746)
 * Allow nodetool with no args, and with help to run without a server (CASSANDRA-5734)
 * Cleanup AbstractType/TypeSerializer classes (CASSANDRA-5744)
 * Remove unimplemented cli option schema-mwt (CASSANDRA-5754)
 * Support range tombstones in thrift (CASSANDRA-5435)
 * Normalize table-manipulating CQL3 statements' class names (CASSANDRA-5759)
 * cqlsh: add missing table options to DESCRIBE output (CASSANDRA-5749)
 * Fix assertion error during repair (CASSANDRA-5757)
 * Fix bulkloader (CASSANDRA-5542)
 * Add LZ4 compression to the native protocol (CASSANDRA-5765)
 * Fix bugs in the native protocol v2 (CASSANDRA-5770)
 * CAS on 'primary key only' table (CASSANDRA-5715)
 * Support streaming SSTables of old versions (CASSANDRA-5772)
 * Always respect protocol version in native protocol (CASSANDRA-5778)
 * Fix ConcurrentModificationException during streaming (CASSANDRA-5782)
 * Update deletion timestamp in Commit#updatesWithPaxosTime (CASSANDRA-5787)
 * Thrift cas() method crashes if input columns are not sorted (CASSANDRA-5786)
 * Order columns names correctly when querying for CAS (CASSANDRA-5788)
 * Fix streaming retry (CASSANDRA-5775)


2.0.0-beta1
 * Removed on-heap row cache (CASSANDRA-5348)
 * use nanotime consistently for node-local timeouts (CASSANDRA-5581)
 * Avoid unnecessary second pass on name-based queries (CASSANDRA-5577)
 * Experimental triggers (CASSANDRA-1311)
 * JEMalloc support for off-heap allocation (CASSANDRA-3997)
 * Single-pass compaction (CASSANDRA-4180)
 * Removed token range bisection (CASSANDRA-5518)
 * Removed compatibility with pre-1.2.5 sstables and network messages
   (CASSANDRA-5511)
 * removed PBSPredictor (CASSANDRA-5455)
 * CAS support (CASSANDRA-5062, 5441, 5442, 5443, 5619, 5667)
 * Leveled compaction performs size-tiered compactions in L0 
   (CASSANDRA-5371, 5439)
 * Add yaml network topology snitch for mixed ec2/other envs (CASSANDRA-5339)
 * Log when a node is down longer than the hint window (CASSANDRA-4554)
 * Optimize tombstone creation for ExpiringColumns (CASSANDRA-4917)
 * Improve LeveledScanner work estimation (CASSANDRA-5250, 5407)
 * Replace compaction lock with runWithCompactionsDisabled (CASSANDRA-3430)
 * Change Message IDs to ints (CASSANDRA-5307)
 * Move sstable level information into the Stats component, removing the
   need for a separate Manifest file (CASSANDRA-4872)
 * avoid serializing to byte[] on commitlog append (CASSANDRA-5199)
 * make index_interval configurable per columnfamily (CASSANDRA-3961, CASSANDRA-5650)
 * add default_time_to_live (CASSANDRA-3974)
 * add memtable_flush_period_in_ms (CASSANDRA-4237)
 * replace supercolumns internally by composites (CASSANDRA-3237, 5123)
 * upgrade thrift to 0.9.0 (CASSANDRA-3719)
 * drop unnecessary keyspace parameter from user-defined compaction API 
   (CASSANDRA-5139)
 * more robust solution to incomplete compactions + counters (CASSANDRA-5151)
 * Change order of directory searching for c*.in.sh (CASSANDRA-3983)
 * Add tool to reset SSTable compaction level for LCS (CASSANDRA-5271)
 * Allow custom configuration loader (CASSANDRA-5045)
 * Remove memory emergency pressure valve logic (CASSANDRA-3534)
 * Reduce request latency with eager retry (CASSANDRA-4705)
 * cqlsh: Remove ASSUME command (CASSANDRA-5331)
 * Rebuild BF when loading sstables if bloom_filter_fp_chance
   has changed since compaction (CASSANDRA-5015)
 * remove row-level bloom filters (CASSANDRA-4885)
 * Change Kernel Page Cache skipping into row preheating (disabled by default)
   (CASSANDRA-4937)
 * Improve repair by deciding on a gcBefore before sending
   out TreeRequests (CASSANDRA-4932)
 * Add an official way to disable compactions (CASSANDRA-5074)
 * Reenable ALTER TABLE DROP with new semantics (CASSANDRA-3919)
 * Add binary protocol versioning (CASSANDRA-5436)
 * Swap THshaServer for TThreadedSelectorServer (CASSANDRA-5530)
 * Add alias support to SELECT statement (CASSANDRA-5075)
 * Don't create empty RowMutations in CommitLogReplayer (CASSANDRA-5541)
 * Use range tombstones when dropping cfs/columns from schema (CASSANDRA-5579)
 * cqlsh: drop CQL2/CQL3-beta support (CASSANDRA-5585)
 * Track max/min column names in sstables to be able to optimize slice
   queries (CASSANDRA-5514, CASSANDRA-5595, CASSANDRA-5600)
 * Binary protocol: allow batching already prepared statements (CASSANDRA-4693)
 * Allow preparing timestamp, ttl and limit in CQL3 queries (CASSANDRA-4450)
 * Support native link w/o JNA in Java7 (CASSANDRA-3734)
 * Use SASL authentication in binary protocol v2 (CASSANDRA-5545)
 * Replace Thrift HsHa with LMAX Disruptor based implementation (CASSANDRA-5582)
 * cqlsh: Add row count to SELECT output (CASSANDRA-5636)
 * Include a timestamp with all read commands to determine column expiration
   (CASSANDRA-5149)
 * Streaming 2.0 (CASSANDRA-5286, 5699)
 * Conditional create/drop ks/table/index statements in CQL3 (CASSANDRA-2737)
 * more pre-table creation property validation (CASSANDRA-5693)
 * Redesign repair messages (CASSANDRA-5426)
 * Fix ALTER RENAME post-5125 (CASSANDRA-5702)
 * Disallow renaming a 2ndary indexed column (CASSANDRA-5705)
 * Rename Table to Keyspace (CASSANDRA-5613)
 * Ensure changing column_index_size_in_kb on different nodes don't corrupt the
   sstable (CASSANDRA-5454)
 * Move resultset type information into prepare, not execute (CASSANDRA-5649)
 * Auto paging in binary protocol (CASSANDRA-4415, 5714)
 * Don't tie client side use of AbstractType to JDBC (CASSANDRA-4495)
 * Adds new TimestampType to replace DateType (CASSANDRA-5723, CASSANDRA-5729)
=======
1.2.8
 * cqlsh: add collections support to COPY (CASSANDRA-5698)
>>>>>>> 1810af40


1.2.7
 * if no seeds can be a reached a node won't start in a ring by itself (CASSANDRA-5768)
 * add cassandra.unsafesystem property (CASSANDRA-5704)
 * (Hadoop) quote identifiers in CqlPagingRecordReader (CASSANDRA-5763)
 * Add replace_node functionality for vnodes (CASSANDRA-5337)
 * Add timeout events to query traces (CASSANDRA-5520)
 * make starting native protocol server idempotent (CASSANDRA-5728)
 * Fix loading key cache when a saved entry is no longer valid (CASSANDRA-5706)
 * Fix serialization of the LEFT gossip value (CASSANDRA-5696)
 * cqlsh: Don't show 'null' in place of empty values (CASSANDRA-5675)
 * Race condition in detecting version on a mixed 1.1/1.2 cluster
   (CASSANDRA-5692)
 * Fix skipping range tombstones with reverse queries (CASSANDRA-5712)
 * Expire entries out of ThriftSessionManager (CASSANRDA-5719)
 * Don't keep ancestor information in memory (CASSANDRA-5342)
 * cqlsh: fix handling of semicolons inside BATCH queries (CASSANDRA-5697)
 * Expose native protocol server status in nodetool info (CASSANDRA-5735)
 * Fix pathetic performance of range tombstones (CASSANDRA-5677)
 * Fix querying with an empty (impossible) range (CASSANDRA-5573)
 * cqlsh: handle CUSTOM 2i in DESCRIBE output (CASSANDRA-5760)
 * Fix minor bug in Range.intersects(Bound) (CASSANDRA-5771)
 * cqlsh: handle disabled compression in DESCRIBE output (CASSANDRA-5766)
 * Ensure all UP events are notified on the native protocol (CASSANDRA-5769)
 * Fix formatting of sstable2json with multiple -k arguments (CASSANDRA-5781)
 * Don't rely on row marker for queries in general to hide lost markers
   after TTL expires (CASSANDRA-5762)
 * Sort nodetool help output (CASSANDRA-5776)
 * Fix column expiring during 2 phases compaction (CASSANDRA-5799)
 * now() is being rejected in INSERTs when inside collections (CASSANDRA-5795)


1.2.6
 * Fix tracing when operation completes before all responses arrive 
   (CASSANDRA-5668)
 * Fix cross-DC mutation forwarding (CASSANDRA-5632)
 * Reduce SSTableLoader memory usage (CASSANDRA-5555)
 * Scale hinted_handoff_throttle_in_kb to cluster size (CASSANDRA-5272)
 * (Hadoop) Add CQL3 input/output formats (CASSANDRA-4421, 5622)
 * (Hadoop) Fix InputKeyRange in CFIF (CASSANDRA-5536)
 * Fix dealing with ridiculously large max sstable sizes in LCS (CASSANDRA-5589)
 * Ignore pre-truncate hints (CASSANDRA-4655)
 * Move System.exit on OOM into a separate thread (CASSANDRA-5273)
 * Write row markers when serializing schema (CASSANDRA-5572)
 * Check only SSTables for the requested range when streaming (CASSANDRA-5569)
 * Improve batchlog replay behavior and hint ttl handling (CASSANDRA-5314)
 * Exclude localTimestamp from validation for tombstones (CASSANDRA-5398)
 * cqlsh: add custom prompt support (CASSANDRA-5539)
 * Reuse prepared statements in hot auth queries (CASSANDRA-5594)
 * cqlsh: add vertical output option (see EXPAND) (CASSANDRA-5597)
 * Add a rate limit option to stress (CASSANDRA-5004)
 * have BulkLoader ignore snapshots directories (CASSANDRA-5587) 
 * fix SnitchProperties logging context (CASSANDRA-5602)
 * Expose whether jna is enabled and memory is locked via JMX (CASSANDRA-5508)
 * cqlsh: fix COPY FROM with ReversedType (CASSANDRA-5610)
 * Allow creating CUSTOM indexes on collections (CASSANDRA-5615)
 * Evaluate now() function at execution time (CASSANDRA-5616)
 * Expose detailed read repair metrics (CASSANDRA-5618)
 * Correct blob literal + ReversedType parsing (CASSANDRA-5629)
 * Allow GPFS to prefer the internal IP like EC2MRS (CASSANDRA-5630)
 * fix help text for -tspw cassandra-cli (CASSANDRA-5643)
 * don't throw away initial causes exceptions for internode encryption issues 
   (CASSANDRA-5644)
 * Fix message spelling errors for cql select statements (CASSANDRA-5647)
 * Suppress custom exceptions thru jmx (CASSANDRA-5652)
 * Update CREATE CUSTOM INDEX syntax (CASSANDRA-5639)
 * Fix PermissionDetails.equals() method (CASSANDRA-5655)
 * Never allow partition key ranges in CQL3 without token() (CASSANDRA-5666)
 * Gossiper incorrectly drops AppState for an upgrading node (CASSANDRA-5660)
 * Connection thrashing during multi-region ec2 during upgrade, due to 
   messaging version (CASSANDRA-5669)
 * Avoid over reconnecting in EC2MRS (CASSANDRA-5678)
 * Fix ReadResponseSerializer.serializedSize() for digest reads (CASSANDRA-5476)
 * allow sstable2json on 2i CFs (CASSANDRA-5694)
Merged from 1.1:
 * Remove buggy thrift max message length option (CASSANDRA-5529)
 * Fix NPE in Pig's widerow mode (CASSANDRA-5488)
 * Add split size parameter to Pig and disable split combination (CASSANDRA-5544)


1.2.5
 * make BytesToken.toString only return hex bytes (CASSANDRA-5566)
 * Ensure that submitBackground enqueues at least one task (CASSANDRA-5554)
 * fix 2i updates with identical values and timestamps (CASSANDRA-5540)
 * fix compaction throttling bursty-ness (CASSANDRA-4316)
 * reduce memory consumption of IndexSummary (CASSANDRA-5506)
 * remove per-row column name bloom filters (CASSANDRA-5492)
 * Include fatal errors in trace events (CASSANDRA-5447)
 * Ensure that PerRowSecondaryIndex is notified of row-level deletes
   (CASSANDRA-5445)
 * Allow empty blob literals in CQL3 (CASSANDRA-5452)
 * Fix streaming RangeTombstones at column index boundary (CASSANDRA-5418)
 * Fix preparing statements when current keyspace is not set (CASSANDRA-5468)
 * Fix SemanticVersion.isSupportedBy minor/patch handling (CASSANDRA-5496)
 * Don't provide oldCfId for post-1.1 system cfs (CASSANDRA-5490)
 * Fix primary range ignores replication strategy (CASSANDRA-5424)
 * Fix shutdown of binary protocol server (CASSANDRA-5507)
 * Fix repair -snapshot not working (CASSANDRA-5512)
 * Set isRunning flag later in binary protocol server (CASSANDRA-5467)
 * Fix use of CQL3 functions with descending clustering order (CASSANDRA-5472)
 * Disallow renaming columns one at a time for thrift table in CQL3
   (CASSANDRA-5531)
 * cqlsh: add CLUSTERING ORDER BY support to DESCRIBE (CASSANDRA-5528)
 * Add custom secondary index support to CQL3 (CASSANDRA-5484)
 * Fix repair hanging silently on unexpected error (CASSANDRA-5229)
 * Fix Ec2Snitch regression introduced by CASSANDRA-5171 (CASSANDRA-5432)
 * Add nodetool enablebackup/disablebackup (CASSANDRA-5556)
 * cqlsh: fix DESCRIBE after case insensitive USE (CASSANDRA-5567)
Merged from 1.1
 * Remove buggy thrift max message length option (CASSANDRA-5529)
 * Add retry mechanism to OTC for non-droppable_verbs (CASSANDRA-5393)
 * Use allocator information to improve memtable memory usage estimate
   (CASSANDRA-5497)
 * Fix trying to load deleted row into row cache on startup (CASSANDRA-4463)
 * fsync leveled manifest to avoid corruption (CASSANDRA-5535)
 * Fix Bound intersection computation (CASSANDRA-5551)
 * sstablescrub now respects max memory size in cassandra.in.sh (CASSANDRA-5562)


1.2.4
 * Ensure that PerRowSecondaryIndex updates see the most recent values
   (CASSANDRA-5397)
 * avoid duplicate index entries ind PrecompactedRow and 
   ParallelCompactionIterable (CASSANDRA-5395)
 * remove the index entry on oldColumn when new column is a tombstone 
   (CASSANDRA-5395)
 * Change default stream throughput from 400 to 200 mbps (CASSANDRA-5036)
 * Gossiper logs DOWN for symmetry with UP (CASSANDRA-5187)
 * Fix mixing prepared statements between keyspaces (CASSANDRA-5352)
 * Fix consistency level during bootstrap - strike 3 (CASSANDRA-5354)
 * Fix transposed arguments in AlreadyExistsException (CASSANDRA-5362)
 * Improve asynchronous hint delivery (CASSANDRA-5179)
 * Fix Guava dependency version (12.0 -> 13.0.1) for Maven (CASSANDRA-5364)
 * Validate that provided CQL3 collection value are < 64K (CASSANDRA-5355)
 * Make upgradeSSTable skip current version sstables by default (CASSANDRA-5366)
 * Optimize min/max timestamp collection (CASSANDRA-5373)
 * Invalid streamId in cql binary protocol when using invalid CL 
   (CASSANDRA-5164)
 * Fix validation for IN where clauses with collections (CASSANDRA-5376)
 * Copy resultSet on count query to avoid ConcurrentModificationException 
   (CASSANDRA-5382)
 * Correctly typecheck in CQL3 even with ReversedType (CASSANDRA-5386)
 * Fix streaming compressed files when using encryption (CASSANDRA-5391)
 * cassandra-all 1.2.0 pom missing netty dependency (CASSANDRA-5392)
 * Fix writetime/ttl functions on null values (CASSANDRA-5341)
 * Fix NPE during cql3 select with token() (CASSANDRA-5404)
 * IndexHelper.skipBloomFilters won't skip non-SHA filters (CASSANDRA-5385)
 * cqlsh: Print maps ordered by key, sort sets (CASSANDRA-5413)
 * Add null syntax support in CQL3 for inserts (CASSANDRA-3783)
 * Allow unauthenticated set_keyspace() calls (CASSANDRA-5423)
 * Fix potential incremental backups race (CASSANDRA-5410)
 * Fix prepared BATCH statements with batch-level timestamps (CASSANDRA-5415)
 * Allow overriding superuser setup delay (CASSANDRA-5430)
 * cassandra-shuffle with JMX usernames and passwords (CASSANDRA-5431)
Merged from 1.1:
 * cli: Quote ks and cf names in schema output when needed (CASSANDRA-5052)
 * Fix bad default for min/max timestamp in SSTableMetadata (CASSANDRA-5372)
 * Fix cf name extraction from manifest in Directories.migrateFile() 
   (CASSANDRA-5242)
 * Support pluggable internode authentication (CASSANDRA-5401)


1.2.3
 * add check for sstable overlap within a level on startup (CASSANDRA-5327)
 * replace ipv6 colons in jmx object names (CASSANDRA-5298, 5328)
 * Avoid allocating SSTableBoundedScanner during repair when the range does 
   not intersect the sstable (CASSANDRA-5249)
 * Don't lowercase property map keys (this breaks NTS) (CASSANDRA-5292)
 * Fix composite comparator with super columns (CASSANDRA-5287)
 * Fix insufficient validation of UPDATE queries against counter cfs
   (CASSANDRA-5300)
 * Fix PropertyFileSnitch default DC/Rack behavior (CASSANDRA-5285)
 * Handle null values when executing prepared statement (CASSANDRA-5081)
 * Add netty to pom dependencies (CASSANDRA-5181)
 * Include type arguments in Thrift CQLPreparedResult (CASSANDRA-5311)
 * Fix compaction not removing columns when bf_fp_ratio is 1 (CASSANDRA-5182)
 * cli: Warn about missing CQL3 tables in schema descriptions (CASSANDRA-5309)
 * Re-enable unknown option in replication/compaction strategies option for
   backward compatibility (CASSANDRA-4795)
 * Add binary protocol support to stress (CASSANDRA-4993)
 * cqlsh: Fix COPY FROM value quoting and null handling (CASSANDRA-5305)
 * Fix repair -pr for vnodes (CASSANDRA-5329)
 * Relax CL for auth queries for non-default users (CASSANDRA-5310)
 * Fix AssertionError during repair (CASSANDRA-5245)
 * Don't announce migrations to pre-1.2 nodes (CASSANDRA-5334)
Merged from 1.1:
 * Fix trying to load deleted row into row cache on startup (CASSANDRA-4463)
 * Update offline scrub for 1.0 -> 1.1 directory structure (CASSANDRA-5195)
 * add tmp flag to Descriptor hashcode (CASSANDRA-4021)
 * fix logging of "Found table data in data directories" when only system tables
   are present (CASSANDRA-5289)
 * cli: Add JMX authentication support (CASSANDRA-5080)
 * nodetool: ability to repair specific range (CASSANDRA-5280)
 * Fix possible assertion triggered in SliceFromReadCommand (CASSANDRA-5284)
 * cqlsh: Add inet type support on Windows (ipv4-only) (CASSANDRA-4801)
 * Fix race when initializing ColumnFamilyStore (CASSANDRA-5350)
 * Add UseTLAB JVM flag (CASSANDRA-5361)


1.2.2
 * fix potential for multiple concurrent compactions of the same sstables
   (CASSANDRA-5256)
 * avoid no-op caching of byte[] on commitlog append (CASSANDRA-5199)
 * fix symlinks under data dir not working (CASSANDRA-5185)
 * fix bug in compact storage metadata handling (CASSANDRA-5189)
 * Validate login for USE queries (CASSANDRA-5207)
 * cli: remove default username and password (CASSANDRA-5208)
 * configure populate_io_cache_on_flush per-CF (CASSANDRA-4694)
 * allow configuration of internode socket buffer (CASSANDRA-3378)
 * Make sstable directory picking blacklist-aware again (CASSANDRA-5193)
 * Correctly expire gossip states for edge cases (CASSANDRA-5216)
 * Improve handling of directory creation failures (CASSANDRA-5196)
 * Expose secondary indicies to the rest of nodetool (CASSANDRA-4464)
 * Binary protocol: avoid sending notification for 0.0.0.0 (CASSANDRA-5227)
 * add UseCondCardMark XX jvm settings on jdk 1.7 (CASSANDRA-4366)
 * CQL3 refactor to allow conversion function (CASSANDRA-5226)
 * Fix drop of sstables in some circumstance (CASSANDRA-5232)
 * Implement caching of authorization results (CASSANDRA-4295)
 * Add support for LZ4 compression (CASSANDRA-5038)
 * Fix missing columns in wide rows queries (CASSANDRA-5225)
 * Simplify auth setup and make system_auth ks alterable (CASSANDRA-5112)
 * Stop compactions from hanging during bootstrap (CASSANDRA-5244)
 * fix compressed streaming sending extra chunk (CASSANDRA-5105)
 * Add CQL3-based implementations of IAuthenticator and IAuthorizer
   (CASSANDRA-4898)
 * Fix timestamp-based tomstone removal logic (CASSANDRA-5248)
 * cli: Add JMX authentication support (CASSANDRA-5080)
 * Fix forceFlush behavior (CASSANDRA-5241)
 * cqlsh: Add username autocompletion (CASSANDRA-5231)
 * Fix CQL3 composite partition key error (CASSANDRA-5240)
 * Allow IN clause on last clustering key (CASSANDRA-5230)
Merged from 1.1:
 * fix start key/end token validation for wide row iteration (CASSANDRA-5168)
 * add ConfigHelper support for Thrift frame and max message sizes (CASSANDRA-5188)
 * fix nodetool repair not fail on node down (CASSANDRA-5203)
 * always collect tombstone hints (CASSANDRA-5068)
 * Fix error when sourcing file in cqlsh (CASSANDRA-5235)


1.2.1
 * stream undelivered hints on decommission (CASSANDRA-5128)
 * GossipingPropertyFileSnitch loads saved dc/rack info if needed (CASSANDRA-5133)
 * drain should flush system CFs too (CASSANDRA-4446)
 * add inter_dc_tcp_nodelay setting (CASSANDRA-5148)
 * re-allow wrapping ranges for start_token/end_token range pairitspwng (CASSANDRA-5106)
 * fix validation compaction of empty rows (CASSADRA-5136)
 * nodetool methods to enable/disable hint storage/delivery (CASSANDRA-4750)
 * disallow bloom filter false positive chance of 0 (CASSANDRA-5013)
 * add threadpool size adjustment methods to JMXEnabledThreadPoolExecutor and 
   CompactionManagerMBean (CASSANDRA-5044)
 * fix hinting for dropped local writes (CASSANDRA-4753)
 * off-heap cache doesn't need mutable column container (CASSANDRA-5057)
 * apply disk_failure_policy to bad disks on initial directory creation 
   (CASSANDRA-4847)
 * Optimize name-based queries to use ArrayBackedSortedColumns (CASSANDRA-5043)
 * Fall back to old manifest if most recent is unparseable (CASSANDRA-5041)
 * pool [Compressed]RandomAccessReader objects on the partitioned read path
   (CASSANDRA-4942)
 * Add debug logging to list filenames processed by Directories.migrateFile 
   method (CASSANDRA-4939)
 * Expose black-listed directories via JMX (CASSANDRA-4848)
 * Log compaction merge counts (CASSANDRA-4894)
 * Minimize byte array allocation by AbstractData{Input,Output} (CASSANDRA-5090)
 * Add SSL support for the binary protocol (CASSANDRA-5031)
 * Allow non-schema system ks modification for shuffle to work (CASSANDRA-5097)
 * cqlsh: Add default limit to SELECT statements (CASSANDRA-4972)
 * cqlsh: fix DESCRIBE for 1.1 cfs in CQL3 (CASSANDRA-5101)
 * Correctly gossip with nodes >= 1.1.7 (CASSANDRA-5102)
 * Ensure CL guarantees on digest mismatch (CASSANDRA-5113)
 * Validate correctly selects on composite partition key (CASSANDRA-5122)
 * Fix exception when adding collection (CASSANDRA-5117)
 * Handle states for non-vnode clusters correctly (CASSANDRA-5127)
 * Refuse unrecognized replication and compaction strategy options (CASSANDRA-4795)
 * Pick the correct value validator in sstable2json for cql3 tables (CASSANDRA-5134)
 * Validate login for describe_keyspace, describe_keyspaces and set_keyspace
   (CASSANDRA-5144)
 * Fix inserting empty maps (CASSANDRA-5141)
 * Don't remove tokens from System table for node we know (CASSANDRA-5121)
 * fix streaming progress report for compresed files (CASSANDRA-5130)
 * Coverage analysis for low-CL queries (CASSANDRA-4858)
 * Stop interpreting dates as valid timeUUID value (CASSANDRA-4936)
 * Adds E notation for floating point numbers (CASSANDRA-4927)
 * Detect (and warn) unintentional use of the cql2 thrift methods when cql3 was
   intended (CASSANDRA-5172)
 * cli: Quote ks and cf names in schema output when needed (CASSANDRA-5052)
 * Fix bad default for min/max timestamp in SSTableMetadata (CASSANDRA-5372)
 * Fix cf name extraction from manifest in Directories.migrateFile() (CASSANDRA-5242)
 * Support pluggable internode authentication (CASSANDRA-5401)
 * Replace mistaken usage of commons-logging with slf4j (CASSANDRA-5464)
 * Ensure Jackson dependency matches lib (CASSANDRA-5126)
 * Expose droppable tombstone ratio stats over JMX (CASSANDRA-5159)
Merged from 1.1:
 * Simplify CompressedRandomAccessReader to work around JDK FD bug (CASSANDRA-5088)
 * Improve handling a changing target throttle rate mid-compaction (CASSANDRA-5087)
 * Pig: correctly decode row keys in widerow mode (CASSANDRA-5098)
 * nodetool repair command now prints progress (CASSANDRA-4767)
 * fix user defined compaction to run against 1.1 data directory (CASSANDRA-5118)
 * Fix CQL3 BATCH authorization caching (CASSANDRA-5145)
 * fix get_count returns incorrect value with TTL (CASSANDRA-5099)
 * better handling for mid-compaction failure (CASSANDRA-5137)
 * convert default marshallers list to map for better readability (CASSANDRA-5109)
 * fix ConcurrentModificationException in getBootstrapSource (CASSANDRA-5170)
 * fix sstable maxtimestamp for row deletes and pre-1.1.1 sstables (CASSANDRA-5153)
 * Fix thread growth on node removal (CASSANDRA-5175)
 * Make Ec2Region's datacenter name configurable (CASSANDRA-5155)


1.2.0
 * Disallow counters in collections (CASSANDRA-5082)
 * cqlsh: add unit tests (CASSANDRA-3920)
 * fix default bloom_filter_fp_chance for LeveledCompactionStrategy (CASSANDRA-5093)
Merged from 1.1:
 * add validation for get_range_slices with start_key and end_token (CASSANDRA-5089)


1.2.0-rc2
 * fix nodetool ownership display with vnodes (CASSANDRA-5065)
 * cqlsh: add DESCRIBE KEYSPACES command (CASSANDRA-5060)
 * Fix potential infinite loop when reloading CFS (CASSANDRA-5064)
 * Fix SimpleAuthorizer example (CASSANDRA-5072)
 * cqlsh: force CL.ONE for tracing and system.schema* queries (CASSANDRA-5070)
 * Includes cassandra-shuffle in the debian package (CASSANDRA-5058)
Merged from 1.1:
 * fix multithreaded compaction deadlock (CASSANDRA-4492)
 * fix temporarily missing schema after upgrade from pre-1.1.5 (CASSANDRA-5061)
 * Fix ALTER TABLE overriding compression options with defaults
   (CASSANDRA-4996, 5066)
 * fix specifying and altering crc_check_chance (CASSANDRA-5053)
 * fix Murmur3Partitioner ownership% calculation (CASSANDRA-5076)
 * Don't expire columns sooner than they should in 2ndary indexes (CASSANDRA-5079)


1.2-rc1
 * rename rpc_timeout settings to request_timeout (CASSANDRA-5027)
 * add BF with 0.1 FP to LCS by default (CASSANDRA-5029)
 * Fix preparing insert queries (CASSANDRA-5016)
 * Fix preparing queries with counter increment (CASSANDRA-5022)
 * Fix preparing updates with collections (CASSANDRA-5017)
 * Don't generate UUID based on other node address (CASSANDRA-5002)
 * Fix message when trying to alter a clustering key type (CASSANDRA-5012)
 * Update IAuthenticator to match the new IAuthorizer (CASSANDRA-5003)
 * Fix inserting only a key in CQL3 (CASSANDRA-5040)
 * Fix CQL3 token() function when used with strings (CASSANDRA-5050)
Merged from 1.1:
 * reduce log spam from invalid counter shards (CASSANDRA-5026)
 * Improve schema propagation performance (CASSANDRA-5025)
 * Fix for IndexHelper.IndexFor throws OOB Exception (CASSANDRA-5030)
 * cqlsh: make it possible to describe thrift CFs (CASSANDRA-4827)
 * cqlsh: fix timestamp formatting on some platforms (CASSANDRA-5046)


1.2-beta3
 * make consistency level configurable in cqlsh (CASSANDRA-4829)
 * fix cqlsh rendering of blob fields (CASSANDRA-4970)
 * fix cqlsh DESCRIBE command (CASSANDRA-4913)
 * save truncation position in system table (CASSANDRA-4906)
 * Move CompressionMetadata off-heap (CASSANDRA-4937)
 * allow CLI to GET cql3 columnfamily data (CASSANDRA-4924)
 * Fix rare race condition in getExpireTimeForEndpoint (CASSANDRA-4402)
 * acquire references to overlapping sstables during compaction so bloom filter
   doesn't get free'd prematurely (CASSANDRA-4934)
 * Don't share slice query filter in CQL3 SelectStatement (CASSANDRA-4928)
 * Separate tracing from Log4J (CASSANDRA-4861)
 * Exclude gcable tombstones from merkle-tree computation (CASSANDRA-4905)
 * Better printing of AbstractBounds for tracing (CASSANDRA-4931)
 * Optimize mostRecentTombstone check in CC.collectAllData (CASSANDRA-4883)
 * Change stream session ID to UUID to avoid collision from same node (CASSANDRA-4813)
 * Use Stats.db when bulk loading if present (CASSANDRA-4957)
 * Skip repair on system_trace and keyspaces with RF=1 (CASSANDRA-4956)
 * (cql3) Remove arbitrary SELECT limit (CASSANDRA-4918)
 * Correctly handle prepared operation on collections (CASSANDRA-4945)
 * Fix CQL3 LIMIT (CASSANDRA-4877)
 * Fix Stress for CQL3 (CASSANDRA-4979)
 * Remove cassandra specific exceptions from JMX interface (CASSANDRA-4893)
 * (CQL3) Force using ALLOW FILTERING on potentially inefficient queries (CASSANDRA-4915)
 * (cql3) Fix adding column when the table has collections (CASSANDRA-4982)
 * (cql3) Fix allowing collections with compact storage (CASSANDRA-4990)
 * (cql3) Refuse ttl/writetime function on collections (CASSANDRA-4992)
 * Replace IAuthority with new IAuthorizer (CASSANDRA-4874)
 * clqsh: fix KEY pseudocolumn escaping when describing Thrift tables
   in CQL3 mode (CASSANDRA-4955)
 * add basic authentication support for Pig CassandraStorage (CASSANDRA-3042)
 * fix CQL2 ALTER TABLE compaction_strategy_class altering (CASSANDRA-4965)
Merged from 1.1:
 * Fall back to old describe_splits if d_s_ex is not available (CASSANDRA-4803)
 * Improve error reporting when streaming ranges fail (CASSANDRA-5009)
 * Fix cqlsh timestamp formatting of timezone info (CASSANDRA-4746)
 * Fix assertion failure with leveled compaction (CASSANDRA-4799)
 * Check for null end_token in get_range_slice (CASSANDRA-4804)
 * Remove all remnants of removed nodes (CASSANDRA-4840)
 * Add aut-reloading of the log4j file in debian package (CASSANDRA-4855)
 * Fix estimated row cache entry size (CASSANDRA-4860)
 * reset getRangeSlice filter after finishing a row for get_paged_slice
   (CASSANDRA-4919)
 * expunge row cache post-truncate (CASSANDRA-4940)
 * Allow static CF definition with compact storage (CASSANDRA-4910)
 * Fix endless loop/compaction of schema_* CFs due to broken timestamps (CASSANDRA-4880)
 * Fix 'wrong class type' assertion in CounterColumn (CASSANDRA-4976)


1.2-beta2
 * fp rate of 1.0 disables BF entirely; LCS defaults to 1.0 (CASSANDRA-4876)
 * off-heap bloom filters for row keys (CASSANDRA_4865)
 * add extension point for sstable components (CASSANDRA-4049)
 * improve tracing output (CASSANDRA-4852, 4862)
 * make TRACE verb droppable (CASSANDRA-4672)
 * fix BulkLoader recognition of CQL3 columnfamilies (CASSANDRA-4755)
 * Sort commitlog segments for replay by id instead of mtime (CASSANDRA-4793)
 * Make hint delivery asynchronous (CASSANDRA-4761)
 * Pluggable Thrift transport factories for CLI and cqlsh (CASSANDRA-4609, 4610)
 * cassandra-cli: allow Double value type to be inserted to a column (CASSANDRA-4661)
 * Add ability to use custom TServerFactory implementations (CASSANDRA-4608)
 * optimize batchlog flushing to skip successful batches (CASSANDRA-4667)
 * include metadata for system keyspace itself in schema tables (CASSANDRA-4416)
 * add check to PropertyFileSnitch to verify presence of location for
   local node (CASSANDRA-4728)
 * add PBSPredictor consistency modeler (CASSANDRA-4261)
 * remove vestiges of Thrift unframed mode (CASSANDRA-4729)
 * optimize single-row PK lookups (CASSANDRA-4710)
 * adjust blockFor calculation to account for pending ranges due to node 
   movement (CASSANDRA-833)
 * Change CQL version to 3.0.0 and stop accepting 3.0.0-beta1 (CASSANDRA-4649)
 * (CQL3) Make prepared statement global instead of per connection 
   (CASSANDRA-4449)
 * Fix scrubbing of CQL3 created tables (CASSANDRA-4685)
 * (CQL3) Fix validation when using counter and regular columns in the same 
   table (CASSANDRA-4706)
 * Fix bug starting Cassandra with simple authentication (CASSANDRA-4648)
 * Add support for batchlog in CQL3 (CASSANDRA-4545, 4738)
 * Add support for multiple column family outputs in CFOF (CASSANDRA-4208)
 * Support repairing only the local DC nodes (CASSANDRA-4747)
 * Use rpc_address for binary protocol and change default port (CASSANRA-4751)
 * Fix use of collections in prepared statements (CASSANDRA-4739)
 * Store more information into peers table (CASSANDRA-4351, 4814)
 * Configurable bucket size for size tiered compaction (CASSANDRA-4704)
 * Run leveled compaction in parallel (CASSANDRA-4310)
 * Fix potential NPE during CFS reload (CASSANDRA-4786)
 * Composite indexes may miss results (CASSANDRA-4796)
 * Move consistency level to the protocol level (CASSANDRA-4734, 4824)
 * Fix Subcolumn slice ends not respected (CASSANDRA-4826)
 * Fix Assertion error in cql3 select (CASSANDRA-4783)
 * Fix list prepend logic (CQL3) (CASSANDRA-4835)
 * Add booleans as literals in CQL3 (CASSANDRA-4776)
 * Allow renaming PK columns in CQL3 (CASSANDRA-4822)
 * Fix binary protocol NEW_NODE event (CASSANDRA-4679)
 * Fix potential infinite loop in tombstone compaction (CASSANDRA-4781)
 * Remove system tables accounting from schema (CASSANDRA-4850)
 * (cql3) Force provided columns in clustering key order in 
   'CLUSTERING ORDER BY' (CASSANDRA-4881)
 * Fix composite index bug (CASSANDRA-4884)
 * Fix short read protection for CQL3 (CASSANDRA-4882)
 * Add tracing support to the binary protocol (CASSANDRA-4699)
 * (cql3) Don't allow prepared marker inside collections (CASSANDRA-4890)
 * Re-allow order by on non-selected columns (CASSANDRA-4645)
 * Bug when composite index is created in a table having collections (CASSANDRA-4909)
 * log index scan subject in CompositesSearcher (CASSANDRA-4904)
Merged from 1.1:
 * add get[Row|Key]CacheEntries to CacheServiceMBean (CASSANDRA-4859)
 * fix get_paged_slice to wrap to next row correctly (CASSANDRA-4816)
 * fix indexing empty column values (CASSANDRA-4832)
 * allow JdbcDate to compose null Date objects (CASSANDRA-4830)
 * fix possible stackoverflow when compacting 1000s of sstables
   (CASSANDRA-4765)
 * fix wrong leveled compaction progress calculation (CASSANDRA-4807)
 * add a close() method to CRAR to prevent leaking file descriptors (CASSANDRA-4820)
 * fix potential infinite loop in get_count (CASSANDRA-4833)
 * fix compositeType.{get/from}String methods (CASSANDRA-4842)
 * (CQL) fix CREATE COLUMNFAMILY permissions check (CASSANDRA-4864)
 * Fix DynamicCompositeType same type comparison (CASSANDRA-4711)
 * Fix duplicate SSTable reference when stream session failed (CASSANDRA-3306)
 * Allow static CF definition with compact storage (CASSANDRA-4910)
 * Fix endless loop/compaction of schema_* CFs due to broken timestamps (CASSANDRA-4880)
 * Fix 'wrong class type' assertion in CounterColumn (CASSANDRA-4976)


1.2-beta1
 * add atomic_batch_mutate (CASSANDRA-4542, -4635)
 * increase default max_hint_window_in_ms to 3h (CASSANDRA-4632)
 * include message initiation time to replicas so they can more
   accurately drop timed-out requests (CASSANDRA-2858)
 * fix clientutil.jar dependencies (CASSANDRA-4566)
 * optimize WriteResponse (CASSANDRA-4548)
 * new metrics (CASSANDRA-4009)
 * redesign KEYS indexes to avoid read-before-write (CASSANDRA-2897)
 * debug tracing (CASSANDRA-1123)
 * parallelize row cache loading (CASSANDRA-4282)
 * Make compaction, flush JBOD-aware (CASSANDRA-4292)
 * run local range scans on the read stage (CASSANDRA-3687)
 * clean up ioexceptions (CASSANDRA-2116)
 * add disk_failure_policy (CASSANDRA-2118)
 * Introduce new json format with row level deletion (CASSANDRA-4054)
 * remove redundant "name" column from schema_keyspaces (CASSANDRA-4433)
 * improve "nodetool ring" handling of multi-dc clusters (CASSANDRA-3047)
 * update NTS calculateNaturalEndpoints to be O(N log N) (CASSANDRA-3881)
 * split up rpc timeout by operation type (CASSANDRA-2819)
 * rewrite key cache save/load to use only sequential i/o (CASSANDRA-3762)
 * update MS protocol with a version handshake + broadcast address id
   (CASSANDRA-4311)
 * multithreaded hint replay (CASSANDRA-4189)
 * add inter-node message compression (CASSANDRA-3127)
 * remove COPP (CASSANDRA-2479)
 * Track tombstone expiration and compact when tombstone content is
   higher than a configurable threshold, default 20% (CASSANDRA-3442, 4234)
 * update MurmurHash to version 3 (CASSANDRA-2975)
 * (CLI) track elapsed time for `delete' operation (CASSANDRA-4060)
 * (CLI) jline version is bumped to 1.0 to properly  support
   'delete' key function (CASSANDRA-4132)
 * Save IndexSummary into new SSTable 'Summary' component (CASSANDRA-2392, 4289)
 * Add support for range tombstones (CASSANDRA-3708)
 * Improve MessagingService efficiency (CASSANDRA-3617)
 * Avoid ID conflicts from concurrent schema changes (CASSANDRA-3794)
 * Set thrift HSHA server thread limit to unlimited by default (CASSANDRA-4277)
 * Avoids double serialization of CF id in RowMutation messages
   (CASSANDRA-4293)
 * stream compressed sstables directly with java nio (CASSANDRA-4297)
 * Support multiple ranges in SliceQueryFilter (CASSANDRA-3885)
 * Add column metadata to system column families (CASSANDRA-4018)
 * (cql3) Always use composite types by default (CASSANDRA-4329)
 * (cql3) Add support for set, map and list (CASSANDRA-3647)
 * Validate date type correctly (CASSANDRA-4441)
 * (cql3) Allow definitions with only a PK (CASSANDRA-4361)
 * (cql3) Add support for row key composites (CASSANDRA-4179)
 * improve DynamicEndpointSnitch by using reservoir sampling (CASSANDRA-4038)
 * (cql3) Add support for 2ndary indexes (CASSANDRA-3680)
 * (cql3) fix defining more than one PK to be invalid (CASSANDRA-4477)
 * remove schema agreement checking from all external APIs (Thrift, CQL and CQL3) (CASSANDRA-4487)
 * add Murmur3Partitioner and make it default for new installations (CASSANDRA-3772, 4621)
 * (cql3) update pseudo-map syntax to use map syntax (CASSANDRA-4497)
 * Finer grained exceptions hierarchy and provides error code with exceptions (CASSANDRA-3979)
 * Adds events push to binary protocol (CASSANDRA-4480)
 * Rewrite nodetool help (CASSANDRA-2293)
 * Make CQL3 the default for CQL (CASSANDRA-4640)
 * update stress tool to be able to use CQL3 (CASSANDRA-4406)
 * Accept all thrift update on CQL3 cf but don't expose their metadata (CASSANDRA-4377)
 * Replace Throttle with Guava's RateLimiter for HintedHandOff (CASSANDRA-4541)
 * fix counter add/get using CQL2 and CQL3 in stress tool (CASSANDRA-4633)
 * Add sstable count per level to cfstats (CASSANDRA-4537)
 * (cql3) Add ALTER KEYSPACE statement (CASSANDRA-4611)
 * (cql3) Allow defining default consistency levels (CASSANDRA-4448)
 * (cql3) Fix queries using LIMIT missing results (CASSANDRA-4579)
 * fix cross-version gossip messaging (CASSANDRA-4576)
 * added inet data type (CASSANDRA-4627)


1.1.6
 * Wait for writes on synchronous read digest mismatch (CASSANDRA-4792)
 * fix commitlog replay for nanotime-infected sstables (CASSANDRA-4782)
 * preflight check ttl for maximum of 20 years (CASSANDRA-4771)
 * (Pig) fix widerow input with single column rows (CASSANDRA-4789)
 * Fix HH to compact with correct gcBefore, which avoids wiping out
   undelivered hints (CASSANDRA-4772)
 * LCS will merge up to 32 L0 sstables as intended (CASSANDRA-4778)
 * NTS will default unconfigured DC replicas to zero (CASSANDRA-4675)
 * use default consistency level in counter validation if none is
   explicitly provide (CASSANDRA-4700)
 * Improve IAuthority interface by introducing fine-grained
   access permissions and grant/revoke commands (CASSANDRA-4490, 4644)
 * fix assumption error in CLI when updating/describing keyspace 
   (CASSANDRA-4322)
 * Adds offline sstablescrub to debian packaging (CASSANDRA-4642)
 * Automatic fixing of overlapping leveled sstables (CASSANDRA-4644)
 * fix error when using ORDER BY with extended selections (CASSANDRA-4689)
 * (CQL3) Fix validation for IN queries for non-PK cols (CASSANDRA-4709)
 * fix re-created keyspace disappering after 1.1.5 upgrade 
   (CASSANDRA-4698, 4752)
 * (CLI) display elapsed time in 2 fraction digits (CASSANDRA-3460)
 * add authentication support to sstableloader (CASSANDRA-4712)
 * Fix CQL3 'is reversed' logic (CASSANDRA-4716, 4759)
 * (CQL3) Don't return ReversedType in result set metadata (CASSANDRA-4717)
 * Backport adding AlterKeyspace statement (CASSANDRA-4611)
 * (CQL3) Correcty accept upper-case data types (CASSANDRA-4770)
 * Add binary protocol events for schema changes (CASSANDRA-4684)
Merged from 1.0:
 * Switch from NBHM to CHM in MessagingService's callback map, which
   prevents OOM in long-running instances (CASSANDRA-4708)


1.1.5
 * add SecondaryIndex.reload API (CASSANDRA-4581)
 * use millis + atomicint for commitlog segment creation instead of
   nanotime, which has issues under some hypervisors (CASSANDRA-4601)
 * fix FD leak in slice queries (CASSANDRA-4571)
 * avoid recursion in leveled compaction (CASSANDRA-4587)
 * increase stack size under Java7 to 180K
 * Log(info) schema changes (CASSANDRA-4547)
 * Change nodetool setcachecapcity to manipulate global caches (CASSANDRA-4563)
 * (cql3) fix setting compaction strategy (CASSANDRA-4597)
 * fix broken system.schema_* timestamps on system startup (CASSANDRA-4561)
 * fix wrong skip of cache saving (CASSANDRA-4533)
 * Avoid NPE when lost+found is in data dir (CASSANDRA-4572)
 * Respect five-minute flush moratorium after initial CL replay (CASSANDRA-4474)
 * Adds ntp as recommended in debian packaging (CASSANDRA-4606)
 * Configurable transport in CF Record{Reader|Writer} (CASSANDRA-4558)
 * (cql3) fix potential NPE with both equal and unequal restriction (CASSANDRA-4532)
 * (cql3) improves ORDER BY validation (CASSANDRA-4624)
 * Fix potential deadlock during counter writes (CASSANDRA-4578)
 * Fix cql error with ORDER BY when using IN (CASSANDRA-4612)
Merged from 1.0:
 * increase Xss to 160k to accomodate latest 1.6 JVMs (CASSANDRA-4602)
 * fix toString of hint destination tokens (CASSANDRA-4568)
 * Fix multiple values for CurrentLocal NodeID (CASSANDRA-4626)


1.1.4
 * fix offline scrub to catch >= out of order rows (CASSANDRA-4411)
 * fix cassandra-env.sh on RHEL and other non-dash-based systems 
   (CASSANDRA-4494)
Merged from 1.0:
 * (Hadoop) fix setting key length for old-style mapred api (CASSANDRA-4534)
 * (Hadoop) fix iterating through a resultset consisting entirely
   of tombstoned rows (CASSANDRA-4466)
 * Fix multiple values for CurrentLocal NodeID (CASSANDRA-4626)


1.1.3
 * (cqlsh) add COPY TO (CASSANDRA-4434)
 * munmap commitlog segments before rename (CASSANDRA-4337)
 * (JMX) rename getRangeKeySample to sampleKeyRange to avoid returning
   multi-MB results as an attribute (CASSANDRA-4452)
 * flush based on data size, not throughput; overwritten columns no 
   longer artificially inflate liveRatio (CASSANDRA-4399)
 * update default commitlog segment size to 32MB and total commitlog
   size to 32/1024 MB for 32/64 bit JVMs, respectively (CASSANDRA-4422)
 * avoid using global partitioner to estimate ranges in index sstables
   (CASSANDRA-4403)
 * restore pre-CASSANDRA-3862 approach to removing expired tombstones
   from row cache during compaction (CASSANDRA-4364)
 * (stress) support for CQL prepared statements (CASSANDRA-3633)
 * Correctly catch exception when Snappy cannot be loaded (CASSANDRA-4400)
 * (cql3) Support ORDER BY when IN condition is given in WHERE clause (CASSANDRA-4327)
 * (cql3) delete "component_index" column on DROP TABLE call (CASSANDRA-4420)
 * change nanoTime() to currentTimeInMillis() in schema related code (CASSANDRA-4432)
 * add a token generation tool (CASSANDRA-3709)
 * Fix LCS bug with sstable containing only 1 row (CASSANDRA-4411)
 * fix "Can't Modify Index Name" problem on CF update (CASSANDRA-4439)
 * Fix assertion error in getOverlappingSSTables during repair (CASSANDRA-4456)
 * fix nodetool's setcompactionthreshold command (CASSANDRA-4455)
 * Ensure compacted files are never used, to avoid counter overcount (CASSANDRA-4436)
Merged from 1.0:
 * Push the validation of secondary index values to the SecondaryIndexManager (CASSANDRA-4240)
 * (Hadoop) fix iterating through a resultset consisting entirely
   of tombstoned rows (CASSANDRA-4466)
 * allow dropping columns shadowed by not-yet-expired supercolumn or row
   tombstones in PrecompactedRow (CASSANDRA-4396)


1.1.2
 * Fix cleanup not deleting index entries (CASSANDRA-4379)
 * Use correct partitioner when saving + loading caches (CASSANDRA-4331)
 * Check schema before trying to export sstable (CASSANDRA-2760)
 * Raise a meaningful exception instead of NPE when PFS encounters
   an unconfigured node + no default (CASSANDRA-4349)
 * fix bug in sstable blacklisting with LCS (CASSANDRA-4343)
 * LCS no longer promotes tiny sstables out of L0 (CASSANDRA-4341)
 * skip tombstones during hint replay (CASSANDRA-4320)
 * fix NPE in compactionstats (CASSANDRA-4318)
 * enforce 1m min keycache for auto (CASSANDRA-4306)
 * Have DeletedColumn.isMFD always return true (CASSANDRA-4307)
 * (cql3) exeption message for ORDER BY constraints said primary filter can be
    an IN clause, which is misleading (CASSANDRA-4319)
 * (cql3) Reject (not yet supported) creation of 2ndardy indexes on tables with
   composite primary keys (CASSANDRA-4328)
 * Set JVM stack size to 160k for java 7 (CASSANDRA-4275)
 * cqlsh: add COPY command to load data from CSV flat files (CASSANDRA-4012)
 * CFMetaData.fromThrift to throw ConfigurationException upon error (CASSANDRA-4353)
 * Use CF comparator to sort indexed columns in SecondaryIndexManager
   (CASSANDRA-4365)
 * add strategy_options to the KSMetaData.toString() output (CASSANDRA-4248)
 * (cql3) fix range queries containing unqueried results (CASSANDRA-4372)
 * (cql3) allow updating column_alias types (CASSANDRA-4041)
 * (cql3) Fix deletion bug (CASSANDRA-4193)
 * Fix computation of overlapping sstable for leveled compaction (CASSANDRA-4321)
 * Improve scrub and allow to run it offline (CASSANDRA-4321)
 * Fix assertionError in StorageService.bulkLoad (CASSANDRA-4368)
 * (cqlsh) add option to authenticate to a keyspace at startup (CASSANDRA-4108)
 * (cqlsh) fix ASSUME functionality (CASSANDRA-4352)
 * Fix ColumnFamilyRecordReader to not return progress > 100% (CASSANDRA-3942)
Merged from 1.0:
 * Set gc_grace on index CF to 0 (CASSANDRA-4314)


1.1.1
 * allow larger cache capacities than 2GB (CASSANDRA-4150)
 * add getsstables command to nodetool (CASSANDRA-4199)
 * apply parent CF compaction settings to secondary index CFs (CASSANDRA-4280)
 * preserve commitlog size cap when recycling segments at startup
   (CASSANDRA-4201)
 * (Hadoop) fix split generation regression (CASSANDRA-4259)
 * ignore min/max compactions settings in LCS, while preserving
   behavior that min=max=0 disables autocompaction (CASSANDRA-4233)
 * log number of rows read from saved cache (CASSANDRA-4249)
 * calculate exact size required for cleanup operations (CASSANDRA-1404)
 * avoid blocking additional writes during flush when the commitlog
   gets behind temporarily (CASSANDRA-1991)
 * enable caching on index CFs based on data CF cache setting (CASSANDRA-4197)
 * warn on invalid replication strategy creation options (CASSANDRA-4046)
 * remove [Freeable]Memory finalizers (CASSANDRA-4222)
 * include tombstone size in ColumnFamily.size, which can prevent OOM
   during sudden mass delete operations by yielding a nonzero liveRatio
   (CASSANDRA-3741)
 * Open 1 sstableScanner per level for leveled compaction (CASSANDRA-4142)
 * Optimize reads when row deletion timestamps allow us to restrict
   the set of sstables we check (CASSANDRA-4116)
 * add support for commitlog archiving and point-in-time recovery
   (CASSANDRA-3690)
 * avoid generating redundant compaction tasks during streaming
   (CASSANDRA-4174)
 * add -cf option to nodetool snapshot, and takeColumnFamilySnapshot to
   StorageService mbean (CASSANDRA-556)
 * optimize cleanup to drop entire sstables where possible (CASSANDRA-4079)
 * optimize truncate when autosnapshot is disabled (CASSANDRA-4153)
 * update caches to use byte[] keys to reduce memory overhead (CASSANDRA-3966)
 * add column limit to cli (CASSANDRA-3012, 4098)
 * clean up and optimize DataOutputBuffer, used by CQL compression and
   CompositeType (CASSANDRA-4072)
 * optimize commitlog checksumming (CASSANDRA-3610)
 * identify and blacklist corrupted SSTables from future compactions 
   (CASSANDRA-2261)
 * Move CfDef and KsDef validation out of thrift (CASSANDRA-4037)
 * Expose API to repair a user provided range (CASSANDRA-3912)
 * Add way to force the cassandra-cli to refresh its schema (CASSANDRA-4052)
 * Avoid having replicate on write tasks stacking up at CL.ONE (CASSANDRA-2889)
 * (cql3) Backwards compatibility for composite comparators in non-cql3-aware
   clients (CASSANDRA-4093)
 * (cql3) Fix order by for reversed queries (CASSANDRA-4160)
 * (cql3) Add ReversedType support (CASSANDRA-4004)
 * (cql3) Add timeuuid type (CASSANDRA-4194)
 * (cql3) Minor fixes (CASSANDRA-4185)
 * (cql3) Fix prepared statement in BATCH (CASSANDRA-4202)
 * (cql3) Reduce the list of reserved keywords (CASSANDRA-4186)
 * (cql3) Move max/min compaction thresholds to compaction strategy options
   (CASSANDRA-4187)
 * Fix exception during move when localhost is the only source (CASSANDRA-4200)
 * (cql3) Allow paging through non-ordered partitioner results (CASSANDRA-3771)
 * (cql3) Fix drop index (CASSANDRA-4192)
 * (cql3) Don't return range ghosts anymore (CASSANDRA-3982)
 * fix re-creating Keyspaces/ColumnFamilies with the same name as dropped
   ones (CASSANDRA-4219)
 * fix SecondaryIndex LeveledManifest save upon snapshot (CASSANDRA-4230)
 * fix missing arrayOffset in FBUtilities.hash (CASSANDRA-4250)
 * (cql3) Add name of parameters in CqlResultSet (CASSANDRA-4242)
 * (cql3) Correctly validate order by queries (CASSANDRA-4246)
 * rename stress to cassandra-stress for saner packaging (CASSANDRA-4256)
 * Fix exception on colum metadata with non-string comparator (CASSANDRA-4269)
 * Check for unknown/invalid compression options (CASSANDRA-4266)
 * (cql3) Adds simple access to column timestamp and ttl (CASSANDRA-4217)
 * (cql3) Fix range queries with secondary indexes (CASSANDRA-4257)
 * Better error messages from improper input in cli (CASSANDRA-3865)
 * Try to stop all compaction upon Keyspace or ColumnFamily drop (CASSANDRA-4221)
 * (cql3) Allow keyspace properties to contain hyphens (CASSANDRA-4278)
 * (cql3) Correctly validate keyspace access in create table (CASSANDRA-4296)
 * Avoid deadlock in migration stage (CASSANDRA-3882)
 * Take supercolumn names and deletion info into account in memtable throughput
   (CASSANDRA-4264)
 * Add back backward compatibility for old style replication factor (CASSANDRA-4294)
 * Preserve compatibility with pre-1.1 index queries (CASSANDRA-4262)
Merged from 1.0:
 * Fix super columns bug where cache is not updated (CASSANDRA-4190)
 * fix maxTimestamp to include row tombstones (CASSANDRA-4116)
 * (CLI) properly handle quotes in create/update keyspace commands (CASSANDRA-4129)
 * Avoids possible deadlock during bootstrap (CASSANDRA-4159)
 * fix stress tool that hangs forever on timeout or error (CASSANDRA-4128)
 * stress tool to return appropriate exit code on failure (CASSANDRA-4188)
 * fix compaction NPE when out of disk space and assertions disabled
   (CASSANDRA-3985)
 * synchronize LCS getEstimatedTasks to avoid CME (CASSANDRA-4255)
 * ensure unique streaming session id's (CASSANDRA-4223)
 * kick off background compaction when min/max thresholds change 
   (CASSANDRA-4279)
 * improve ability of STCS.getBuckets to deal with 100s of 1000s of
   sstables, such as when convertinb back from LCS (CASSANDRA-4287)
 * Oversize integer in CQL throws NumberFormatException (CASSANDRA-4291)
 * fix 1.0.x node join to mixed version cluster, other nodes >= 1.1 (CASSANDRA-4195)
 * Fix LCS splitting sstable base on uncompressed size (CASSANDRA-4419)
 * Push the validation of secondary index values to the SecondaryIndexManager (CASSANDRA-4240)
 * Don't purge columns during upgradesstables (CASSANDRA-4462)
 * Make cqlsh work with piping (CASSANDRA-4113)
 * Validate arguments for nodetool decommission (CASSANDRA-4061)
 * Report thrift status in nodetool info (CASSANDRA-4010)


1.1.0-final
 * average a reduced liveRatio estimate with the previous one (CASSANDRA-4065)
 * Allow KS and CF names up to 48 characters (CASSANDRA-4157)
 * fix stress build (CASSANDRA-4140)
 * add time remaining estimate to nodetool compactionstats (CASSANDRA-4167)
 * (cql) fix NPE in cql3 ALTER TABLE (CASSANDRA-4163)
 * (cql) Add support for CL.TWO and CL.THREE in CQL (CASSANDRA-4156)
 * (cql) Fix type in CQL3 ALTER TABLE preventing update (CASSANDRA-4170)
 * (cql) Throw invalid exception from CQL3 on obsolete options (CASSANDRA-4171)
 * (cqlsh) fix recognizing uppercase SELECT keyword (CASSANDRA-4161)
 * Pig: wide row support (CASSANDRA-3909)
Merged from 1.0:
 * avoid streaming empty files with bulk loader if sstablewriter errors out
   (CASSANDRA-3946)


1.1-rc1
 * Include stress tool in binary builds (CASSANDRA-4103)
 * (Hadoop) fix wide row iteration when last row read was deleted
   (CASSANDRA-4154)
 * fix read_repair_chance to really default to 0.1 in the cli (CASSANDRA-4114)
 * Adds caching and bloomFilterFpChange to CQL options (CASSANDRA-4042)
 * Adds posibility to autoconfigure size of the KeyCache (CASSANDRA-4087)
 * fix KEYS index from skipping results (CASSANDRA-3996)
 * Remove sliced_buffer_size_in_kb dead option (CASSANDRA-4076)
 * make loadNewSStable preserve sstable version (CASSANDRA-4077)
 * Respect 1.0 cache settings as much as possible when upgrading 
   (CASSANDRA-4088)
 * relax path length requirement for sstable files when upgrading on 
   non-Windows platforms (CASSANDRA-4110)
 * fix terminination of the stress.java when errors were encountered
   (CASSANDRA-4128)
 * Move CfDef and KsDef validation out of thrift (CASSANDRA-4037)
 * Fix get_paged_slice (CASSANDRA-4136)
 * CQL3: Support slice with exclusive start and stop (CASSANDRA-3785)
Merged from 1.0:
 * support PropertyFileSnitch in bulk loader (CASSANDRA-4145)
 * add auto_snapshot option allowing disabling snapshot before drop/truncate
   (CASSANDRA-3710)
 * allow short snitch names (CASSANDRA-4130)


1.1-beta2
 * rename loaded sstables to avoid conflicts with local snapshots
   (CASSANDRA-3967)
 * start hint replay as soon as FD notifies that the target is back up
   (CASSANDRA-3958)
 * avoid unproductive deserializing of cached rows during compaction
   (CASSANDRA-3921)
 * fix concurrency issues with CQL keyspace creation (CASSANDRA-3903)
 * Show Effective Owership via Nodetool ring <keyspace> (CASSANDRA-3412)
 * Update ORDER BY syntax for CQL3 (CASSANDRA-3925)
 * Fix BulkRecordWriter to not throw NPE if reducer gets no map data from Hadoop (CASSANDRA-3944)
 * Fix bug with counters in super columns (CASSANDRA-3821)
 * Remove deprecated merge_shard_chance (CASSANDRA-3940)
 * add a convenient way to reset a node's schema (CASSANDRA-2963)
 * fix for intermittent SchemaDisagreementException (CASSANDRA-3884)
 * CLI `list <CF>` to limit number of columns and their order (CASSANDRA-3012)
 * ignore deprecated KsDef/CfDef/ColumnDef fields in native schema (CASSANDRA-3963)
 * CLI to report when unsupported column_metadata pair was given (CASSANDRA-3959)
 * reincarnate removed and deprecated KsDef/CfDef attributes (CASSANDRA-3953)
 * Fix race between writes and read for cache (CASSANDRA-3862)
 * perform static initialization of StorageProxy on start-up (CASSANDRA-3797)
 * support trickling fsync() on writes (CASSANDRA-3950)
 * expose counters for unavailable/timeout exceptions given to thrift clients (CASSANDRA-3671)
 * avoid quadratic startup time in LeveledManifest (CASSANDRA-3952)
 * Add type information to new schema_ columnfamilies and remove thrift
   serialization for schema (CASSANDRA-3792)
 * add missing column validator options to the CLI help (CASSANDRA-3926)
 * skip reading saved key cache if CF's caching strategy is NONE or ROWS_ONLY (CASSANDRA-3954)
 * Unify migration code (CASSANDRA-4017)
Merged from 1.0:
 * cqlsh: guess correct version of Python for Arch Linux (CASSANDRA-4090)
 * (CLI) properly handle quotes in create/update keyspace commands (CASSANDRA-4129)
 * Avoids possible deadlock during bootstrap (CASSANDRA-4159)
 * fix stress tool that hangs forever on timeout or error (CASSANDRA-4128)
 * Fix super columns bug where cache is not updated (CASSANDRA-4190)
 * stress tool to return appropriate exit code on failure (CASSANDRA-4188)


1.0.9
 * improve index sampling performance (CASSANDRA-4023)
 * always compact away deleted hints immediately after handoff (CASSANDRA-3955)
 * delete hints from dropped ColumnFamilies on handoff instead of
   erroring out (CASSANDRA-3975)
 * add CompositeType ref to the CLI doc for create/update column family (CASSANDRA-3980)
 * Pig: support Counter ColumnFamilies (CASSANDRA-3973)
 * Pig: Composite column support (CASSANDRA-3684)
 * Avoid NPE during repair when a keyspace has no CFs (CASSANDRA-3988)
 * Fix division-by-zero error on get_slice (CASSANDRA-4000)
 * don't change manifest level for cleanup, scrub, and upgradesstables
   operations under LeveledCompactionStrategy (CASSANDRA-3989, 4112)
 * fix race leading to super columns assertion failure (CASSANDRA-3957)
 * fix NPE on invalid CQL delete command (CASSANDRA-3755)
 * allow custom types in CLI's assume command (CASSANDRA-4081)
 * fix totalBytes count for parallel compactions (CASSANDRA-3758)
 * fix intermittent NPE in get_slice (CASSANDRA-4095)
 * remove unnecessary asserts in native code interfaces (CASSANDRA-4096)
 * Validate blank keys in CQL to avoid assertion errors (CASSANDRA-3612)
 * cqlsh: fix bad decoding of some column names (CASSANDRA-4003)
 * cqlsh: fix incorrect padding with unicode chars (CASSANDRA-4033)
 * Fix EC2 snitch incorrectly reporting region (CASSANDRA-4026)
 * Shut down thrift during decommission (CASSANDRA-4086)
 * Expose nodetool cfhistograms for 2ndary indexes (CASSANDRA-4063)
Merged from 0.8:
 * Fix ConcurrentModificationException in gossiper (CASSANDRA-4019)


1.1-beta1
 * (cqlsh)
   + add SOURCE and CAPTURE commands, and --file option (CASSANDRA-3479)
   + add ALTER COLUMNFAMILY WITH (CASSANDRA-3523)
   + bundle Python dependencies with Cassandra (CASSANDRA-3507)
   + added to Debian package (CASSANDRA-3458)
   + display byte data instead of erroring out on decode failure 
     (CASSANDRA-3874)
 * add nodetool rebuild_index (CASSANDRA-3583)
 * add nodetool rangekeysample (CASSANDRA-2917)
 * Fix streaming too much data during move operations (CASSANDRA-3639)
 * Nodetool and CLI connect to localhost by default (CASSANDRA-3568)
 * Reduce memory used by primary index sample (CASSANDRA-3743)
 * (Hadoop) separate input/output configurations (CASSANDRA-3197, 3765)
 * avoid returning internal Cassandra classes over JMX (CASSANDRA-2805)
 * add row-level isolation via SnapTree (CASSANDRA-2893)
 * Optimize key count estimation when opening sstable on startup
   (CASSANDRA-2988)
 * multi-dc replication optimization supporting CL > ONE (CASSANDRA-3577)
 * add command to stop compactions (CASSANDRA-1740, 3566, 3582)
 * multithreaded streaming (CASSANDRA-3494)
 * removed in-tree redhat spec (CASSANDRA-3567)
 * "defragment" rows for name-based queries under STCS, again (CASSANDRA-2503)
 * Recycle commitlog segments for improved performance 
   (CASSANDRA-3411, 3543, 3557, 3615)
 * update size-tiered compaction to prioritize small tiers (CASSANDRA-2407)
 * add message expiration logic to OutboundTcpConnection (CASSANDRA-3005)
 * off-heap cache to use sun.misc.Unsafe instead of JNA (CASSANDRA-3271)
 * EACH_QUORUM is only supported for writes (CASSANDRA-3272)
 * replace compactionlock use in schema migration by checking CFS.isValid
   (CASSANDRA-3116)
 * recognize that "SELECT first ... *" isn't really "SELECT *" (CASSANDRA-3445)
 * Use faster bytes comparison (CASSANDRA-3434)
 * Bulk loader is no longer a fat client, (HADOOP) bulk load output format
   (CASSANDRA-3045)
 * (Hadoop) add support for KeyRange.filter
 * remove assumption that keys and token are in bijection
   (CASSANDRA-1034, 3574, 3604)
 * always remove endpoints from delevery queue in HH (CASSANDRA-3546)
 * fix race between cf flush and its 2ndary indexes flush (CASSANDRA-3547)
 * fix potential race in AES when a repair fails (CASSANDRA-3548)
 * Remove columns shadowed by a deleted container even when we cannot purge
   (CASSANDRA-3538)
 * Improve memtable slice iteration performance (CASSANDRA-3545)
 * more efficient allocation of small bloom filters (CASSANDRA-3618)
 * Use separate writer thread in SSTableSimpleUnsortedWriter (CASSANDRA-3619)
 * fsync the directory after new sstable or commitlog segment are created (CASSANDRA-3250)
 * fix minor issues reported by FindBugs (CASSANDRA-3658)
 * global key/row caches (CASSANDRA-3143, 3849)
 * optimize memtable iteration during range scan (CASSANDRA-3638)
 * introduce 'crc_check_chance' in CompressionParameters to support
   a checksum percentage checking chance similarly to read-repair (CASSANDRA-3611)
 * a way to deactivate global key/row cache on per-CF basis (CASSANDRA-3667)
 * fix LeveledCompactionStrategy broken because of generation pre-allocation
   in LeveledManifest (CASSANDRA-3691)
 * finer-grained control over data directories (CASSANDRA-2749)
 * Fix ClassCastException during hinted handoff (CASSANDRA-3694)
 * Upgrade Thrift to 0.7 (CASSANDRA-3213)
 * Make stress.java insert operation to use microseconds (CASSANDRA-3725)
 * Allows (internally) doing a range query with a limit of columns instead of
   rows (CASSANDRA-3742)
 * Allow rangeSlice queries to be start/end inclusive/exclusive (CASSANDRA-3749)
 * Fix BulkLoader to support new SSTable layout and add stream
   throttling to prevent an NPE when there is no yaml config (CASSANDRA-3752)
 * Allow concurrent schema migrations (CASSANDRA-1391, 3832)
 * Add SnapshotCommand to trigger snapshot on remote node (CASSANDRA-3721)
 * Make CFMetaData conversions to/from thrift/native schema inverses
   (CASSANDRA_3559)
 * Add initial code for CQL 3.0-beta (CASSANDRA-2474, 3781, 3753)
 * Add wide row support for ColumnFamilyInputFormat (CASSANDRA-3264)
 * Allow extending CompositeType comparator (CASSANDRA-3657)
 * Avoids over-paging during get_count (CASSANDRA-3798)
 * Add new command to rebuild a node without (repair) merkle tree calculations
   (CASSANDRA-3483, 3922)
 * respect not only row cache capacity but caching mode when
   trying to read data (CASSANDRA-3812)
 * fix system tests (CASSANDRA-3827)
 * CQL support for altering row key type in ALTER TABLE (CASSANDRA-3781)
 * turn compression on by default (CASSANDRA-3871)
 * make hexToBytes refuse invalid input (CASSANDRA-2851)
 * Make secondary indexes CF inherit compression and compaction from their
   parent CF (CASSANDRA-3877)
 * Finish cleanup up tombstone purge code (CASSANDRA-3872)
 * Avoid NPE on aboarted stream-out sessions (CASSANDRA-3904)
 * BulkRecordWriter throws NPE for counter columns (CASSANDRA-3906)
 * Support compression using BulkWriter (CASSANDRA-3907)


1.0.8
 * fix race between cleanup and flush on secondary index CFSes (CASSANDRA-3712)
 * avoid including non-queried nodes in rangeslice read repair
   (CASSANDRA-3843)
 * Only snapshot CF being compacted for snapshot_before_compaction 
   (CASSANDRA-3803)
 * Log active compactions in StatusLogger (CASSANDRA-3703)
 * Compute more accurate compaction score per level (CASSANDRA-3790)
 * Return InvalidRequest when using a keyspace that doesn't exist
   (CASSANDRA-3764)
 * disallow user modification of System keyspace (CASSANDRA-3738)
 * allow using sstable2json on secondary index data (CASSANDRA-3738)
 * (cqlsh) add DESCRIBE COLUMNFAMILIES (CASSANDRA-3586)
 * (cqlsh) format blobs correctly and use colors to improve output
   readability (CASSANDRA-3726)
 * synchronize BiMap of bootstrapping tokens (CASSANDRA-3417)
 * show index options in CLI (CASSANDRA-3809)
 * add optional socket timeout for streaming (CASSANDRA-3838)
 * fix truncate not to leave behind non-CFS backed secondary indexes
   (CASSANDRA-3844)
 * make CLI `show schema` to use output stream directly instead
   of StringBuilder (CASSANDRA-3842)
 * remove the wait on hint future during write (CASSANDRA-3870)
 * (cqlsh) ignore missing CfDef opts (CASSANDRA-3933)
 * (cqlsh) look for cqlshlib relative to realpath (CASSANDRA-3767)
 * Fix short read protection (CASSANDRA-3934)
 * Make sure infered and actual schema match (CASSANDRA-3371)
 * Fix NPE during HH delivery (CASSANDRA-3677)
 * Don't put boostrapping node in 'hibernate' status (CASSANDRA-3737)
 * Fix double quotes in windows bat files (CASSANDRA-3744)
 * Fix bad validator lookup (CASSANDRA-3789)
 * Fix soft reset in EC2MultiRegionSnitch (CASSANDRA-3835)
 * Don't leave zombie connections with THSHA thrift server (CASSANDRA-3867)
 * (cqlsh) fix deserialization of data (CASSANDRA-3874)
 * Fix removetoken force causing an inconsistent state (CASSANDRA-3876)
 * Fix ahndling of some types with Pig (CASSANDRA-3886)
 * Don't allow to drop the system keyspace (CASSANDRA-3759)
 * Make Pig deletes disabled by default and configurable (CASSANDRA-3628)
Merged from 0.8:
 * (Pig) fix CassandraStorage to use correct comparator in Super ColumnFamily
   case (CASSANDRA-3251)
 * fix thread safety issues in commitlog replay, primarily affecting
   systems with many (100s) of CF definitions (CASSANDRA-3751)
 * Fix relevant tombstone ignored with super columns (CASSANDRA-3875)


1.0.7
 * fix regression in HH page size calculation (CASSANDRA-3624)
 * retry failed stream on IOException (CASSANDRA-3686)
 * allow configuring bloom_filter_fp_chance (CASSANDRA-3497)
 * attempt hint delivery every ten minutes, or when failure detector
   notifies us that a node is back up, whichever comes first.  hint
   handoff throttle delay default changed to 1ms, from 50 (CASSANDRA-3554)
 * add nodetool setstreamthroughput (CASSANDRA-3571)
 * fix assertion when dropping a columnfamily with no sstables (CASSANDRA-3614)
 * more efficient allocation of small bloom filters (CASSANDRA-3618)
 * CLibrary.createHardLinkWithExec() to check for errors (CASSANDRA-3101)
 * Avoid creating empty and non cleaned writer during compaction (CASSANDRA-3616)
 * stop thrift service in shutdown hook so we can quiesce MessagingService
   (CASSANDRA-3335)
 * (CQL) compaction_strategy_options and compression_parameters for
   CREATE COLUMNFAMILY statement (CASSANDRA-3374)
 * Reset min/max compaction threshold when creating size tiered compaction
   strategy (CASSANDRA-3666)
 * Don't ignore IOException during compaction (CASSANDRA-3655)
 * Fix assertion error for CF with gc_grace=0 (CASSANDRA-3579)
 * Shutdown ParallelCompaction reducer executor after use (CASSANDRA-3711)
 * Avoid < 0 value for pending tasks in leveled compaction (CASSANDRA-3693)
 * (Hadoop) Support TimeUUID in Pig CassandraStorage (CASSANDRA-3327)
 * Check schema is ready before continuing boostrapping (CASSANDRA-3629)
 * Catch overflows during parsing of chunk_length_kb (CASSANDRA-3644)
 * Improve stream protocol mismatch errors (CASSANDRA-3652)
 * Avoid multiple thread doing HH to the same target (CASSANDRA-3681)
 * Add JMX property for rp_timeout_in_ms (CASSANDRA-2940)
 * Allow DynamicCompositeType to compare component of different types
   (CASSANDRA-3625)
 * Flush non-cfs backed secondary indexes (CASSANDRA-3659)
 * Secondary Indexes should report memory consumption (CASSANDRA-3155)
 * fix for SelectStatement start/end key are not set correctly
   when a key alias is involved (CASSANDRA-3700)
 * fix CLI `show schema` command insert of an extra comma in
   column_metadata (CASSANDRA-3714)
Merged from 0.8:
 * avoid logging (harmless) exception when GC takes < 1ms (CASSANDRA-3656)
 * prevent new nodes from thinking down nodes are up forever (CASSANDRA-3626)
 * use correct list of replicas for LOCAL_QUORUM reads when read repair
   is disabled (CASSANDRA-3696)
 * block on flush before compacting hints (may prevent OOM) (CASSANDRA-3733)


1.0.6
 * (CQL) fix cqlsh support for replicate_on_write (CASSANDRA-3596)
 * fix adding to leveled manifest after streaming (CASSANDRA-3536)
 * filter out unavailable cipher suites when using encryption (CASSANDRA-3178)
 * (HADOOP) add old-style api support for CFIF and CFRR (CASSANDRA-2799)
 * Support TimeUUIDType column names in Stress.java tool (CASSANDRA-3541)
 * (CQL) INSERT/UPDATE/DELETE/TRUNCATE commands should allow CF names to
   be qualified by keyspace (CASSANDRA-3419)
 * always remove endpoints from delevery queue in HH (CASSANDRA-3546)
 * fix race between cf flush and its 2ndary indexes flush (CASSANDRA-3547)
 * fix potential race in AES when a repair fails (CASSANDRA-3548)
 * fix default value validation usage in CLI SET command (CASSANDRA-3553)
 * Optimize componentsFor method for compaction and startup time
   (CASSANDRA-3532)
 * (CQL) Proper ColumnFamily metadata validation on CREATE COLUMNFAMILY 
   (CASSANDRA-3565)
 * fix compression "chunk_length_kb" option to set correct kb value for 
   thrift/avro (CASSANDRA-3558)
 * fix missing response during range slice repair (CASSANDRA-3551)
 * 'describe ring' moved from CLI to nodetool and available through JMX (CASSANDRA-3220)
 * add back partitioner to sstable metadata (CASSANDRA-3540)
 * fix NPE in get_count for counters (CASSANDRA-3601)
Merged from 0.8:
 * remove invalid assertion that table was opened before dropping it
   (CASSANDRA-3580)
 * range and index scans now only send requests to enough replicas to
   satisfy requested CL + RR (CASSANDRA-3598)
 * use cannonical host for local node in nodetool info (CASSANDRA-3556)
 * remove nonlocal DC write optimization since it only worked with
   CL.ONE or CL.LOCAL_QUORUM (CASSANDRA-3577, 3585)
 * detect misuses of CounterColumnType (CASSANDRA-3422)
 * turn off string interning in json2sstable, take 2 (CASSANDRA-2189)
 * validate compression parameters on add/update of the ColumnFamily 
   (CASSANDRA-3573)
 * Check for 0.0.0.0 is incorrect in CFIF (CASSANDRA-3584)
 * Increase vm.max_map_count in debian packaging (CASSANDRA-3563)
 * gossiper will never add itself to saved endpoints (CASSANDRA-3485)


1.0.5
 * revert CASSANDRA-3407 (see CASSANDRA-3540)
 * fix assertion error while forwarding writes to local nodes (CASSANDRA-3539)


1.0.4
 * fix self-hinting of timed out read repair updates and make hinted handoff
   less prone to OOMing a coordinator (CASSANDRA-3440)
 * expose bloom filter sizes via JMX (CASSANDRA-3495)
 * enforce RP tokens 0..2**127 (CASSANDRA-3501)
 * canonicalize paths exposed through JMX (CASSANDRA-3504)
 * fix "liveSize" stat when sstables are removed (CASSANDRA-3496)
 * add bloom filter FP rates to nodetool cfstats (CASSANDRA-3347)
 * record partitioner in sstable metadata component (CASSANDRA-3407)
 * add new upgradesstables nodetool command (CASSANDRA-3406)
 * skip --debug requirement to see common exceptions in CLI (CASSANDRA-3508)
 * fix incorrect query results due to invalid max timestamp (CASSANDRA-3510)
 * make sstableloader recognize compressed sstables (CASSANDRA-3521)
 * avoids race in OutboundTcpConnection in multi-DC setups (CASSANDRA-3530)
 * use SETLOCAL in cassandra.bat (CASANDRA-3506)
 * fix ConcurrentModificationException in Table.all() (CASSANDRA-3529)
Merged from 0.8:
 * fix concurrence issue in the FailureDetector (CASSANDRA-3519)
 * fix array out of bounds error in counter shard removal (CASSANDRA-3514)
 * avoid dropping tombstones when they might still be needed to shadow
   data in a different sstable (CASSANDRA-2786)


1.0.3
 * revert name-based query defragmentation aka CASSANDRA-2503 (CASSANDRA-3491)
 * fix invalidate-related test failures (CASSANDRA-3437)
 * add next-gen cqlsh to bin/ (CASSANDRA-3188, 3131, 3493)
 * (CQL) fix handling of rows with no columns (CASSANDRA-3424, 3473)
 * fix querying supercolumns by name returning only a subset of
   subcolumns or old subcolumn versions (CASSANDRA-3446)
 * automatically compute sha1 sum for uncompressed data files (CASSANDRA-3456)
 * fix reading metadata/statistics component for version < h (CASSANDRA-3474)
 * add sstable forward-compatibility (CASSANDRA-3478)
 * report compression ratio in CFSMBean (CASSANDRA-3393)
 * fix incorrect size exception during streaming of counters (CASSANDRA-3481)
 * (CQL) fix for counter decrement syntax (CASSANDRA-3418)
 * Fix race introduced by CASSANDRA-2503 (CASSANDRA-3482)
 * Fix incomplete deletion of delivered hints (CASSANDRA-3466)
 * Avoid rescheduling compactions when no compaction was executed 
   (CASSANDRA-3484)
 * fix handling of the chunk_length_kb compression options (CASSANDRA-3492)
Merged from 0.8:
 * fix updating CF row_cache_provider (CASSANDRA-3414)
 * CFMetaData.convertToThrift method to set RowCacheProvider (CASSANDRA-3405)
 * acquire compactionlock during truncate (CASSANDRA-3399)
 * fix displaying cfdef entries for super columnfamilies (CASSANDRA-3415)
 * Make counter shard merging thread safe (CASSANDRA-3178)
 * Revert CASSANDRA-2855
 * Fix bug preventing the use of efficient cross-DC writes (CASSANDRA-3472)
 * `describe ring` command for CLI (CASSANDRA-3220)
 * (Hadoop) skip empty rows when entire row is requested, redux (CASSANDRA-2855)


1.0.2
 * "defragment" rows for name-based queries under STCS (CASSANDRA-2503)
 * Add timing information to cassandra-cli GET/SET/LIST queries (CASSANDRA-3326)
 * Only create one CompressionMetadata object per sstable (CASSANDRA-3427)
 * cleanup usage of StorageService.setMode() (CASANDRA-3388)
 * Avoid large array allocation for compressed chunk offsets (CASSANDRA-3432)
 * fix DecimalType bytebuffer marshalling (CASSANDRA-3421)
 * fix bug that caused first column in per row indexes to be ignored 
   (CASSANDRA-3441)
 * add JMX call to clean (failed) repair sessions (CASSANDRA-3316)
 * fix sstableloader reference acquisition bug (CASSANDRA-3438)
 * fix estimated row size regression (CASSANDRA-3451)
 * make sure we don't return more columns than asked (CASSANDRA-3303, 3395)
Merged from 0.8:
 * acquire compactionlock during truncate (CASSANDRA-3399)
 * fix displaying cfdef entries for super columnfamilies (CASSANDRA-3415)


1.0.1
 * acquire references during index build to prevent delete problems
   on Windows (CASSANDRA-3314)
 * describe_ring should include datacenter/topology information (CASSANDRA-2882)
 * Thrift sockets are not properly buffered (CASSANDRA-3261)
 * performance improvement for bytebufferutil compare function (CASSANDRA-3286)
 * add system.versions ColumnFamily (CASSANDRA-3140)
 * reduce network copies (CASSANDRA-3333, 3373)
 * limit nodetool to 32MB of heap (CASSANDRA-3124)
 * (CQL) update parser to accept "timestamp" instead of "date" (CASSANDRA-3149)
 * Fix CLI `show schema` to include "compression_options" (CASSANDRA-3368)
 * Snapshot to include manifest under LeveledCompactionStrategy (CASSANDRA-3359)
 * (CQL) SELECT query should allow CF name to be qualified by keyspace (CASSANDRA-3130)
 * (CQL) Fix internal application error specifying 'using consistency ...'
   in lower case (CASSANDRA-3366)
 * fix Deflate compression when compression actually makes the data bigger
   (CASSANDRA-3370)
 * optimize UUIDGen to avoid lock contention on InetAddress.getLocalHost 
   (CASSANDRA-3387)
 * tolerate index being dropped mid-mutation (CASSANDRA-3334, 3313)
 * CompactionManager is now responsible for checking for new candidates
   post-task execution, enabling more consistent leveled compaction 
   (CASSANDRA-3391)
 * Cache HSHA threads (CASSANDRA-3372)
 * use CF/KS names as snapshot prefix for drop + truncate operations
   (CASSANDRA-2997)
 * Break bloom filters up to avoid heap fragmentation (CASSANDRA-2466)
 * fix cassandra hanging on jsvc stop (CASSANDRA-3302)
 * Avoid leveled compaction getting blocked on errors (CASSANDRA-3408)
 * Make reloading the compaction strategy safe (CASSANDRA-3409)
 * ignore 0.8 hints even if compaction begins before we try to purge
   them (CASSANDRA-3385)
 * remove procrun (bin\daemon) from Cassandra source tree and 
   artifacts (CASSANDRA-3331)
 * make cassandra compile under JDK7 (CASSANDRA-3275)
 * remove dependency of clientutil.jar to FBUtilities (CASSANDRA-3299)
 * avoid truncation errors by using long math on long values (CASSANDRA-3364)
 * avoid clock drift on some Windows machine (CASSANDRA-3375)
 * display cache provider in cli 'describe keyspace' command (CASSANDRA-3384)
 * fix incomplete topology information in describe_ring (CASSANDRA-3403)
 * expire dead gossip states based on time (CASSANDRA-2961)
 * improve CompactionTask extensibility (CASSANDRA-3330)
 * Allow one leveled compaction task to kick off another (CASSANDRA-3363)
 * allow encryption only between datacenters (CASSANDRA-2802)
Merged from 0.8:
 * fix truncate allowing data to be replayed post-restart (CASSANDRA-3297)
 * make iwriter final in IndexWriter to avoid NPE (CASSANDRA-2863)
 * (CQL) update grammar to require key clause in DELETE statement
   (CASSANDRA-3349)
 * (CQL) allow numeric keyspace names in USE statement (CASSANDRA-3350)
 * (Hadoop) skip empty rows when slicing the entire row (CASSANDRA-2855)
 * Fix handling of tombstone by SSTableExport/Import (CASSANDRA-3357)
 * fix ColumnIndexer to use long offsets (CASSANDRA-3358)
 * Improved CLI exceptions (CASSANDRA-3312)
 * Fix handling of tombstone by SSTableExport/Import (CASSANDRA-3357)
 * Only count compaction as active (for throttling) when they have
   successfully acquired the compaction lock (CASSANDRA-3344)
 * Display CLI version string on startup (CASSANDRA-3196)
 * (Hadoop) make CFIF try rpc_address or fallback to listen_address
   (CASSANDRA-3214)
 * (Hadoop) accept comma delimited lists of initial thrift connections
   (CASSANDRA-3185)
 * ColumnFamily min_compaction_threshold should be >= 2 (CASSANDRA-3342)
 * (Pig) add 0.8+ types and key validation type in schema (CASSANDRA-3280)
 * Fix completely removing column metadata using CLI (CASSANDRA-3126)
 * CLI `describe cluster;` output should be on separate lines for separate versions
   (CASSANDRA-3170)
 * fix changing durable_writes keyspace option during CF creation
   (CASSANDRA-3292)
 * avoid locking on update when no indexes are involved (CASSANDRA-3386)
 * fix assertionError during repair with ordered partitioners (CASSANDRA-3369)
 * correctly serialize key_validation_class for avro (CASSANDRA-3391)
 * don't expire counter tombstone after streaming (CASSANDRA-3394)
 * prevent nodes that failed to join from hanging around forever 
   (CASSANDRA-3351)
 * remove incorrect optimization from slice read path (CASSANDRA-3390)
 * Fix race in AntiEntropyService (CASSANDRA-3400)


1.0.0-final
 * close scrubbed sstable fd before deleting it (CASSANDRA-3318)
 * fix bug preventing obsolete commitlog segments from being removed
   (CASSANDRA-3269)
 * tolerate whitespace in seed CDL (CASSANDRA-3263)
 * Change default heap thresholds to max(min(1/2 ram, 1G), min(1/4 ram, 8GB))
   (CASSANDRA-3295)
 * Fix broken CompressedRandomAccessReaderTest (CASSANDRA-3298)
 * (CQL) fix type information returned for wildcard queries (CASSANDRA-3311)
 * add estimated tasks to LeveledCompactionStrategy (CASSANDRA-3322)
 * avoid including compaction cache-warming in keycache stats (CASSANDRA-3325)
 * run compaction and hinted handoff threads at MIN_PRIORITY (CASSANDRA-3308)
 * default hsha thrift server to cpu core count in rpc pool (CASSANDRA-3329)
 * add bin\daemon to binary tarball for Windows service (CASSANDRA-3331)
 * Fix places where uncompressed size of sstables was use in place of the
   compressed one (CASSANDRA-3338)
 * Fix hsha thrift server (CASSANDRA-3346)
 * Make sure repair only stream needed sstables (CASSANDRA-3345)


1.0.0-rc2
 * Log a meaningful warning when a node receives a message for a repair session
   that doesn't exist anymore (CASSANDRA-3256)
 * test for NUMA policy support as well as numactl presence (CASSANDRA-3245)
 * Fix FD leak when internode encryption is enabled (CASSANDRA-3257)
 * Remove incorrect assertion in mergeIterator (CASSANDRA-3260)
 * FBUtilities.hexToBytes(String) to throw NumberFormatException when string
   contains non-hex characters (CASSANDRA-3231)
 * Keep SimpleSnitch proximity ordering unchanged from what the Strategy
   generates, as intended (CASSANDRA-3262)
 * remove Scrub from compactionstats when finished (CASSANDRA-3255)
 * fix counter entry in jdbc TypesMap (CASSANDRA-3268)
 * fix full queue scenario for ParallelCompactionIterator (CASSANDRA-3270)
 * fix bootstrap process (CASSANDRA-3285)
 * don't try delivering hints if when there isn't any (CASSANDRA-3176)
 * CLI documentation change for ColumnFamily `compression_options` (CASSANDRA-3282)
 * ignore any CF ids sent by client for adding CF/KS (CASSANDRA-3288)
 * remove obsolete hints on first startup (CASSANDRA-3291)
 * use correct ISortedColumns for time-optimized reads (CASSANDRA-3289)
 * Evict gossip state immediately when a token is taken over by a new IP 
   (CASSANDRA-3259)


1.0.0-rc1
 * Update CQL to generate microsecond timestamps by default (CASSANDRA-3227)
 * Fix counting CFMetadata towards Memtable liveRatio (CASSANDRA-3023)
 * Kill server on wrapped OOME such as from FileChannel.map (CASSANDRA-3201)
 * remove unnecessary copy when adding to row cache (CASSANDRA-3223)
 * Log message when a full repair operation completes (CASSANDRA-3207)
 * Fix streamOutSession keeping sstables references forever if the remote end
   dies (CASSANDRA-3216)
 * Remove dynamic_snitch boolean from example configuration (defaulting to 
   true) and set default badness threshold to 0.1 (CASSANDRA-3229)
 * Base choice of random or "balanced" token on bootstrap on whether
   schema definitions were found (CASSANDRA-3219)
 * Fixes for LeveledCompactionStrategy score computation, prioritization,
   scheduling, and performance (CASSANDRA-3224, 3234)
 * parallelize sstable open at server startup (CASSANDRA-2988)
 * fix handling of exceptions writing to OutboundTcpConnection (CASSANDRA-3235)
 * Allow using quotes in "USE <keyspace>;" CLI command (CASSANDRA-3208)
 * Don't allow any cache loading exceptions to halt startup (CASSANDRA-3218)
 * Fix sstableloader --ignores option (CASSANDRA-3247)
 * File descriptor limit increased in packaging (CASSANDRA-3206)
 * Fix deadlock in commit log during flush (CASSANDRA-3253) 


1.0.0-beta1
 * removed binarymemtable (CASSANDRA-2692)
 * add commitlog_total_space_in_mb to prevent fragmented logs (CASSANDRA-2427)
 * removed commitlog_rotation_threshold_in_mb configuration (CASSANDRA-2771)
 * make AbstractBounds.normalize de-overlapp overlapping ranges (CASSANDRA-2641)
 * replace CollatingIterator, ReducingIterator with MergeIterator 
   (CASSANDRA-2062)
 * Fixed the ability to set compaction strategy in cli using create column 
   family command (CASSANDRA-2778)
 * clean up tmp files after failed compaction (CASSANDRA-2468)
 * restrict repair streaming to specific columnfamilies (CASSANDRA-2280)
 * don't bother persisting columns shadowed by a row tombstone (CASSANDRA-2589)
 * reset CF and SC deletion times after gc_grace (CASSANDRA-2317)
 * optimize away seek when compacting wide rows (CASSANDRA-2879)
 * single-pass streaming (CASSANDRA-2677, 2906, 2916, 3003)
 * use reference counting for deleting sstables instead of relying on GC
   (CASSANDRA-2521, 3179)
 * store hints as serialized mutations instead of pointers to data row
   (CASSANDRA-2045)
 * store hints in the coordinator node instead of in the closest replica 
   (CASSANDRA-2914)
 * add row_cache_keys_to_save CF option (CASSANDRA-1966)
 * check column family validity in nodetool repair (CASSANDRA-2933)
 * use lazy initialization instead of class initialization in NodeId
   (CASSANDRA-2953)
 * add paging to get_count (CASSANDRA-2894)
 * fix "short reads" in [multi]get (CASSANDRA-2643, 3157, 3192)
 * add optional compression for sstables (CASSANDRA-47, 2994, 3001, 3128)
 * add scheduler JMX metrics (CASSANDRA-2962)
 * add block level checksum for compressed data (CASSANDRA-1717)
 * make column family backed column map pluggable and introduce unsynchronized
   ArrayList backed one to speedup reads (CASSANDRA-2843, 3165, 3205)
 * refactoring of the secondary index api (CASSANDRA-2982)
 * make CL > ONE reads wait for digest reconciliation before returning
   (CASSANDRA-2494)
 * fix missing logging for some exceptions (CASSANDRA-2061)
 * refactor and optimize ColumnFamilyStore.files(...) and Descriptor.fromFilename(String)
   and few other places responsible for work with SSTable files (CASSANDRA-3040)
 * Stop reading from sstables once we know we have the most recent columns,
   for query-by-name requests (CASSANDRA-2498)
 * Add query-by-column mode to stress.java (CASSANDRA-3064)
 * Add "install" command to cassandra.bat (CASSANDRA-292)
 * clean up KSMetadata, CFMetadata from unnecessary
   Thrift<->Avro conversion methods (CASSANDRA-3032)
 * Add timeouts to client request schedulers (CASSANDRA-3079, 3096)
 * Cli to use hashes rather than array of hashes for strategy options (CASSANDRA-3081)
 * LeveledCompactionStrategy (CASSANDRA-1608, 3085, 3110, 3087, 3145, 3154, 3182)
 * Improvements of the CLI `describe` command (CASSANDRA-2630)
 * reduce window where dropped CF sstables may not be deleted (CASSANDRA-2942)
 * Expose gossip/FD info to JMX (CASSANDRA-2806)
 * Fix streaming over SSL when compressed SSTable involved (CASSANDRA-3051)
 * Add support for pluggable secondary index implementations (CASSANDRA-3078)
 * remove compaction_thread_priority setting (CASSANDRA-3104)
 * generate hints for replicas that timeout, not just replicas that are known
   to be down before starting (CASSANDRA-2034)
 * Add throttling for internode streaming (CASSANDRA-3080)
 * make the repair of a range repair all replica (CASSANDRA-2610, 3194)
 * expose the ability to repair the first range (as returned by the
   partitioner) of a node (CASSANDRA-2606)
 * Streams Compression (CASSANDRA-3015)
 * add ability to use multiple threads during a single compaction
   (CASSANDRA-2901)
 * make AbstractBounds.normalize support overlapping ranges (CASSANDRA-2641)
 * fix of the CQL count() behavior (CASSANDRA-3068)
 * use TreeMap backed column families for the SSTable simple writers
   (CASSANDRA-3148)
 * fix inconsistency of the CLI syntax when {} should be used instead of [{}]
   (CASSANDRA-3119)
 * rename CQL type names to match expected SQL behavior (CASSANDRA-3149, 3031)
 * Arena-based allocation for memtables (CASSANDRA-2252, 3162, 3163, 3168)
 * Default RR chance to 0.1 (CASSANDRA-3169)
 * Add RowLevel support to secondary index API (CASSANDRA-3147)
 * Make SerializingCacheProvider the default if JNA is available (CASSANDRA-3183)
 * Fix backwards compatibilty for CQL memtable properties (CASSANDRA-3190)
 * Add five-minute delay before starting compactions on a restarted server
   (CASSANDRA-3181)
 * Reduce copies done for intra-host messages (CASSANDRA-1788, 3144)
 * support of compaction strategy option for stress.java (CASSANDRA-3204)
 * make memtable throughput and column count thresholds no-ops (CASSANDRA-2449)
 * Return schema information along with the resultSet in CQL (CASSANDRA-2734)
 * Add new DecimalType (CASSANDRA-2883)
 * Fix assertion error in RowRepairResolver (CASSANDRA-3156)
 * Reduce unnecessary high buffer sizes (CASSANDRA-3171)
 * Pluggable compaction strategy (CASSANDRA-1610)
 * Add new broadcast_address config option (CASSANDRA-2491)


0.8.7
 * Kill server on wrapped OOME such as from FileChannel.map (CASSANDRA-3201)
 * Allow using quotes in "USE <keyspace>;" CLI command (CASSANDRA-3208)
 * Log message when a full repair operation completes (CASSANDRA-3207)
 * Don't allow any cache loading exceptions to halt startup (CASSANDRA-3218)
 * Fix sstableloader --ignores option (CASSANDRA-3247)
 * File descriptor limit increased in packaging (CASSANDRA-3206)
 * Log a meaningfull warning when a node receive a message for a repair session
   that doesn't exist anymore (CASSANDRA-3256)
 * Fix FD leak when internode encryption is enabled (CASSANDRA-3257)
 * FBUtilities.hexToBytes(String) to throw NumberFormatException when string
   contains non-hex characters (CASSANDRA-3231)
 * Keep SimpleSnitch proximity ordering unchanged from what the Strategy
   generates, as intended (CASSANDRA-3262)
 * remove Scrub from compactionstats when finished (CASSANDRA-3255)
 * Fix tool .bat files when CASSANDRA_HOME contains spaces (CASSANDRA-3258)
 * Force flush of status table when removing/updating token (CASSANDRA-3243)
 * Evict gossip state immediately when a token is taken over by a new IP (CASSANDRA-3259)
 * Fix bug where the failure detector can take too long to mark a host
   down (CASSANDRA-3273)
 * (Hadoop) allow wrapping ranges in queries (CASSANDRA-3137)
 * (Hadoop) check all interfaces for a match with split location
   before falling back to random replica (CASSANDRA-3211)
 * (Hadoop) Make Pig storage handle implements LoadMetadata (CASSANDRA-2777)
 * (Hadoop) Fix exception during PIG 'dump' (CASSANDRA-2810)
 * Fix stress COUNTER_GET option (CASSANDRA-3301)
 * Fix missing fields in CLI `show schema` output (CASSANDRA-3304)
 * Nodetool no longer leaks threads and closes JMX connections (CASSANDRA-3309)
 * fix truncate allowing data to be replayed post-restart (CASSANDRA-3297)
 * Move SimpleAuthority and SimpleAuthenticator to examples (CASSANDRA-2922)
 * Fix handling of tombstone by SSTableExport/Import (CASSANDRA-3357)
 * Fix transposition in cfHistograms (CASSANDRA-3222)
 * Allow using number as DC name when creating keyspace in CQL (CASSANDRA-3239)
 * Force flush of system table after updating/removing a token (CASSANDRA-3243)


0.8.6
 * revert CASSANDRA-2388
 * change TokenRange.endpoints back to listen/broadcast address to match
   pre-1777 behavior, and add TokenRange.rpc_endpoints instead (CASSANDRA-3187)
 * avoid trying to watch cassandra-topology.properties when loaded from jar
   (CASSANDRA-3138)
 * prevent users from creating keyspaces with LocalStrategy replication
   (CASSANDRA-3139)
 * fix CLI `show schema;` to output correct keyspace definition statement
   (CASSANDRA-3129)
 * CustomTThreadPoolServer to log TTransportException at DEBUG level
   (CASSANDRA-3142)
 * allow topology sort to work with non-unique rack names between 
   datacenters (CASSANDRA-3152)
 * Improve caching of same-version Messages on digest and repair paths
   (CASSANDRA-3158)
 * Randomize choice of first replica for counter increment (CASSANDRA-2890)
 * Fix using read_repair_chance instead of merge_shard_change (CASSANDRA-3202)
 * Avoid streaming data to nodes that already have it, on move as well as
   decommission (CASSANDRA-3041)
 * Fix divide by zero error in GCInspector (CASSANDRA-3164)
 * allow quoting of the ColumnFamily name in CLI `create column family`
   statement (CASSANDRA-3195)
 * Fix rolling upgrade from 0.7 to 0.8 problem (CASANDRA-3166)
 * Accomodate missing encryption_options in IncomingTcpConnection.stream
   (CASSANDRA-3212)


0.8.5
 * fix NPE when encryption_options is unspecified (CASSANDRA-3007)
 * include column name in validation failure exceptions (CASSANDRA-2849)
 * make sure truncate clears out the commitlog so replay won't re-
   populate with truncated data (CASSANDRA-2950)
 * fix NPE when debug logging is enabled and dropped CF is present
   in a commitlog segment (CASSANDRA-3021)
 * fix cassandra.bat when CASSANDRA_HOME contains spaces (CASSANDRA-2952)
 * fix to SSTableSimpleUnsortedWriter bufferSize calculation (CASSANDRA-3027)
 * make cleanup and normal compaction able to skip empty rows
   (rows containing nothing but expired tombstones) (CASSANDRA-3039)
 * work around native memory leak in com.sun.management.GarbageCollectorMXBean
   (CASSANDRA-2868)
 * validate that column names in column_metadata are not equal to key_alias
   on create/update of the ColumnFamily and CQL 'ALTER' statement (CASSANDRA-3036)
 * return an InvalidRequestException if an indexed column is assigned
   a value larger than 64KB (CASSANDRA-3057)
 * fix of numeric-only and string column names handling in CLI "drop index" 
   (CASSANDRA-3054)
 * prune index scan resultset back to original request for lazy
   resultset expansion case (CASSANDRA-2964)
 * (Hadoop) fail jobs when Cassandra node has failed but TaskTracker
   has not (CASSANDRA-2388)
 * fix dynamic snitch ignoring nodes when read_repair_chance is zero
   (CASSANDRA-2662)
 * avoid retaining references to dropped CFS objects in 
   CompactionManager.estimatedCompactions (CASSANDRA-2708)
 * expose rpc timeouts per host in MessagingServiceMBean (CASSANDRA-2941)
 * avoid including cwd in classpath for deb and rpm packages (CASSANDRA-2881)
 * remove gossip state when a new IP takes over a token (CASSANDRA-3071)
 * allow sstable2json to work on index sstable files (CASSANDRA-3059)
 * always hint counters (CASSANDRA-3099)
 * fix log4j initialization in EmbeddedCassandraService (CASSANDRA-2857)
 * remove gossip state when a new IP takes over a token (CASSANDRA-3071)
 * work around native memory leak in com.sun.management.GarbageCollectorMXBean
    (CASSANDRA-2868)
 * fix UnavailableException with writes at CL.EACH_QUORM (CASSANDRA-3084)
 * fix parsing of the Keyspace and ColumnFamily names in numeric
   and string representations in CLI (CASSANDRA-3075)
 * fix corner cases in Range.differenceToFetch (CASSANDRA-3084)
 * fix ip address String representation in the ring cache (CASSANDRA-3044)
 * fix ring cache compatibility when mixing pre-0.8.4 nodes with post-
   in the same cluster (CASSANDRA-3023)
 * make repair report failure when a node participating dies (instead of
   hanging forever) (CASSANDRA-2433)
 * fix handling of the empty byte buffer by ReversedType (CASSANDRA-3111)
 * Add validation that Keyspace names are case-insensitively unique (CASSANDRA-3066)
 * catch invalid key_validation_class before instantiating UpdateColumnFamily (CASSANDRA-3102)
 * make Range and Bounds objects client-safe (CASSANDRA-3108)
 * optionally skip log4j configuration (CASSANDRA-3061)
 * bundle sstableloader with the debian package (CASSANDRA-3113)
 * don't try to build secondary indexes when there is none (CASSANDRA-3123)
 * improve SSTableSimpleUnsortedWriter speed for large rows (CASSANDRA-3122)
 * handle keyspace arguments correctly in nodetool snapshot (CASSANDRA-3038)
 * Fix SSTableImportTest on windows (CASSANDRA-3043)
 * expose compactionThroughputMbPerSec through JMX (CASSANDRA-3117)
 * log keyspace and CF of large rows being compacted


0.8.4
 * change TokenRing.endpoints to be a list of rpc addresses instead of 
   listen/broadcast addresses (CASSANDRA-1777)
 * include files-to-be-streamed in StreamInSession.getSources (CASSANDRA-2972)
 * use JAVA env var in cassandra-env.sh (CASSANDRA-2785, 2992)
 * avoid doing read for no-op replicate-on-write at CL=1 (CASSANDRA-2892)
 * refuse counter write for CL.ANY (CASSANDRA-2990)
 * switch back to only logging recent dropped messages (CASSANDRA-3004)
 * always deserialize RowMutation for counters (CASSANDRA-3006)
 * ignore saved replication_factor strategy_option for NTS (CASSANDRA-3011)
 * make sure pre-truncate CL segments are discarded (CASSANDRA-2950)


0.8.3
 * add ability to drop local reads/writes that are going to timeout
   (CASSANDRA-2943)
 * revamp token removal process, keep gossip states for 3 days (CASSANDRA-2496)
 * don't accept extra args for 0-arg nodetool commands (CASSANDRA-2740)
 * log unavailableexception details at debug level (CASSANDRA-2856)
 * expose data_dir though jmx (CASSANDRA-2770)
 * don't include tmp files as sstable when create cfs (CASSANDRA-2929)
 * log Java classpath on startup (CASSANDRA-2895)
 * keep gossipped version in sync with actual on migration coordinator 
   (CASSANDRA-2946)
 * use lazy initialization instead of class initialization in NodeId
   (CASSANDRA-2953)
 * check column family validity in nodetool repair (CASSANDRA-2933)
 * speedup bytes to hex conversions dramatically (CASSANDRA-2850)
 * Flush memtables on shutdown when durable writes are disabled 
   (CASSANDRA-2958)
 * improved POSIX compatibility of start scripts (CASsANDRA-2965)
 * add counter support to Hadoop InputFormat (CASSANDRA-2981)
 * fix bug where dirty commitlog segments were removed (and avoid keeping 
   segments with no post-flush activity permanently dirty) (CASSANDRA-2829)
 * fix throwing exception with batch mutation of counter super columns
   (CASSANDRA-2949)
 * ignore system tables during repair (CASSANDRA-2979)
 * throw exception when NTS is given replication_factor as an option
   (CASSANDRA-2960)
 * fix assertion error during compaction of counter CFs (CASSANDRA-2968)
 * avoid trying to create index names, when no index exists (CASSANDRA-2867)
 * don't sample the system table when choosing a bootstrap token
   (CASSANDRA-2825)
 * gossiper notifies of local state changes (CASSANDRA-2948)
 * add asynchronous and half-sync/half-async (hsha) thrift servers 
   (CASSANDRA-1405)
 * fix potential use of free'd native memory in SerializingCache 
   (CASSANDRA-2951)
 * prune index scan resultset back to original request for lazy
   resultset expansion case (CASSANDRA-2964)
 * (Hadoop) fail jobs when Cassandra node has failed but TaskTracker
    has not (CASSANDRA-2388)


0.8.2
 * CQL: 
   - include only one row per unique key for IN queries (CASSANDRA-2717)
   - respect client timestamp on full row deletions (CASSANDRA-2912)
 * improve thread-safety in StreamOutSession (CASSANDRA-2792)
 * allow deleting a row and updating indexed columns in it in the
   same mutation (CASSANDRA-2773)
 * Expose number of threads blocked on submitting memtable to flush
   in JMX (CASSANDRA-2817)
 * add ability to return "endpoints" to nodetool (CASSANDRA-2776)
 * Add support for multiple (comma-delimited) coordinator addresses
   to ColumnFamilyInputFormat (CASSANDRA-2807)
 * fix potential NPE while scheduling read repair for range slice
   (CASSANDRA-2823)
 * Fix race in SystemTable.getCurrentLocalNodeId (CASSANDRA-2824)
 * Correctly set default for replicate_on_write (CASSANDRA-2835)
 * improve nodetool compactionstats formatting (CASSANDRA-2844)
 * fix index-building status display (CASSANDRA-2853)
 * fix CLI perpetuating obsolete KsDef.replication_factor (CASSANDRA-2846)
 * improve cli treatment of multiline comments (CASSANDRA-2852)
 * handle row tombstones correctly in EchoedRow (CASSANDRA-2786)
 * add MessagingService.get[Recently]DroppedMessages and
   StorageService.getExceptionCount (CASSANDRA-2804)
 * fix possibility of spurious UnavailableException for LOCAL_QUORUM
   reads with dynamic snitch + read repair disabled (CASSANDRA-2870)
 * add ant-optional as dependence for the debian package (CASSANDRA-2164)
 * add option to specify limit for get_slice in the CLI (CASSANDRA-2646)
 * decrease HH page size (CASSANDRA-2832)
 * reset cli keyspace after dropping the current one (CASSANDRA-2763)
 * add KeyRange option to Hadoop inputformat (CASSANDRA-1125)
 * fix protocol versioning (CASSANDRA-2818, 2860)
 * support spaces in path to log4j configuration (CASSANDRA-2383)
 * avoid including inferred types in CF update (CASSANDRA-2809)
 * fix JMX bulkload call (CASSANDRA-2908)
 * fix updating KS with durable_writes=false (CASSANDRA-2907)
 * add simplified facade to SSTableWriter for bulk loading use
   (CASSANDRA-2911)
 * fix re-using index CF sstable names after drop/recreate (CASSANDRA-2872)
 * prepend CF to default index names (CASSANDRA-2903)
 * fix hint replay (CASSANDRA-2928)
 * Properly synchronize repair's merkle tree computation (CASSANDRA-2816)


0.8.1
 * CQL:
   - support for insert, delete in BATCH (CASSANDRA-2537)
   - support for IN to SELECT, UPDATE (CASSANDRA-2553)
   - timestamp support for INSERT, UPDATE, and BATCH (CASSANDRA-2555)
   - TTL support (CASSANDRA-2476)
   - counter support (CASSANDRA-2473)
   - ALTER COLUMNFAMILY (CASSANDRA-1709)
   - DROP INDEX (CASSANDRA-2617)
   - add SCHEMA/TABLE as aliases for KS/CF (CASSANDRA-2743)
   - server handles wait-for-schema-agreement (CASSANDRA-2756)
   - key alias support (CASSANDRA-2480)
 * add support for comparator parameters and a generic ReverseType
   (CASSANDRA-2355)
 * add CompositeType and DynamicCompositeType (CASSANDRA-2231)
 * optimize batches containing multiple updates to the same row
   (CASSANDRA-2583)
 * adjust hinted handoff page size to avoid OOM with large columns 
   (CASSANDRA-2652)
 * mark BRAF buffer invalid post-flush so we don't re-flush partial
   buffers again, especially on CL writes (CASSANDRA-2660)
 * add DROP INDEX support to CLI (CASSANDRA-2616)
 * don't perform HH to client-mode [storageproxy] nodes (CASSANDRA-2668)
 * Improve forceDeserialize/getCompactedRow encapsulation (CASSANDRA-2659)
 * Don't write CounterUpdateColumn to disk in tests (CASSANDRA-2650)
 * Add sstable bulk loading utility (CASSANDRA-1278)
 * avoid replaying hints to dropped columnfamilies (CASSANDRA-2685)
 * add placeholders for missing rows in range query pseudo-RR (CASSANDRA-2680)
 * remove no-op HHOM.renameHints (CASSANDRA-2693)
 * clone super columns to avoid modifying them during flush (CASSANDRA-2675)
 * allow writes to bypass the commitlog for certain keyspaces (CASSANDRA-2683)
 * avoid NPE when bypassing commitlog during memtable flush (CASSANDRA-2781)
 * Added support for making bootstrap retry if nodes flap (CASSANDRA-2644)
 * Added statusthrift to nodetool to report if thrift server is running (CASSANDRA-2722)
 * Fixed rows being cached if they do not exist (CASSANDRA-2723)
 * Support passing tableName and cfName to RowCacheProviders (CASSANDRA-2702)
 * close scrub file handles (CASSANDRA-2669)
 * throttle migration replay (CASSANDRA-2714)
 * optimize column serializer creation (CASSANDRA-2716)
 * Added support for making bootstrap retry if nodes flap (CASSANDRA-2644)
 * Added statusthrift to nodetool to report if thrift server is running
   (CASSANDRA-2722)
 * Fixed rows being cached if they do not exist (CASSANDRA-2723)
 * fix truncate/compaction race (CASSANDRA-2673)
 * workaround large resultsets causing large allocation retention
   by nio sockets (CASSANDRA-2654)
 * fix nodetool ring use with Ec2Snitch (CASSANDRA-2733)
 * fix removing columns and subcolumns that are supressed by a row or
   supercolumn tombstone during replica resolution (CASSANDRA-2590)
 * support sstable2json against snapshot sstables (CASSANDRA-2386)
 * remove active-pull schema requests (CASSANDRA-2715)
 * avoid marking entire list of sstables as actively being compacted
   in multithreaded compaction (CASSANDRA-2765)
 * seek back after deserializing a row to update cache with (CASSANDRA-2752)
 * avoid skipping rows in scrub for counter column family (CASSANDRA-2759)
 * fix ConcurrentModificationException in repair when dealing with 0.7 node
   (CASSANDRA-2767)
 * use threadsafe collections for StreamInSession (CASSANDRA-2766)
 * avoid infinite loop when creating merkle tree (CASSANDRA-2758)
 * avoids unmarking compacting sstable prematurely in cleanup (CASSANDRA-2769)
 * fix NPE when the commit log is bypassed (CASSANDRA-2718)
 * don't throw an exception in SS.isRPCServerRunning (CASSANDRA-2721)
 * make stress.jar executable (CASSANDRA-2744)
 * add daemon mode to java stress (CASSANDRA-2267)
 * expose the DC and rack of a node through JMX and nodetool ring (CASSANDRA-2531)
 * fix cache mbean getSize (CASSANDRA-2781)
 * Add Date, Float, Double, and Boolean types (CASSANDRA-2530)
 * Add startup flag to renew counter node id (CASSANDRA-2788)
 * add jamm agent to cassandra.bat (CASSANDRA-2787)
 * fix repair hanging if a neighbor has nothing to send (CASSANDRA-2797)
 * purge tombstone even if row is in only one sstable (CASSANDRA-2801)
 * Fix wrong purge of deleted cf during compaction (CASSANDRA-2786)
 * fix race that could result in Hadoop writer failing to throw an
   exception encountered after close() (CASSANDRA-2755)
 * fix scan wrongly throwing assertion error (CASSANDRA-2653)
 * Always use even distribution for merkle tree with RandomPartitionner
   (CASSANDRA-2841)
 * fix describeOwnership for OPP (CASSANDRA-2800)
 * ensure that string tokens do not contain commas (CASSANDRA-2762)


0.8.0-final
 * fix CQL grammar warning and cqlsh regression from CASSANDRA-2622
 * add ant generate-cql-html target (CASSANDRA-2526)
 * update CQL consistency levels (CASSANDRA-2566)
 * debian packaging fixes (CASSANDRA-2481, 2647)
 * fix UUIDType, IntegerType for direct buffers (CASSANDRA-2682, 2684)
 * switch to native Thrift for Hadoop map/reduce (CASSANDRA-2667)
 * fix StackOverflowError when building from eclipse (CASSANDRA-2687)
 * only provide replication_factor to strategy_options "help" for
   SimpleStrategy, OldNetworkTopologyStrategy (CASSANDRA-2678, 2713)
 * fix exception adding validators to non-string columns (CASSANDRA-2696)
 * avoid instantiating DatabaseDescriptor in JDBC (CASSANDRA-2694)
 * fix potential stack overflow during compaction (CASSANDRA-2626)
 * clone super columns to avoid modifying them during flush (CASSANDRA-2675)
 * reset underlying iterator in EchoedRow constructor (CASSANDRA-2653)


0.8.0-rc1
 * faster flushes and compaction from fixing excessively pessimistic 
   rebuffering in BRAF (CASSANDRA-2581)
 * fix returning null column values in the python cql driver (CASSANDRA-2593)
 * fix merkle tree splitting exiting early (CASSANDRA-2605)
 * snapshot_before_compaction directory name fix (CASSANDRA-2598)
 * Disable compaction throttling during bootstrap (CASSANDRA-2612) 
 * fix CQL treatment of > and < operators in range slices (CASSANDRA-2592)
 * fix potential double-application of counter updates on commitlog replay
   by moving replay position from header to sstable metadata (CASSANDRA-2419)
 * JDBC CQL driver exposes getColumn for access to timestamp
 * JDBC ResultSetMetadata properties added to AbstractType
 * r/m clustertool (CASSANDRA-2607)
 * add support for presenting row key as a column in CQL result sets 
   (CASSANDRA-2622)
 * Don't allow {LOCAL|EACH}_QUORUM unless strategy is NTS (CASSANDRA-2627)
 * validate keyspace strategy_options during CQL create (CASSANDRA-2624)
 * fix empty Result with secondary index when limit=1 (CASSANDRA-2628)
 * Fix regression where bootstrapping a node with no schema fails
   (CASSANDRA-2625)
 * Allow removing LocationInfo sstables (CASSANDRA-2632)
 * avoid attempting to replay mutations from dropped keyspaces (CASSANDRA-2631)
 * avoid using cached position of a key when GT is requested (CASSANDRA-2633)
 * fix counting bloom filter true positives (CASSANDRA-2637)
 * initialize local ep state prior to gossip startup if needed (CASSANDRA-2638)
 * fix counter increment lost after restart (CASSANDRA-2642)
 * add quote-escaping via backslash to CLI (CASSANDRA-2623)
 * fix pig example script (CASSANDRA-2487)
 * fix dynamic snitch race in adding latencies (CASSANDRA-2618)
 * Start/stop cassandra after more important services such as mdadm in
   debian packaging (CASSANDRA-2481)


0.8.0-beta2
 * fix NPE compacting index CFs (CASSANDRA-2528)
 * Remove checking all column families on startup for compaction candidates 
   (CASSANDRA-2444)
 * validate CQL create keyspace options (CASSANDRA-2525)
 * fix nodetool setcompactionthroughput (CASSANDRA-2550)
 * move	gossip heartbeat back to its own thread (CASSANDRA-2554)
 * validate cql TRUNCATE columnfamily before truncating (CASSANDRA-2570)
 * fix batch_mutate for mixed standard-counter mutations (CASSANDRA-2457)
 * disallow making schema changes to system keyspace (CASSANDRA-2563)
 * fix sending mutation messages multiple times (CASSANDRA-2557)
 * fix incorrect use of NBHM.size in ReadCallback that could cause
   reads to time out even when responses were received (CASSAMDRA-2552)
 * trigger read repair correctly for LOCAL_QUORUM reads (CASSANDRA-2556)
 * Allow configuring the number of compaction thread (CASSANDRA-2558)
 * forceUserDefinedCompaction will attempt to compact what it is given
   even if the pessimistic estimate is that there is not enough disk space;
   automatic compactions will only compact 2 or more sstables (CASSANDRA-2575)
 * refuse to apply migrations with older timestamps than the current 
   schema (CASSANDRA-2536)
 * remove unframed Thrift transport option
 * include indexes in snapshots (CASSANDRA-2596)
 * improve ignoring of obsolete mutations in index maintenance (CASSANDRA-2401)
 * recognize attempt to drop just the index while leaving the column
   definition alone (CASSANDRA-2619)
  

0.8.0-beta1
 * remove Avro RPC support (CASSANDRA-926)
 * support for columns that act as incr/decr counters 
   (CASSANDRA-1072, 1937, 1944, 1936, 2101, 2093, 2288, 2105, 2384, 2236, 2342,
   2454)
 * CQL (CASSANDRA-1703, 1704, 1705, 1706, 1707, 1708, 1710, 1711, 1940, 
   2124, 2302, 2277, 2493)
 * avoid double RowMutation serialization on write path (CASSANDRA-1800)
 * make NetworkTopologyStrategy the default (CASSANDRA-1960)
 * configurable internode encryption (CASSANDRA-1567, 2152)
 * human readable column names in sstable2json output (CASSANDRA-1933)
 * change default JMX port to 7199 (CASSANDRA-2027)
 * backwards compatible internal messaging (CASSANDRA-1015)
 * atomic switch of memtables and sstables (CASSANDRA-2284)
 * add pluggable SeedProvider (CASSANDRA-1669)
 * Fix clustertool to not throw exception when calling get_endpoints (CASSANDRA-2437)
 * upgrade to thrift 0.6 (CASSANDRA-2412) 
 * repair works on a token range instead of full ring (CASSANDRA-2324)
 * purge tombstones from row cache (CASSANDRA-2305)
 * push replication_factor into strategy_options (CASSANDRA-1263)
 * give snapshots the same name on each node (CASSANDRA-1791)
 * remove "nodetool loadbalance" (CASSANDRA-2448)
 * multithreaded compaction (CASSANDRA-2191)
 * compaction throttling (CASSANDRA-2156)
 * add key type information and alias (CASSANDRA-2311, 2396)
 * cli no longer divides read_repair_chance by 100 (CASSANDRA-2458)
 * made CompactionInfo.getTaskType return an enum (CASSANDRA-2482)
 * add a server-wide cap on measured memtable memory usage and aggressively
   flush to keep under that threshold (CASSANDRA-2006)
 * add unified UUIDType (CASSANDRA-2233)
 * add off-heap row cache support (CASSANDRA-1969)


0.7.5
 * improvements/fixes to PIG driver (CASSANDRA-1618, CASSANDRA-2387,
   CASSANDRA-2465, CASSANDRA-2484)
 * validate index names (CASSANDRA-1761)
 * reduce contention on Table.flusherLock (CASSANDRA-1954)
 * try harder to detect failures during streaming, cleaning up temporary
   files more reliably (CASSANDRA-2088)
 * shut down server for OOM on a Thrift thread (CASSANDRA-2269)
 * fix tombstone handling in repair and sstable2json (CASSANDRA-2279)
 * preserve version when streaming data from old sstables (CASSANDRA-2283)
 * don't start repair if a neighboring node is marked as dead (CASSANDRA-2290)
 * purge tombstones from row cache (CASSANDRA-2305)
 * Avoid seeking when sstable2json exports the entire file (CASSANDRA-2318)
 * clear Built flag in system table when dropping an index (CASSANDRA-2320)
 * don't allow arbitrary argument for stress.java (CASSANDRA-2323)
 * validate values for index predicates in get_indexed_slice (CASSANDRA-2328)
 * queue secondary indexes for flush before the parent (CASSANDRA-2330)
 * allow job configuration to set the CL used in Hadoop jobs (CASSANDRA-2331)
 * add memtable_flush_queue_size defaulting to 4 (CASSANDRA-2333)
 * Allow overriding of initial_token, storage_port and rpc_port from system
   properties (CASSANDRA-2343)
 * fix comparator used for non-indexed secondary expressions in index scan
   (CASSANDRA-2347)
 * ensure size calculation and write phase of large-row compaction use
   the same threshold for TTL expiration (CASSANDRA-2349)
 * fix race when iterating CFs during add/drop (CASSANDRA-2350)
 * add ConsistencyLevel command to CLI (CASSANDRA-2354)
 * allow negative numbers in the cli (CASSANDRA-2358)
 * hard code serialVersionUID for tokens class (CASSANDRA-2361)
 * fix potential infinite loop in ByteBufferUtil.inputStream (CASSANDRA-2365)
 * fix encoding bugs in HintedHandoffManager, SystemTable when default
   charset is not UTF8 (CASSANDRA-2367)
 * avoids having removed node reappearing in Gossip (CASSANDRA-2371)
 * fix incorrect truncation of long to int when reading columns via block
   index (CASSANDRA-2376)
 * fix NPE during stream session (CASSANDRA-2377)
 * fix race condition that could leave orphaned data files when dropping CF or
   KS (CASSANDRA-2381)
 * fsync statistics component on write (CASSANDRA-2382)
 * fix duplicate results from CFS.scan (CASSANDRA-2406)
 * add IntegerType to CLI help (CASSANDRA-2414)
 * avoid caching token-only decoratedkeys (CASSANDRA-2416)
 * convert mmap assertion to if/throw so scrub can catch it (CASSANDRA-2417)
 * don't overwrite gc log (CASSANDR-2418)
 * invalidate row cache for streamed row to avoid inconsitencies
   (CASSANDRA-2420)
 * avoid copies in range/index scans (CASSANDRA-2425)
 * make sure we don't wipe data during cleanup if the node has not join
   the ring (CASSANDRA-2428)
 * Try harder to close files after compaction (CASSANDRA-2431)
 * re-set bootstrapped flag after move finishes (CASSANDRA-2435)
 * display validation_class in CLI 'describe keyspace' (CASSANDRA-2442)
 * make cleanup compactions cleanup the row cache (CASSANDRA-2451)
 * add column fields validation to scrub (CASSANDRA-2460)
 * use 64KB flush buffer instead of in_memory_compaction_limit (CASSANDRA-2463)
 * fix backslash substitutions in CLI (CASSANDRA-2492)
 * disable cache saving for system CFS (CASSANDRA-2502)
 * fixes for verifying destination availability under hinted conditions
   so UE can be thrown intead of timing out (CASSANDRA-2514)
 * fix update of validation class in column metadata (CASSANDRA-2512)
 * support LOCAL_QUORUM, EACH_QUORUM CLs outside of NTS (CASSANDRA-2516)
 * preserve version when streaming data from old sstables (CASSANDRA-2283)
 * fix backslash substitutions in CLI (CASSANDRA-2492)
 * count a row deletion as one operation towards memtable threshold 
   (CASSANDRA-2519)
 * support LOCAL_QUORUM, EACH_QUORUM CLs outside of NTS (CASSANDRA-2516)


0.7.4
 * add nodetool join command (CASSANDRA-2160)
 * fix secondary indexes on pre-existing or streamed data (CASSANDRA-2244)
 * initialize endpoint in gossiper earlier (CASSANDRA-2228)
 * add ability to write to Cassandra from Pig (CASSANDRA-1828)
 * add rpc_[min|max]_threads (CASSANDRA-2176)
 * add CL.TWO, CL.THREE (CASSANDRA-2013)
 * avoid exporting an un-requested row in sstable2json, when exporting 
   a key that does not exist (CASSANDRA-2168)
 * add incremental_backups option (CASSANDRA-1872)
 * add configurable row limit to Pig loadfunc (CASSANDRA-2276)
 * validate column values in batches as well as single-Column inserts
   (CASSANDRA-2259)
 * move sample schema from cassandra.yaml to schema-sample.txt,
   a cli scripts (CASSANDRA-2007)
 * avoid writing empty rows when scrubbing tombstoned rows (CASSANDRA-2296)
 * fix assertion error in range and index scans for CL < ALL
   (CASSANDRA-2282)
 * fix commitlog replay when flush position refers to data that didn't
   get synced before server died (CASSANDRA-2285)
 * fix fd leak in sstable2json with non-mmap'd i/o (CASSANDRA-2304)
 * reduce memory use during streaming of multiple sstables (CASSANDRA-2301)
 * purge tombstoned rows from cache after GCGraceSeconds (CASSANDRA-2305)
 * allow zero replicas in a NTS datacenter (CASSANDRA-1924)
 * make range queries respect snitch for local replicas (CASSANDRA-2286)
 * fix HH delivery when column index is larger than 2GB (CASSANDRA-2297)
 * make 2ary indexes use parent CF flush thresholds during initial build
   (CASSANDRA-2294)
 * update memtable_throughput to be a long (CASSANDRA-2158)


0.7.3
 * Keep endpoint state until aVeryLongTime (CASSANDRA-2115)
 * lower-latency read repair (CASSANDRA-2069)
 * add hinted_handoff_throttle_delay_in_ms option (CASSANDRA-2161)
 * fixes for cache save/load (CASSANDRA-2172, -2174)
 * Handle whole-row deletions in CFOutputFormat (CASSANDRA-2014)
 * Make memtable_flush_writers flush in parallel (CASSANDRA-2178)
 * Add compaction_preheat_key_cache option (CASSANDRA-2175)
 * refactor stress.py to have only one copy of the format string 
   used for creating row keys (CASSANDRA-2108)
 * validate index names for \w+ (CASSANDRA-2196)
 * Fix Cassandra cli to respect timeout if schema does not settle 
   (CASSANDRA-2187)
 * fix for compaction and cleanup writing old-format data into new-version 
   sstable (CASSANDRA-2211, -2216)
 * add nodetool scrub (CASSANDRA-2217, -2240)
 * fix sstable2json large-row pagination (CASSANDRA-2188)
 * fix EOFing on requests for the last bytes in a file (CASSANDRA-2213)
 * fix BufferedRandomAccessFile bugs (CASSANDRA-2218, -2241)
 * check for memtable flush_after_mins exceeded every 10s (CASSANDRA-2183)
 * fix cache saving on Windows (CASSANDRA-2207)
 * add validateSchemaAgreement call + synchronization to schema
   modification operations (CASSANDRA-2222)
 * fix for reversed slice queries on large rows (CASSANDRA-2212)
 * fat clients were writing local data (CASSANDRA-2223)
 * set DEFAULT_MEMTABLE_LIFETIME_IN_MINS to 24h
 * improve detection and cleanup of partially-written sstables 
   (CASSANDRA-2206)
 * fix supercolumn de/serialization when subcolumn comparator is different
   from supercolumn's (CASSANDRA-2104)
 * fix starting up on Windows when CASSANDRA_HOME contains whitespace
   (CASSANDRA-2237)
 * add [get|set][row|key]cacheSavePeriod to JMX (CASSANDRA-2100)
 * fix Hadoop ColumnFamilyOutputFormat dropping of mutations
   when batch fills up (CASSANDRA-2255)
 * move file deletions off of scheduledtasks executor (CASSANDRA-2253)


0.7.2
 * copy DecoratedKey.key when inserting into caches to avoid retaining
   a reference to the underlying buffer (CASSANDRA-2102)
 * format subcolumn names with subcomparator (CASSANDRA-2136)
 * fix column bloom filter deserialization (CASSANDRA-2165)


0.7.1
 * refactor MessageDigest creation code. (CASSANDRA-2107)
 * buffer network stack to avoid inefficient small TCP messages while avoiding
   the nagle/delayed ack problem (CASSANDRA-1896)
 * check log4j configuration for changes every 10s (CASSANDRA-1525, 1907)
 * more-efficient cross-DC replication (CASSANDRA-1530, -2051, -2138)
 * avoid polluting page cache with commitlog or sstable writes
   and seq scan operations (CASSANDRA-1470)
 * add RMI authentication options to nodetool (CASSANDRA-1921)
 * make snitches configurable at runtime (CASSANDRA-1374)
 * retry hadoop split requests on connection failure (CASSANDRA-1927)
 * implement describeOwnership for BOP, COPP (CASSANDRA-1928)
 * make read repair behave as expected for ConsistencyLevel > ONE
   (CASSANDRA-982, 2038)
 * distributed test harness (CASSANDRA-1859, 1964)
 * reduce flush lock contention (CASSANDRA-1930)
 * optimize supercolumn deserialization (CASSANDRA-1891)
 * fix CFMetaData.apply to only compare objects of the same class 
   (CASSANDRA-1962)
 * allow specifying specific SSTables to compact from JMX (CASSANDRA-1963)
 * fix race condition in MessagingService.targets (CASSANDRA-1959, 2094, 2081)
 * refuse to open sstables from a future version (CASSANDRA-1935)
 * zero-copy reads (CASSANDRA-1714)
 * fix copy bounds for word Text in wordcount demo (CASSANDRA-1993)
 * fixes for contrib/javautils (CASSANDRA-1979)
 * check more frequently for memtable expiration (CASSANDRA-2000)
 * fix writing SSTable column count statistics (CASSANDRA-1976)
 * fix streaming of multiple CFs during bootstrap (CASSANDRA-1992)
 * explicitly set JVM GC new generation size with -Xmn (CASSANDRA-1968)
 * add short options for CLI flags (CASSANDRA-1565)
 * make keyspace argument to "describe keyspace" in CLI optional
   when authenticated to keyspace already (CASSANDRA-2029)
 * added option to specify -Dcassandra.join_ring=false on startup
   to allow "warm spare" nodes or performing JMX maintenance before
   joining the ring (CASSANDRA-526)
 * log migrations at INFO (CASSANDRA-2028)
 * add CLI verbose option in file mode (CASSANDRA-2030)
 * add single-line "--" comments to CLI (CASSANDRA-2032)
 * message serialization tests (CASSANDRA-1923)
 * switch from ivy to maven-ant-tasks (CASSANDRA-2017)
 * CLI attempts to block for new schema to propagate (CASSANDRA-2044)
 * fix potential overflow in nodetool cfstats (CASSANDRA-2057)
 * add JVM shutdownhook to sync commitlog (CASSANDRA-1919)
 * allow nodes to be up without being part of  normal traffic (CASSANDRA-1951)
 * fix CLI "show keyspaces" with null options on NTS (CASSANDRA-2049)
 * fix possible ByteBuffer race conditions (CASSANDRA-2066)
 * reduce garbage generated by MessagingService to prevent load spikes
   (CASSANDRA-2058)
 * fix math in RandomPartitioner.describeOwnership (CASSANDRA-2071)
 * fix deletion of sstable non-data components (CASSANDRA-2059)
 * avoid blocking gossip while deleting handoff hints (CASSANDRA-2073)
 * ignore messages from newer versions, keep track of nodes in gossip 
   regardless of version (CASSANDRA-1970)
 * cache writing moved to CompactionManager to reduce i/o contention and
   updated to use non-cache-polluting writes (CASSANDRA-2053)
 * page through large rows when exporting to JSON (CASSANDRA-2041)
 * add flush_largest_memtables_at and reduce_cache_sizes_at options
   (CASSANDRA-2142)
 * add cli 'describe cluster' command (CASSANDRA-2127)
 * add cli support for setting username/password at 'connect' command 
   (CASSANDRA-2111)
 * add -D option to Stress.java to allow reading hosts from a file 
   (CASSANDRA-2149)
 * bound hints CF throughput between 32M and 256M (CASSANDRA-2148)
 * continue starting when invalid saved cache entries are encountered
   (CASSANDRA-2076)
 * add max_hint_window_in_ms option (CASSANDRA-1459)


0.7.0-final
 * fix offsets to ByteBuffer.get (CASSANDRA-1939)


0.7.0-rc4
 * fix cli crash after backgrounding (CASSANDRA-1875)
 * count timeouts in storageproxy latencies, and include latency 
   histograms in StorageProxyMBean (CASSANDRA-1893)
 * fix CLI get recognition of supercolumns (CASSANDRA-1899)
 * enable keepalive on intra-cluster sockets (CASSANDRA-1766)
 * count timeouts towards dynamicsnitch latencies (CASSANDRA-1905)
 * Expose index-building status in JMX + cli schema description
   (CASSANDRA-1871)
 * allow [LOCAL|EACH]_QUORUM to be used with non-NetworkTopology 
   replication Strategies
 * increased amount of index locks for faster commitlog replay
 * collect secondary index tombstones immediately (CASSANDRA-1914)
 * revert commitlog changes from #1780 (CASSANDRA-1917)
 * change RandomPartitioner min token to -1 to avoid collision w/
   tokens on actual nodes (CASSANDRA-1901)
 * examine the right nibble when validating TimeUUID (CASSANDRA-1910)
 * include secondary indexes in cleanup (CASSANDRA-1916)
 * CFS.scrubDataDirectories should also cleanup invalid secondary indexes
   (CASSANDRA-1904)
 * ability to disable/enable gossip on nodes to force them down
   (CASSANDRA-1108)


0.7.0-rc3
 * expose getNaturalEndpoints in StorageServiceMBean taking byte[]
   key; RMI cannot serialize ByteBuffer (CASSANDRA-1833)
 * infer org.apache.cassandra.locator for replication strategy classes
   when not otherwise specified
 * validation that generates less garbage (CASSANDRA-1814)
 * add TTL support to CLI (CASSANDRA-1838)
 * cli defaults to bytestype for subcomparator when creating
   column families (CASSANDRA-1835)
 * unregister index MBeans when index is dropped (CASSANDRA-1843)
 * make ByteBufferUtil.clone thread-safe (CASSANDRA-1847)
 * change exception for read requests during bootstrap from 
   InvalidRequest to Unavailable (CASSANDRA-1862)
 * respect row-level tombstones post-flush in range scans
   (CASSANDRA-1837)
 * ReadResponseResolver check digests against each other (CASSANDRA-1830)
 * return InvalidRequest when remove of subcolumn without supercolumn
   is requested (CASSANDRA-1866)
 * flush before repair (CASSANDRA-1748)
 * SSTableExport validates key order (CASSANDRA-1884)
 * large row support for SSTableExport (CASSANDRA-1867)
 * Re-cache hot keys post-compaction without hitting disk (CASSANDRA-1878)
 * manage read repair in coordinator instead of data source, to
   provide latency information to dynamic snitch (CASSANDRA-1873)


0.7.0-rc2
 * fix live-column-count of slice ranges including tombstoned supercolumn 
   with live subcolumn (CASSANDRA-1591)
 * rename o.a.c.internal.AntientropyStage -> AntiEntropyStage,
   o.a.c.request.Request_responseStage -> RequestResponseStage,
   o.a.c.internal.Internal_responseStage -> InternalResponseStage
 * add AbstractType.fromString (CASSANDRA-1767)
 * require index_type to be present when specifying index_name
   on ColumnDef (CASSANDRA-1759)
 * fix add/remove index bugs in CFMetadata (CASSANDRA-1768)
 * rebuild Strategy during system_update_keyspace (CASSANDRA-1762)
 * cli updates prompt to ... in continuation lines (CASSANDRA-1770)
 * support multiple Mutations per key in hadoop ColumnFamilyOutputFormat
   (CASSANDRA-1774)
 * improvements to Debian init script (CASSANDRA-1772)
 * use local classloader to check for version.properties (CASSANDRA-1778)
 * Validate that column names in column_metadata are valid for the
   defined comparator, and decode properly in cli (CASSANDRA-1773)
 * use cross-platform newlines in cli (CASSANDRA-1786)
 * add ExpiringColumn support to sstable import/export (CASSANDRA-1754)
 * add flush for each append to periodic commitlog mode; added
   periodic_without_flush option to disable this (CASSANDRA-1780)
 * close file handle used for post-flush truncate (CASSANDRA-1790)
 * various code cleanup (CASSANDRA-1793, -1794, -1795)
 * fix range queries against wrapped range (CASSANDRA-1781)
 * fix consistencylevel calculations for NetworkTopologyStrategy
   (CASSANDRA-1804)
 * cli support index type enum names (CASSANDRA-1810)
 * improved validation of column_metadata (CASSANDRA-1813)
 * reads at ConsistencyLevel > 1 throw UnavailableException
   immediately if insufficient live nodes exist (CASSANDRA-1803)
 * copy bytebuffers for local writes to avoid retaining the entire
   Thrift frame (CASSANDRA-1801)
 * fix NPE adding index to column w/o prior metadata (CASSANDRA-1764)
 * reduce fat client timeout (CASSANDRA-1730)
 * fix botched merge of CASSANDRA-1316


0.7.0-rc1
 * fix compaction and flush races with schema updates (CASSANDRA-1715)
 * add clustertool, config-converter, sstablekeys, and schematool 
   Windows .bat files (CASSANDRA-1723)
 * reject range queries received during bootstrap (CASSANDRA-1739)
 * fix wrapping-range queries on non-minimum token (CASSANDRA-1700)
 * add nodetool cfhistogram (CASSANDRA-1698)
 * limit repaired ranges to what the nodes have in common (CASSANDRA-1674)
 * index scan treats missing columns as not matching secondary
   expressions (CASSANDRA-1745)
 * Fix misuse of DataOutputBuffer.getData in AntiEntropyService
   (CASSANDRA-1729)
 * detect and warn when obsolete version of JNA is present (CASSANDRA-1760)
 * reduce fat client timeout (CASSANDRA-1730)
 * cleanup smallest CFs first to increase free temp space for larger ones
   (CASSANDRA-1811)
 * Update windows .bat files to work outside of main Cassandra
   directory (CASSANDRA-1713)
 * fix read repair regression from 0.6.7 (CASSANDRA-1727)
 * more-efficient read repair (CASSANDRA-1719)
 * fix hinted handoff replay (CASSANDRA-1656)
 * log type of dropped messages (CASSANDRA-1677)
 * upgrade to SLF4J 1.6.1
 * fix ByteBuffer bug in ExpiringColumn.updateDigest (CASSANDRA-1679)
 * fix IntegerType.getString (CASSANDRA-1681)
 * make -Djava.net.preferIPv4Stack=true the default (CASSANDRA-628)
 * add INTERNAL_RESPONSE verb to differentiate from responses related
   to client requests (CASSANDRA-1685)
 * log tpstats when dropping messages (CASSANDRA-1660)
 * include unreachable nodes in describeSchemaVersions (CASSANDRA-1678)
 * Avoid dropping messages off the client request path (CASSANDRA-1676)
 * fix jna errno reporting (CASSANDRA-1694)
 * add friendlier error for UnknownHostException on startup (CASSANDRA-1697)
 * include jna dependency in RPM package (CASSANDRA-1690)
 * add --skip-keys option to stress.py (CASSANDRA-1696)
 * improve cli handling of non-string keys and column names 
   (CASSANDRA-1701, -1693)
 * r/m extra subcomparator line in cli keyspaces output (CASSANDRA-1712)
 * add read repair chance to cli "show keyspaces"
 * upgrade to ConcurrentLinkedHashMap 1.1 (CASSANDRA-975)
 * fix index scan routing (CASSANDRA-1722)
 * fix tombstoning of supercolumns in range queries (CASSANDRA-1734)
 * clear endpoint cache after updating keyspace metadata (CASSANDRA-1741)
 * fix wrapping-range queries on non-minimum token (CASSANDRA-1700)
 * truncate includes secondary indexes (CASSANDRA-1747)
 * retain reference to PendingFile sstables (CASSANDRA-1749)
 * fix sstableimport regression (CASSANDRA-1753)
 * fix for bootstrap when no non-system tables are defined (CASSANDRA-1732)
 * handle replica unavailability in index scan (CASSANDRA-1755)
 * fix service initialization order deadlock (CASSANDRA-1756)
 * multi-line cli commands (CASSANDRA-1742)
 * fix race between snapshot and compaction (CASSANDRA-1736)
 * add listEndpointsPendingHints, deleteHintsForEndpoint JMX methods 
   (CASSANDRA-1551)


0.7.0-beta3
 * add strategy options to describe_keyspace output (CASSANDRA-1560)
 * log warning when using randomly generated token (CASSANDRA-1552)
 * re-organize JMX into .db, .net, .internal, .request (CASSANDRA-1217)
 * allow nodes to change IPs between restarts (CASSANDRA-1518)
 * remember ring state between restarts by default (CASSANDRA-1518)
 * flush index built flag so we can read it before log replay (CASSANDRA-1541)
 * lock row cache updates to prevent race condition (CASSANDRA-1293)
 * remove assertion causing rare (and harmless) error messages in
   commitlog (CASSANDRA-1330)
 * fix moving nodes with no keyspaces defined (CASSANDRA-1574)
 * fix unbootstrap when no data is present in a transfer range (CASSANDRA-1573)
 * take advantage of AVRO-495 to simplify our avro IDL (CASSANDRA-1436)
 * extend authorization hierarchy to column family (CASSANDRA-1554)
 * deletion support in secondary indexes (CASSANDRA-1571)
 * meaningful error message for invalid replication strategy class 
   (CASSANDRA-1566)
 * allow keyspace creation with RF > N (CASSANDRA-1428)
 * improve cli error handling (CASSANDRA-1580)
 * add cache save/load ability (CASSANDRA-1417, 1606, 1647)
 * add StorageService.getDrainProgress (CASSANDRA-1588)
 * Disallow bootstrap to an in-use token (CASSANDRA-1561)
 * Allow dynamic secondary index creation and destruction (CASSANDRA-1532)
 * log auto-guessed memtable thresholds (CASSANDRA-1595)
 * add ColumnDef support to cli (CASSANDRA-1583)
 * reduce index sample time by 75% (CASSANDRA-1572)
 * add cli support for column, strategy metadata (CASSANDRA-1578, 1612)
 * add cli support for schema modification (CASSANDRA-1584)
 * delete temp files on failed compactions (CASSANDRA-1596)
 * avoid blocking for dead nodes during removetoken (CASSANDRA-1605)
 * remove ConsistencyLevel.ZERO (CASSANDRA-1607)
 * expose in-progress compaction type in jmx (CASSANDRA-1586)
 * removed IClock & related classes from internals (CASSANDRA-1502)
 * fix removing tokens from SystemTable on decommission and removetoken
   (CASSANDRA-1609)
 * include CF metadata in cli 'show keyspaces' (CASSANDRA-1613)
 * switch from Properties to HashMap in PropertyFileSnitch to
   avoid synchronization bottleneck (CASSANDRA-1481)
 * PropertyFileSnitch configuration file renamed to 
   cassandra-topology.properties
 * add cli support for get_range_slices (CASSANDRA-1088, CASSANDRA-1619)
 * Make memtable flush thresholds per-CF instead of global 
   (CASSANDRA-1007, 1637)
 * add cli support for binary data without CfDef hints (CASSANDRA-1603)
 * fix building SSTable statistics post-stream (CASSANDRA-1620)
 * fix potential infinite loop in 2ary index queries (CASSANDRA-1623)
 * allow creating NTS keyspaces with no replicas configured (CASSANDRA-1626)
 * add jmx histogram of sstables accessed per read (CASSANDRA-1624)
 * remove system_rename_column_family and system_rename_keyspace from the
   client API until races can be fixed (CASSANDRA-1630, CASSANDRA-1585)
 * add cli sanity tests (CASSANDRA-1582)
 * update GC settings in cassandra.bat (CASSANDRA-1636)
 * cli support for index queries (CASSANDRA-1635)
 * cli support for updating schema memtable settings (CASSANDRA-1634)
 * cli --file option (CASSANDRA-1616)
 * reduce automatically chosen memtable sizes by 50% (CASSANDRA-1641)
 * move endpoint cache from snitch to strategy (CASSANDRA-1643)
 * fix commitlog recovery deleting the newly-created segment as well as
   the old ones (CASSANDRA-1644)
 * upgrade to Thrift 0.5 (CASSANDRA-1367)
 * renamed CL.DCQUORUM to LOCAL_QUORUM and DCQUORUMSYNC to EACH_QUORUM
 * cli truncate support (CASSANDRA-1653)
 * update GC settings in cassandra.bat (CASSANDRA-1636)
 * avoid logging when a node's ip/token is gossipped back to it (CASSANDRA-1666)


0.7-beta2
 * always use UTF-8 for hint keys (CASSANDRA-1439)
 * remove cassandra.yaml dependency from Hadoop and Pig (CASSADRA-1322)
 * expose CfDef metadata in describe_keyspaces (CASSANDRA-1363)
 * restore use of mmap_index_only option (CASSANDRA-1241)
 * dropping a keyspace with no column families generated an error 
   (CASSANDRA-1378)
 * rename RackAwareStrategy to OldNetworkTopologyStrategy, RackUnawareStrategy 
   to SimpleStrategy, DatacenterShardStrategy to NetworkTopologyStrategy,
   AbstractRackAwareSnitch to AbstractNetworkTopologySnitch (CASSANDRA-1392)
 * merge StorageProxy.mutate, mutateBlocking (CASSANDRA-1396)
 * faster UUIDType, LongType comparisons (CASSANDRA-1386, 1393)
 * fix setting read_repair_chance from CLI addColumnFamily (CASSANDRA-1399)
 * fix updates to indexed columns (CASSANDRA-1373)
 * fix race condition leaving to FileNotFoundException (CASSANDRA-1382)
 * fix sharded lock hash on index write path (CASSANDRA-1402)
 * add support for GT/E, LT/E in subordinate index clauses (CASSANDRA-1401)
 * cfId counter got out of sync when CFs were added (CASSANDRA-1403)
 * less chatty schema updates (CASSANDRA-1389)
 * rename column family mbeans. 'type' will now include either 
   'IndexColumnFamilies' or 'ColumnFamilies' depending on the CFS type.
   (CASSANDRA-1385)
 * disallow invalid keyspace and column family names. This includes name that
   matches a '^\w+' regex. (CASSANDRA-1377)
 * use JNA, if present, to take snapshots (CASSANDRA-1371)
 * truncate hints if starting 0.7 for the first time (CASSANDRA-1414)
 * fix FD leak in single-row slicepredicate queries (CASSANDRA-1416)
 * allow index expressions against columns that are not part of the 
   SlicePredicate (CASSANDRA-1410)
 * config-converter properly handles snitches and framed support 
   (CASSANDRA-1420)
 * remove keyspace argument from multiget_count (CASSANDRA-1422)
 * allow specifying cassandra.yaml location as (local or remote) URL
   (CASSANDRA-1126)
 * fix using DynamicEndpointSnitch with NetworkTopologyStrategy
   (CASSANDRA-1429)
 * Add CfDef.default_validation_class (CASSANDRA-891)
 * fix EstimatedHistogram.max (CASSANDRA-1413)
 * quorum read optimization (CASSANDRA-1622)
 * handle zero-length (or missing) rows during HH paging (CASSANDRA-1432)
 * include secondary indexes during schema migrations (CASSANDRA-1406)
 * fix commitlog header race during schema change (CASSANDRA-1435)
 * fix ColumnFamilyStoreMBeanIterator to use new type name (CASSANDRA-1433)
 * correct filename generated by xml->yaml converter (CASSANDRA-1419)
 * add CMSInitiatingOccupancyFraction=75 and UseCMSInitiatingOccupancyOnly
   to default JVM options
 * decrease jvm heap for cassandra-cli (CASSANDRA-1446)
 * ability to modify keyspaces and column family definitions on a live cluster
   (CASSANDRA-1285)
 * support for Hadoop Streaming [non-jvm map/reduce via stdin/out]
   (CASSANDRA-1368)
 * Move persistent sstable stats from the system table to an sstable component
   (CASSANDRA-1430)
 * remove failed bootstrap attempt from pending ranges when gossip times
   it out after 1h (CASSANDRA-1463)
 * eager-create tcp connections to other cluster members (CASSANDRA-1465)
 * enumerate stages and derive stage from message type instead of 
   transmitting separately (CASSANDRA-1465)
 * apply reversed flag during collation from different data sources
   (CASSANDRA-1450)
 * make failure to remove commitlog segment non-fatal (CASSANDRA-1348)
 * correct ordering of drain operations so CL.recover is no longer 
   necessary (CASSANDRA-1408)
 * removed keyspace from describe_splits method (CASSANDRA-1425)
 * rename check_schema_agreement to describe_schema_versions
   (CASSANDRA-1478)
 * fix QUORUM calculation for RF > 3 (CASSANDRA-1487)
 * remove tombstones during non-major compactions when bloom filter
   verifies that row does not exist in other sstables (CASSANDRA-1074)
 * nodes that coordinated a loadbalance in the past could not be seen by
   newly added nodes (CASSANDRA-1467)
 * exposed endpoint states (gossip details) via jmx (CASSANDRA-1467)
 * ensure that compacted sstables are not included when new readers are
   instantiated (CASSANDRA-1477)
 * by default, calculate heap size and memtable thresholds at runtime (CASSANDRA-1469)
 * fix races dealing with adding/dropping keyspaces and column families in
   rapid succession (CASSANDRA-1477)
 * clean up of Streaming system (CASSANDRA-1503, 1504, 1506)
 * add options to configure Thrift socket keepalive and buffer sizes (CASSANDRA-1426)
 * make contrib CassandraServiceDataCleaner recursive (CASSANDRA-1509)
 * min, max compaction threshold are configurable and persistent 
   per-ColumnFamily (CASSANDRA-1468)
 * fix replaying the last mutation in a commitlog unnecessarily 
   (CASSANDRA-1512)
 * invoke getDefaultUncaughtExceptionHandler from DTPE with the original
   exception rather than the ExecutionException wrapper (CASSANDRA-1226)
 * remove Clock from the Thrift (and Avro) API (CASSANDRA-1501)
 * Close intra-node sockets when connection is broken (CASSANDRA-1528)
 * RPM packaging spec file (CASSANDRA-786)
 * weighted request scheduler (CASSANDRA-1485)
 * treat expired columns as deleted (CASSANDRA-1539)
 * make IndexInterval configurable (CASSANDRA-1488)
 * add describe_snitch to Thrift API (CASSANDRA-1490)
 * MD5 authenticator compares plain text submitted password with MD5'd
   saved property, instead of vice versa (CASSANDRA-1447)
 * JMX MessagingService pending and completed counts (CASSANDRA-1533)
 * fix race condition processing repair responses (CASSANDRA-1511)
 * make repair blocking (CASSANDRA-1511)
 * create EndpointSnitchInfo and MBean to expose rack and DC (CASSANDRA-1491)
 * added option to contrib/word_count to output results back to Cassandra
   (CASSANDRA-1342)
 * rewrite Hadoop ColumnFamilyRecordWriter to pool connections, retry to
   multiple Cassandra nodes, and smooth impact on the Cassandra cluster
   by using smaller batch sizes (CASSANDRA-1434)
 * fix setting gc_grace_seconds via CLI (CASSANDRA-1549)
 * support TTL'd index values (CASSANDRA-1536)
 * make removetoken work like decommission (CASSANDRA-1216)
 * make cli comparator-aware and improve quote rules (CASSANDRA-1523,-1524)
 * make nodetool compact and cleanup blocking (CASSANDRA-1449)
 * add memtable, cache information to GCInspector logs (CASSANDRA-1558)
 * enable/disable HintedHandoff via JMX (CASSANDRA-1550)
 * Ignore stray files in the commit log directory (CASSANDRA-1547)
 * Disallow bootstrap to an in-use token (CASSANDRA-1561)


0.7-beta1
 * sstable versioning (CASSANDRA-389)
 * switched to slf4j logging (CASSANDRA-625)
 * add (optional) expiration time for column (CASSANDRA-699)
 * access levels for authentication/authorization (CASSANDRA-900)
 * add ReadRepairChance to CF definition (CASSANDRA-930)
 * fix heisenbug in system tests, especially common on OS X (CASSANDRA-944)
 * convert to byte[] keys internally and all public APIs (CASSANDRA-767)
 * ability to alter schema definitions on a live cluster (CASSANDRA-44)
 * renamed configuration file to cassandra.xml, and log4j.properties to
   log4j-server.properties, which must now be loaded from
   the classpath (which is how our scripts in bin/ have always done it)
   (CASSANDRA-971)
 * change get_count to require a SlicePredicate. create multi_get_count
   (CASSANDRA-744)
 * re-organized endpointsnitch implementations and added SimpleSnitch
   (CASSANDRA-994)
 * Added preload_row_cache option (CASSANDRA-946)
 * add CRC to commitlog header (CASSANDRA-999)
 * removed deprecated batch_insert and get_range_slice methods (CASSANDRA-1065)
 * add truncate thrift method (CASSANDRA-531)
 * http mini-interface using mx4j (CASSANDRA-1068)
 * optimize away copy of sliced row on memtable read path (CASSANDRA-1046)
 * replace constant-size 2GB mmaped segments and special casing for index 
   entries spanning segment boundaries, with SegmentedFile that computes 
   segments that always contain entire entries/rows (CASSANDRA-1117)
 * avoid reading large rows into memory during compaction (CASSANDRA-16)
 * added hadoop OutputFormat (CASSANDRA-1101)
 * efficient Streaming (no more anticompaction) (CASSANDRA-579)
 * split commitlog header into separate file and add size checksum to
   mutations (CASSANDRA-1179)
 * avoid allocating a new byte[] for each mutation on replay (CASSANDRA-1219)
 * revise HH schema to be per-endpoint (CASSANDRA-1142)
 * add joining/leaving status to nodetool ring (CASSANDRA-1115)
 * allow multiple repair sessions per node (CASSANDRA-1190)
 * optimize away MessagingService for local range queries (CASSANDRA-1261)
 * make framed transport the default so malformed requests can't OOM the 
   server (CASSANDRA-475)
 * significantly faster reads from row cache (CASSANDRA-1267)
 * take advantage of row cache during range queries (CASSANDRA-1302)
 * make GCGraceSeconds a per-ColumnFamily value (CASSANDRA-1276)
 * keep persistent row size and column count statistics (CASSANDRA-1155)
 * add IntegerType (CASSANDRA-1282)
 * page within a single row during hinted handoff (CASSANDRA-1327)
 * push DatacenterShardStrategy configuration into keyspace definition,
   eliminating datacenter.properties. (CASSANDRA-1066)
 * optimize forward slices starting with '' and single-index-block name 
   queries by skipping the column index (CASSANDRA-1338)
 * streaming refactor (CASSANDRA-1189)
 * faster comparison for UUID types (CASSANDRA-1043)
 * secondary index support (CASSANDRA-749 and subtasks)
 * make compaction buckets deterministic (CASSANDRA-1265)


0.6.6
 * Allow using DynamicEndpointSnitch with RackAwareStrategy (CASSANDRA-1429)
 * remove the remaining vestiges of the unfinished DatacenterShardStrategy 
   (replaced by NetworkTopologyStrategy in 0.7)
   

0.6.5
 * fix key ordering in range query results with RandomPartitioner
   and ConsistencyLevel > ONE (CASSANDRA-1145)
 * fix for range query starting with the wrong token range (CASSANDRA-1042)
 * page within a single row during hinted handoff (CASSANDRA-1327)
 * fix compilation on non-sun JDKs (CASSANDRA-1061)
 * remove String.trim() call on row keys in batch mutations (CASSANDRA-1235)
 * Log summary of dropped messages instead of spamming log (CASSANDRA-1284)
 * add dynamic endpoint snitch (CASSANDRA-981)
 * fix streaming for keyspaces with hyphens in their name (CASSANDRA-1377)
 * fix errors in hard-coded bloom filter optKPerBucket by computing it
   algorithmically (CASSANDRA-1220
 * remove message deserialization stage, and uncap read/write stages
   so slow reads/writes don't block gossip processing (CASSANDRA-1358)
 * add jmx port configuration to Debian package (CASSANDRA-1202)
 * use mlockall via JNA, if present, to prevent Linux from swapping
   out parts of the JVM (CASSANDRA-1214)


0.6.4
 * avoid queuing multiple hint deliveries for the same endpoint
   (CASSANDRA-1229)
 * better performance for and stricter checking of UTF8 column names
   (CASSANDRA-1232)
 * extend option to lower compaction priority to hinted handoff
   as well (CASSANDRA-1260)
 * log errors in gossip instead of re-throwing (CASSANDRA-1289)
 * avoid aborting commitlog replay prematurely if a flushed-but-
   not-removed commitlog segment is encountered (CASSANDRA-1297)
 * fix duplicate rows being read during mapreduce (CASSANDRA-1142)
 * failure detection wasn't closing command sockets (CASSANDRA-1221)
 * cassandra-cli.bat works on windows (CASSANDRA-1236)
 * pre-emptively drop requests that cannot be processed within RPCTimeout
   (CASSANDRA-685)
 * add ack to Binary write verb and update CassandraBulkLoader
   to wait for acks for each row (CASSANDRA-1093)
 * added describe_partitioner Thrift method (CASSANDRA-1047)
 * Hadoop jobs no longer require the Cassandra storage-conf.xml
   (CASSANDRA-1280, CASSANDRA-1047)
 * log thread pool stats when GC is excessive (CASSANDRA-1275)
 * remove gossip message size limit (CASSANDRA-1138)
 * parallelize local and remote reads during multiget, and respect snitch 
   when determining whether to do local read for CL.ONE (CASSANDRA-1317)
 * fix read repair to use requested consistency level on digest mismatch,
   rather than assuming QUORUM (CASSANDRA-1316)
 * process digest mismatch re-reads in parallel (CASSANDRA-1323)
 * switch hints CF comparator to BytesType (CASSANDRA-1274)


0.6.3
 * retry to make streaming connections up to 8 times. (CASSANDRA-1019)
 * reject describe_ring() calls on invalid keyspaces (CASSANDRA-1111)
 * fix cache size calculation for size of 100% (CASSANDRA-1129)
 * fix cache capacity only being recalculated once (CASSANDRA-1129)
 * remove hourly scan of all hints on the off chance that the gossiper
   missed a status change; instead, expose deliverHintsToEndpoint to JMX
   so it can be done manually, if necessary (CASSANDRA-1141)
 * don't reject reads at CL.ALL (CASSANDRA-1152)
 * reject deletions to supercolumns in CFs containing only standard
   columns (CASSANDRA-1139)
 * avoid preserving login information after client disconnects
   (CASSANDRA-1057)
 * prefer sun jdk to openjdk in debian init script (CASSANDRA-1174)
 * detect partioner config changes between restarts and fail fast 
   (CASSANDRA-1146)
 * use generation time to resolve node token reassignment disagreements
   (CASSANDRA-1118)
 * restructure the startup ordering of Gossiper and MessageService to avoid
   timing anomalies (CASSANDRA-1160)
 * detect incomplete commit log hearders (CASSANDRA-1119)
 * force anti-entropy service to stream files on the stream stage to avoid
   sending streams out of order (CASSANDRA-1169)
 * remove inactive stream managers after AES streams files (CASSANDRA-1169)
 * allow removing entire row through batch_mutate Deletion (CASSANDRA-1027)
 * add JMX metrics for row-level bloom filter false positives (CASSANDRA-1212)
 * added a redhat init script to contrib (CASSANDRA-1201)
 * use midpoint when bootstrapping a new machine into range with not
   much data yet instead of random token (CASSANDRA-1112)
 * kill server on OOM in executor stage as well as Thrift (CASSANDRA-1226)
 * remove opportunistic repairs, when two machines with overlapping replica
   responsibilities happen to finish major compactions of the same CF near
   the same time.  repairs are now fully manual (CASSANDRA-1190)
 * add ability to lower compaction priority (default is no change from 0.6.2)
   (CASSANDRA-1181)


0.6.2
 * fix contrib/word_count build. (CASSANDRA-992)
 * split CommitLogExecutorService into BatchCommitLogExecutorService and 
   PeriodicCommitLogExecutorService (CASSANDRA-1014)
 * add latency histograms to CFSMBean (CASSANDRA-1024)
 * make resolving timestamp ties deterministic by using value bytes
   as a tiebreaker (CASSANDRA-1039)
 * Add option to turn off Hinted Handoff (CASSANDRA-894)
 * fix windows startup (CASSANDRA-948)
 * make concurrent_reads, concurrent_writes configurable at runtime via JMX
   (CASSANDRA-1060)
 * disable GCInspector on non-Sun JVMs (CASSANDRA-1061)
 * fix tombstone handling in sstable rows with no other data (CASSANDRA-1063)
 * fix size of row in spanned index entries (CASSANDRA-1056)
 * install json2sstable, sstable2json, and sstablekeys to Debian package
 * StreamingService.StreamDestinations wouldn't empty itself after streaming
   finished (CASSANDRA-1076)
 * added Collections.shuffle(splits) before returning the splits in 
   ColumnFamilyInputFormat (CASSANDRA-1096)
 * do not recalculate cache capacity post-compaction if it's been manually 
   modified (CASSANDRA-1079)
 * better defaults for flush sorter + writer executor queue sizes
   (CASSANDRA-1100)
 * windows scripts for SSTableImport/Export (CASSANDRA-1051)
 * windows script for nodetool (CASSANDRA-1113)
 * expose PhiConvictThreshold (CASSANDRA-1053)
 * make repair of RF==1 a no-op (CASSANDRA-1090)
 * improve default JVM GC options (CASSANDRA-1014)
 * fix SlicePredicate serialization inside Hadoop jobs (CASSANDRA-1049)
 * close Thrift sockets in Hadoop ColumnFamilyRecordReader (CASSANDRA-1081)


0.6.1
 * fix NPE in sstable2json when no excluded keys are given (CASSANDRA-934)
 * keep the replica set constant throughout the read repair process
   (CASSANDRA-937)
 * allow querying getAllRanges with empty token list (CASSANDRA-933)
 * fix command line arguments inversion in clustertool (CASSANDRA-942)
 * fix race condition that could trigger a false-positive assertion
   during post-flush discard of old commitlog segments (CASSANDRA-936)
 * fix neighbor calculation for anti-entropy repair (CASSANDRA-924)
 * perform repair even for small entropy differences (CASSANDRA-924)
 * Use hostnames in CFInputFormat to allow Hadoop's naive string-based
   locality comparisons to work (CASSANDRA-955)
 * cache read-only BufferedRandomAccessFile length to avoid
   3 system calls per invocation (CASSANDRA-950)
 * nodes with IPv6 (and no IPv4) addresses could not join cluster
   (CASSANDRA-969)
 * Retrieve the correct number of undeleted columns, if any, from
   a supercolumn in a row that had been deleted previously (CASSANDRA-920)
 * fix index scans that cross the 2GB mmap boundaries for both mmap
   and standard i/o modes (CASSANDRA-866)
 * expose drain via nodetool (CASSANDRA-978)


0.6.0-RC1
 * JMX drain to flush memtables and run through commit log (CASSANDRA-880)
 * Bootstrapping can skip ranges under the right conditions (CASSANDRA-902)
 * fix merging row versions in range_slice for CL > ONE (CASSANDRA-884)
 * default write ConsistencyLeven chaned from ZERO to ONE
 * fix for index entries spanning mmap buffer boundaries (CASSANDRA-857)
 * use lexical comparison if time part of TimeUUIDs are the same 
   (CASSANDRA-907)
 * bound read, mutation, and response stages to fix possible OOM
   during log replay (CASSANDRA-885)
 * Use microseconds-since-epoch (UTC) in cli, instead of milliseconds
 * Treat batch_mutate Deletion with null supercolumn as "apply this predicate 
   to top level supercolumns" (CASSANDRA-834)
 * Streaming destination nodes do not update their JMX status (CASSANDRA-916)
 * Fix internal RPC timeout calculation (CASSANDRA-911)
 * Added Pig loadfunc to contrib/pig (CASSANDRA-910)


0.6.0-beta3
 * fix compaction bucketing bug (CASSANDRA-814)
 * update windows batch file (CASSANDRA-824)
 * deprecate KeysCachedFraction configuration directive in favor
   of KeysCached; move to unified-per-CF key cache (CASSANDRA-801)
 * add invalidateRowCache to ColumnFamilyStoreMBean (CASSANDRA-761)
 * send Handoff hints to natural locations to reduce load on
   remaining nodes in a failure scenario (CASSANDRA-822)
 * Add RowWarningThresholdInMB configuration option to warn before very 
   large rows get big enough to threaten node stability, and -x option to
   be able to remove them with sstable2json if the warning is unheeded
   until it's too late (CASSANDRA-843)
 * Add logging of GC activity (CASSANDRA-813)
 * fix ConcurrentModificationException in commitlog discard (CASSANDRA-853)
 * Fix hardcoded row count in Hadoop RecordReader (CASSANDRA-837)
 * Add a jmx status to the streaming service and change several DEBUG
   messages to INFO (CASSANDRA-845)
 * fix classpath in cassandra-cli.bat for Windows (CASSANDRA-858)
 * allow re-specifying host, port to cassandra-cli if invalid ones
   are first tried (CASSANDRA-867)
 * fix race condition handling rpc timeout in the coordinator
   (CASSANDRA-864)
 * Remove CalloutLocation and StagingFileDirectory from storage-conf files 
   since those settings are no longer used (CASSANDRA-878)
 * Parse a long from RowWarningThresholdInMB instead of an int (CASSANDRA-882)
 * Remove obsolete ControlPort code from DatabaseDescriptor (CASSANDRA-886)
 * move skipBytes side effect out of assert (CASSANDRA-899)
 * add "double getLoad" to StorageServiceMBean (CASSANDRA-898)
 * track row stats per CF at compaction time (CASSANDRA-870)
 * disallow CommitLogDirectory matching a DataFileDirectory (CASSANDRA-888)
 * default key cache size is 200k entries, changed from 10% (CASSANDRA-863)
 * add -Dcassandra-foreground=yes to cassandra.bat
 * exit if cluster name is changed unexpectedly (CASSANDRA-769)


0.6.0-beta1/beta2
 * add batch_mutate thrift command, deprecating batch_insert (CASSANDRA-336)
 * remove get_key_range Thrift API, deprecated in 0.5 (CASSANDRA-710)
 * add optional login() Thrift call for authentication (CASSANDRA-547)
 * support fat clients using gossiper and StorageProxy to perform
   replication in-process [jvm-only] (CASSANDRA-535)
 * support mmapped I/O for reads, on by default on 64bit JVMs 
   (CASSANDRA-408, CASSANDRA-669)
 * improve insert concurrency, particularly during Hinted Handoff
   (CASSANDRA-658)
 * faster network code (CASSANDRA-675)
 * stress.py moved to contrib (CASSANDRA-635)
 * row caching [must be explicitly enabled per-CF in config] (CASSANDRA-678)
 * present a useful measure of compaction progress in JMX (CASSANDRA-599)
 * add bin/sstablekeys (CASSNADRA-679)
 * add ConsistencyLevel.ANY (CASSANDRA-687)
 * make removetoken remove nodes from gossip entirely (CASSANDRA-644)
 * add ability to set cache sizes at runtime (CASSANDRA-708)
 * report latency and cache hit rate statistics with lifetime totals
   instead of average over the last minute (CASSANDRA-702)
 * support get_range_slice for RandomPartitioner (CASSANDRA-745)
 * per-keyspace replication factory and replication strategy (CASSANDRA-620)
 * track latency in microseconds (CASSANDRA-733)
 * add describe_ Thrift methods, deprecating get_string_property and 
   get_string_list_property
 * jmx interface for tracking operation mode and streams in general.
   (CASSANDRA-709)
 * keep memtables in sorted order to improve range query performance
   (CASSANDRA-799)
 * use while loop instead of recursion when trimming sstables compaction list 
   to avoid blowing stack in pathological cases (CASSANDRA-804)
 * basic Hadoop map/reduce support (CASSANDRA-342)


0.5.1
 * ensure all files for an sstable are streamed to the same directory.
   (CASSANDRA-716)
 * more accurate load estimate for bootstrapping (CASSANDRA-762)
 * tolerate dead or unavailable bootstrap target on write (CASSANDRA-731)
 * allow larger numbers of keys (> 140M) in a sstable bloom filter
   (CASSANDRA-790)
 * include jvm argument improvements from CASSANDRA-504 in debian package
 * change streaming chunk size to 32MB to accomodate Windows XP limitations
   (was 64MB) (CASSANDRA-795)
 * fix get_range_slice returning results in the wrong order (CASSANDRA-781)
 

0.5.0 final
 * avoid attempting to delete temporary bootstrap files twice (CASSANDRA-681)
 * fix bogus NaN in nodeprobe cfstats output (CASSANDRA-646)
 * provide a policy for dealing with single thread executors w/ a full queue
   (CASSANDRA-694)
 * optimize inner read in MessagingService, vastly improving multiple-node
   performance (CASSANDRA-675)
 * wait for table flush before streaming data back to a bootstrapping node.
   (CASSANDRA-696)
 * keep track of bootstrapping sources by table so that bootstrapping doesn't 
   give the indication of finishing early (CASSANDRA-673)


0.5.0 RC3
 * commit the correct version of the patch for CASSANDRA-663


0.5.0 RC2 (unreleased)
 * fix bugs in converting get_range_slice results to Thrift 
   (CASSANDRA-647, CASSANDRA-649)
 * expose java.util.concurrent.TimeoutException in StorageProxy methods
   (CASSANDRA-600)
 * TcpConnectionManager was holding on to disconnected connections, 
   giving the false indication they were being used. (CASSANDRA-651)
 * Remove duplicated write. (CASSANDRA-662)
 * Abort bootstrap if IP is already in the token ring (CASSANDRA-663)
 * increase default commitlog sync period, and wait for last sync to 
   finish before submitting another (CASSANDRA-668)


0.5.0 RC1
 * Fix potential NPE in get_range_slice (CASSANDRA-623)
 * add CRC32 to commitlog entries (CASSANDRA-605)
 * fix data streaming on windows (CASSANDRA-630)
 * GC compacted sstables after cleanup and compaction (CASSANDRA-621)
 * Speed up anti-entropy validation (CASSANDRA-629)
 * Fix anti-entropy assertion error (CASSANDRA-639)
 * Fix pending range conflicts when bootstapping or moving
   multiple nodes at once (CASSANDRA-603)
 * Handle obsolete gossip related to node movement in the case where
   one or more nodes is down when the movement occurs (CASSANDRA-572)
 * Include dead nodes in gossip to avoid a variety of problems
   and fix HH to removed nodes (CASSANDRA-634)
 * return an InvalidRequestException for mal-formed SlicePredicates
   (CASSANDRA-643)
 * fix bug determining closest neighbor for use in multiple datacenters
   (CASSANDRA-648)
 * Vast improvements in anticompaction speed (CASSANDRA-607)
 * Speed up log replay and writes by avoiding redundant serializations
   (CASSANDRA-652)


0.5.0 beta 2
 * Bootstrap improvements (several tickets)
 * add nodeprobe repair anti-entropy feature (CASSANDRA-193, CASSANDRA-520)
 * fix possibility of partition when many nodes restart at once
   in clusters with multiple seeds (CASSANDRA-150)
 * fix NPE in get_range_slice when no data is found (CASSANDRA-578)
 * fix potential NPE in hinted handoff (CASSANDRA-585)
 * fix cleanup of local "system" keyspace (CASSANDRA-576)
 * improve computation of cluster load balance (CASSANDRA-554)
 * added super column read/write, column count, and column/row delete to
   cassandra-cli (CASSANDRA-567, CASSANDRA-594)
 * fix returning live subcolumns of deleted supercolumns (CASSANDRA-583)
 * respect JAVA_HOME in bin/ scripts (several tickets)
 * add StorageService.initClient for fat clients on the JVM (CASSANDRA-535)
   (see contrib/client_only for an example of use)
 * make consistency_level functional in get_range_slice (CASSANDRA-568)
 * optimize key deserialization for RandomPartitioner (CASSANDRA-581)
 * avoid GCing tombstones except on major compaction (CASSANDRA-604)
 * increase failure conviction threshold, resulting in less nodes
   incorrectly (and temporarily) marked as down (CASSANDRA-610)
 * respect memtable thresholds during log replay (CASSANDRA-609)
 * support ConsistencyLevel.ALL on read (CASSANDRA-584)
 * add nodeprobe removetoken command (CASSANDRA-564)


0.5.0 beta
 * Allow multiple simultaneous flushes, improving flush throughput 
   on multicore systems (CASSANDRA-401)
 * Split up locks to improve write and read throughput on multicore systems
   (CASSANDRA-444, CASSANDRA-414)
 * More efficient use of memory during compaction (CASSANDRA-436)
 * autobootstrap option: when enabled, all non-seed nodes will attempt
   to bootstrap when started, until bootstrap successfully
   completes. -b option is removed.  (CASSANDRA-438)
 * Unless a token is manually specified in the configuration xml,
   a bootstraping node will use a token that gives it half the
   keys from the most-heavily-loaded node in the cluster,
   instead of generating a random token. 
   (CASSANDRA-385, CASSANDRA-517)
 * Miscellaneous bootstrap fixes (several tickets)
 * Ability to change a node's token even after it has data on it
   (CASSANDRA-541)
 * Ability to decommission a live node from the ring (CASSANDRA-435)
 * Semi-automatic loadbalancing via nodeprobe (CASSANDRA-192)
 * Add ability to set compaction thresholds at runtime via
   JMX / nodeprobe.  (CASSANDRA-465)
 * Add "comment" field to ColumnFamily definition. (CASSANDRA-481)
 * Additional JMX metrics (CASSANDRA-482)
 * JSON based export and import tools (several tickets)
 * Hinted Handoff fixes (several tickets)
 * Add key cache to improve read performance (CASSANDRA-423)
 * Simplified construction of custom ReplicationStrategy classes
   (CASSANDRA-497)
 * Graphical application (Swing) for ring integrity verification and 
   visualization was added to contrib (CASSANDRA-252)
 * Add DCQUORUM, DCQUORUMSYNC consistency levels and corresponding
   ReplicationStrategy / EndpointSnitch classes.  Experimental.
   (CASSANDRA-492)
 * Web client interface added to contrib (CASSANDRA-457)
 * More-efficient flush for Random, CollatedOPP partitioners 
   for normal writes (CASSANDRA-446) and bulk load (CASSANDRA-420)
 * Add MemtableFlushAfterMinutes, a global replacement for the old 
   per-CF FlushPeriodInMinutes setting (CASSANDRA-463)
 * optimizations to slice reading (CASSANDRA-350) and supercolumn
   queries (CASSANDRA-510)
 * force binding to given listenaddress for nodes with multiple
   interfaces (CASSANDRA-546)
 * stress.py benchmarking tool improvements (several tickets)
 * optimized replica placement code (CASSANDRA-525)
 * faster log replay on restart (CASSANDRA-539, CASSANDRA-540)
 * optimized local-node writes (CASSANDRA-558)
 * added get_range_slice, deprecating get_key_range (CASSANDRA-344)
 * expose TimedOutException to thrift (CASSANDRA-563)
 

0.4.2
 * Add validation disallowing null keys (CASSANDRA-486)
 * Fix race conditions in TCPConnectionManager (CASSANDRA-487)
 * Fix using non-utf8-aware comparison as a sanity check.
   (CASSANDRA-493)
 * Improve default garbage collector options (CASSANDRA-504)
 * Add "nodeprobe flush" (CASSANDRA-505)
 * remove NotFoundException from get_slice throws list (CASSANDRA-518)
 * fix get (not get_slice) of entire supercolumn (CASSANDRA-508)
 * fix null token during bootstrap (CASSANDRA-501)


0.4.1
 * Fix FlushPeriod columnfamily configuration regression
   (CASSANDRA-455)
 * Fix long column name support (CASSANDRA-460)
 * Fix for serializing a row that only contains tombstones
   (CASSANDRA-458)
 * Fix for discarding unneeded commitlog segments (CASSANDRA-459)
 * Add SnapshotBeforeCompaction configuration option (CASSANDRA-426)
 * Fix compaction abort under insufficient disk space (CASSANDRA-473)
 * Fix reading subcolumn slice from tombstoned CF (CASSANDRA-484)
 * Fix race condition in RVH causing occasional NPE (CASSANDRA-478)


0.4.0
 * fix get_key_range problems when a node is down (CASSANDRA-440)
   and add UnavailableException to more Thrift methods
 * Add example EndPointSnitch contrib code (several tickets)


0.4.0 RC2
 * fix SSTable generation clash during compaction (CASSANDRA-418)
 * reject method calls with null parameters (CASSANDRA-308)
 * properly order ranges in nodeprobe output (CASSANDRA-421)
 * fix logging of certain errors on executor threads (CASSANDRA-425)


0.4.0 RC1
 * Bootstrap feature is live; use -b on startup (several tickets)
 * Added multiget api (CASSANDRA-70)
 * fix Deadlock with SelectorManager.doProcess and TcpConnection.write
   (CASSANDRA-392)
 * remove key cache b/c of concurrency bugs in third-party
   CLHM library (CASSANDRA-405)
 * update non-major compaction logic to use two threshold values
   (CASSANDRA-407)
 * add periodic / batch commitlog sync modes (several tickets)
 * inline BatchMutation into batch_insert params (CASSANDRA-403)
 * allow setting the logging level at runtime via mbean (CASSANDRA-402)
 * change default comparator to BytesType (CASSANDRA-400)
 * add forwards-compatible ConsistencyLevel parameter to get_key_range
   (CASSANDRA-322)
 * r/m special case of blocking for local destination when writing with 
   ConsistencyLevel.ZERO (CASSANDRA-399)
 * Fixes to make BinaryMemtable [bulk load interface] useful (CASSANDRA-337);
   see contrib/bmt_example for an example of using it.
 * More JMX properties added (several tickets)
 * Thrift changes (several tickets)
    - Merged _super get methods with the normal ones; return values
      are now of ColumnOrSuperColumn.
    - Similarly, merged batch_insert_super into batch_insert.



0.4.0 beta
 * On-disk data format has changed to allow billions of keys/rows per
   node instead of only millions
 * Multi-keyspace support
 * Scan all sstables for all queries to avoid situations where
   different types of operation on the same ColumnFamily could
   disagree on what data was present
 * Snapshot support via JMX
 * Thrift API has changed a _lot_:
    - removed time-sorted CFs; instead, user-defined comparators
      may be defined on the column names, which are now byte arrays.
      Default comparators are provided for UTF8, Bytes, Ascii, Long (i64),
      and UUID types.
    - removed colon-delimited strings in thrift api in favor of explicit
      structs such as ColumnPath, ColumnParent, etc.  Also normalized
      thrift struct and argument naming.
    - Added columnFamily argument to get_key_range.
    - Change signature of get_slice to accept starting and ending
      columns as well as an offset.  (This allows use of indexes.)
      Added "ascending" flag to allow reasonably-efficient reverse
      scans as well.  Removed get_slice_by_range as redundant.
    - get_key_range operates on one CF at a time
    - changed `block` boolean on insert methods to ConsistencyLevel enum,
      with options of NONE, ONE, QUORUM, and ALL.
    - added similar consistency_level parameter to read methods
    - column-name-set slice with no names given now returns zero columns
      instead of all of them.  ("all" can run your server out of memory.
      use a range-based slice with a high max column count instead.)
 * Removed the web interface. Node information can now be obtained by 
   using the newly introduced nodeprobe utility.
 * More JMX stats
 * Remove magic values from internals (e.g. special key to indicate
   when to flush memtables)
 * Rename configuration "table" to "keyspace"
 * Moved to crash-only design; no more shutdown (just kill the process)
 * Lots of bug fixes

Full list of issues resolved in 0.4 is at https://issues.apache.org/jira/secure/IssueNavigator.jspa?reset=true&&pid=12310865&fixfor=12313862&resolution=1&sorter/field=issuekey&sorter/order=DESC


0.3.0 RC3
 * Fix potential deadlock under load in TCPConnection.
   (CASSANDRA-220)


0.3.0 RC2
 * Fix possible data loss when server is stopped after replaying
   log but before new inserts force memtable flush.
   (CASSANDRA-204)
 * Added BUGS file


0.3.0 RC1
 * Range queries on keys, including user-defined key collation
 * Remove support
 * Workarounds for a weird bug in JDK select/register that seems
   particularly common on VM environments. Cassandra should deploy
   fine on EC2 now
 * Much improved infrastructure: the beginnings of a decent test suite
   ("ant test" for unit tests; "nosetests" for system tests), code
   coverage reporting, etc.
 * Expanded node status reporting via JMX
 * Improved error reporting/logging on both server and client
 * Reduced memory footprint in default configuration
 * Combined blocking and non-blocking versions of insert APIs
 * Added FlushPeriodInMinutes configuration parameter to force
   flushing of infrequently-updated ColumnFamilies<|MERGE_RESOLUTION|>--- conflicted
+++ resolved
@@ -1,4 +1,3 @@
-<<<<<<< HEAD
 2.0.0-rc1
  * fix potential spurious wakeup in AsyncOneResponse (CASSANDRA-5690)
  * fix schema-related trigger issues (CASSANDRA-5774)
@@ -103,10 +102,10 @@
  * Auto paging in binary protocol (CASSANDRA-4415, 5714)
  * Don't tie client side use of AbstractType to JDBC (CASSANDRA-4495)
  * Adds new TimestampType to replace DateType (CASSANDRA-5723, CASSANDRA-5729)
-=======
+
+
 1.2.8
  * cqlsh: add collections support to COPY (CASSANDRA-5698)
->>>>>>> 1810af40
 
 
 1.2.7
