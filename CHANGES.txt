--- conflicted
+++ resolved
@@ -36,12 +36,8 @@
  * ignore any CF ids sent by client for adding CF/KS (CASSANDRA-3288)
  * remove obsolete hints on first startup (CASSANDRA-3291)
  * use correct ISortedColumns for time-optimized reads (CASSANDRA-3289)
-<<<<<<< HEAD
-=======
- * don't try delivering hints if when there isn't any (CASSANDRA-3176)
  * Evict gossip state immediately when a token is taken over by a new IP (CASSANDRA-3259)
 
->>>>>>> a81a52ca
 
 1.0.0-rc1
  * Update CQL to generate microsecond timestamps by default (CASSANDRA-3227)
