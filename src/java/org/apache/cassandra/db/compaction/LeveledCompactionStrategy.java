/*
 * Licensed to the Apache Software Foundation (ASF) under one
 * or more contributor license agreements.  See the NOTICE file
 * distributed with this work for additional information
 * regarding copyright ownership.  The ASF licenses this file
 * to you under the Apache License, Version 2.0 (the
 * "License"); you may not use this file except in compliance
 * with the License.  You may obtain a copy of the License at
 *
 *     http://www.apache.org/licenses/LICENSE-2.0
 *
 * Unless required by applicable law or agreed to in writing, software
 * distributed under the License is distributed on an "AS IS" BASIS,
 * WITHOUT WARRANTIES OR CONDITIONS OF ANY KIND, either express or implied.
 * See the License for the specific language governing permissions and
 * limitations under the License.
 */
package org.apache.cassandra.db.compaction;

import java.io.IOException;
import java.util.*;

import com.google.common.annotations.VisibleForTesting;
import com.google.common.base.Joiner;
import com.google.common.collect.*;
import com.google.common.primitives.Doubles;
import org.slf4j.Logger;
import org.slf4j.LoggerFactory;

import org.apache.cassandra.db.ColumnFamilyStore;
import org.apache.cassandra.db.columniterator.OnDiskAtomIterator;
import org.apache.cassandra.dht.Range;
import org.apache.cassandra.dht.Token;
import org.apache.cassandra.exceptions.ConfigurationException;
import org.apache.cassandra.io.sstable.SSTable;
import org.apache.cassandra.io.sstable.SSTableReader;
import org.apache.cassandra.notifications.INotification;
import org.apache.cassandra.notifications.INotificationConsumer;
import org.apache.cassandra.notifications.SSTableAddedNotification;
import org.apache.cassandra.notifications.SSTableListChangedNotification;

public class LeveledCompactionStrategy extends AbstractCompactionStrategy implements INotificationConsumer
{
    private static final Logger logger = LoggerFactory.getLogger(LeveledCompactionStrategy.class);
    private static final String SSTABLE_SIZE_OPTION = "sstable_size_in_mb";

    @VisibleForTesting
    final LeveledManifest manifest;
    private final int maxSSTableSizeInMB;

    public LeveledCompactionStrategy(ColumnFamilyStore cfs, Map<String, String> options)
    {
        super(cfs, options);
        int configuredMaxSSTableSize = 5;
        if (options != null)
        {
            String value = options.containsKey(SSTABLE_SIZE_OPTION) ? options.get(SSTABLE_SIZE_OPTION) : "5";
            configuredMaxSSTableSize = Integer.parseInt(value);
        }
        maxSSTableSizeInMB = configuredMaxSSTableSize;

        cfs.getDataTracker().subscribe(this);
        logger.debug("{} subscribed to the data tracker.", this);

        manifest = LeveledManifest.create(cfs, this.maxSSTableSizeInMB);
        logger.debug("Created {}", manifest);
    }

    public void shutdown()
    {
        super.shutdown();
        cfs.getDataTracker().unsubscribe(this);
    }

    public int getLevelSize(int i)
    {
        return manifest.getLevelSize(i);
    }

    public int[] getAllLevelSize()
    {
        return manifest.getAllLevelSize();
    }

    /**
     * the only difference between background and maximal in LCS is that maximal is still allowed
     * (by explicit user request) even when compaction is disabled.
     */
    public synchronized AbstractCompactionTask getNextBackgroundTask(int gcBefore)
    {
        if (!isActive || cfs.isCompactionDisabled())
            return null;

        return getMaximalTask(gcBefore);
    }

    public AbstractCompactionTask getMaximalTask(int gcBefore)
    {
        while (true)
        {
            Collection<SSTableReader> sstables = manifest.getCompactionCandidates();
            OperationType op = OperationType.COMPACTION;
            if (sstables.isEmpty())
            {
                // if there is no sstable to compact in standard way, try compacting based on droppable tombstone ratio
                SSTableReader sstable = findDroppableSSTable(gcBefore);
                if (sstable == null)
                {
                    logger.debug("No compaction necessary for {}", this);
                    return null;
                }
                sstables = Collections.singleton(sstable);
                op = OperationType.TOMBSTONE_COMPACTION;
            }

            if (cfs.getDataTracker().markCompacting(sstables))
            {
                LeveledCompactionTask newTask = new LeveledCompactionTask(cfs, sstables, gcBefore, maxSSTableSizeInMB);
                newTask.setCompactionType(op);
                return newTask;
            }
        }
    }

    public AbstractCompactionTask getUserDefinedTask(Collection<SSTableReader> sstables, int gcBefore)
    {
        throw new UnsupportedOperationException("LevelDB compaction strategy does not allow user-specified compactions");
    }

    public int getEstimatedRemainingTasks()
    {
        return manifest.getEstimatedTasks();
    }

    public void handleNotification(INotification notification, Object sender)
    {
        if (notification instanceof SSTableAddedNotification)
        {
            SSTableAddedNotification flushedNotification = (SSTableAddedNotification) notification;
            manifest.add(flushedNotification.added);
        }
        else if (notification instanceof SSTableListChangedNotification)
        {
            SSTableListChangedNotification listChangedNotification = (SSTableListChangedNotification) notification;
            manifest.replace(listChangedNotification.removed, listChangedNotification.added);
        }
    }

    public long getMaxSSTableSize()
    {
        return maxSSTableSizeInMB * 1024L * 1024L;
    }

    public List<ICompactionScanner> getScanners(Collection<SSTableReader> sstables, Range<Token> range)
    {
        Multimap<Integer, SSTableReader> byLevel = ArrayListMultimap.create();
        for (SSTableReader sstable : sstables)
            byLevel.get(sstable.getSSTableLevel()).add(sstable);

        List<ICompactionScanner> scanners = new ArrayList<ICompactionScanner>(sstables.size());
        for (Integer level : byLevel.keySet())
        {
            // level can be -1 when sstables are added to DataTracker but not to LeveledManifest
            // since we don't know which level those sstable belong yet, we simply do the same as L0 sstables.
            if (level <= 0)
            {
                // L0 makes no guarantees about overlapping-ness.  Just create a direct scanner for each
                for (SSTableReader sstable : byLevel.get(level))
                    scanners.add(sstable.getScanner(range));
            }
            else
            {
                // Create a LeveledScanner that only opens one sstable at a time, in sorted order
                List<SSTableReader> intersecting = LeveledScanner.intersecting(byLevel.get(level), range);
                if (!intersecting.isEmpty())
                    scanners.add(new LeveledScanner(intersecting, range));
            }
        }

        return scanners;
    }

    // Lazily creates SSTableBoundedScanner for sstable that are assumed to be from the
    // same level (e.g. non overlapping) - see #4142
    private static class LeveledScanner extends AbstractIterator<OnDiskAtomIterator> implements ICompactionScanner
    {
        private final Range<Token> range;
        private final List<SSTableReader> sstables;
        private final Iterator<SSTableReader> sstableIterator;
        private final long totalLength;

        private ICompactionScanner currentScanner;
        private long positionOffset;

        public LeveledScanner(Collection<SSTableReader> sstables, Range<Token> range)
        {
            this.range = range;

            // add only sstables that intersect our range, and estimate how much data that involves
            this.sstables = new ArrayList<SSTableReader>(sstables.size());
            long length = 0;
            for (SSTableReader sstable : sstables)
            {
                this.sstables.add(sstable);
                long estimatedKeys = sstable.estimatedKeys();
                double estKeysInRangeRatio = 1.0;

                if (estimatedKeys > 0 && range != null)
                    estKeysInRangeRatio = ((double) sstable.estimatedKeysForRanges(Collections.singleton(range))) / estimatedKeys;

                length += sstable.uncompressedLength() * estKeysInRangeRatio;
            }

            totalLength = length;
            Collections.sort(this.sstables, SSTable.sstableComparator);
            sstableIterator = this.sstables.iterator();
<<<<<<< HEAD
            assert sstableIterator.hasNext(); // caller should check intersecting first
            currentScanner = sstableIterator.next().getDirectScanner(range);
        }
=======
            currentScanner = sstableIterator.next().getScanner(range);
>>>>>>> 27ed655f

        public static List<SSTableReader> intersecting(Collection<SSTableReader> sstables, Range<Token> range)
        {
            ArrayList<SSTableReader> filtered = new ArrayList<SSTableReader>();
            for (SSTableReader sstable : sstables)
            {
                Range<Token> sstableRange = new Range<Token>(sstable.first.getToken(), sstable.last.getToken(), sstable.partitioner);
                if (range == null || sstableRange.intersects(range))
                    filtered.add(sstable);
            }
            return filtered;
        }

        protected OnDiskAtomIterator computeNext()
        {
            if (currentScanner == null)
                return endOfData();

            try
            {
                while (true)
                {
                    if (currentScanner.hasNext())
                        return currentScanner.next();

                    positionOffset += currentScanner.getLengthInBytes();
                    currentScanner.close();
                    if (!sstableIterator.hasNext())
                    {
                        // reset to null so getCurrentPosition does not return wrong value
                        currentScanner = null;
                        return endOfData();
                    }
                    currentScanner = sstableIterator.next().getScanner(range);
                }
            }
            catch (IOException e)
            {
                throw new RuntimeException(e);
            }
        }

        public void close() throws IOException
        {
            if (currentScanner != null)
                currentScanner.close();
        }

        public long getLengthInBytes()
        {
            return totalLength;
        }

        public long getCurrentPosition()
        {
            return positionOffset + (currentScanner == null ? 0L : currentScanner.getCurrentPosition());
        }

        public String getBackingFiles()
        {
            return Joiner.on(", ").join(sstables);
        }
    }

    @Override
    public String toString()
    {
        return String.format("LCS@%d(%s)", hashCode(), cfs.name);
    }

    private SSTableReader findDroppableSSTable(final int gcBefore)
    {
        level:
        for (int i = manifest.getLevelCount(); i >= 0; i--)
        {
            // sort sstables by droppable ratio in descending order
            SortedSet<SSTableReader> sstables = manifest.getLevelSorted(i, new Comparator<SSTableReader>()
            {
                public int compare(SSTableReader o1, SSTableReader o2)
                {
                    double r1 = o1.getEstimatedDroppableTombstoneRatio(gcBefore);
                    double r2 = o2.getEstimatedDroppableTombstoneRatio(gcBefore);
                    return -1 * Doubles.compare(r1, r2);
                }
            });
            if (sstables.isEmpty())
                continue;

            Set<SSTableReader> compacting = cfs.getDataTracker().getCompacting();
            for (SSTableReader sstable : sstables)
            {
                if (sstable.getEstimatedDroppableTombstoneRatio(gcBefore) <= tombstoneThreshold)
                    continue level;
                else if (!compacting.contains(sstable) && !sstable.isMarkedSuspect() && worthDroppingTombstones(sstable, gcBefore))
                    return sstable;
            }
        }
        return null;
    }

    public static Map<String, String> validateOptions(Map<String, String> options) throws ConfigurationException
    {
        Map<String, String> uncheckedOptions = AbstractCompactionStrategy.validateOptions(options);

        String size = options.containsKey(SSTABLE_SIZE_OPTION) ? options.get(SSTABLE_SIZE_OPTION) : "1";
        try
        {
            int ssSize = Integer.parseInt(size);
            if (ssSize < 1)
            {
                throw new ConfigurationException(String.format("%s must be larger than 0, but was %s", SSTABLE_SIZE_OPTION, ssSize));
            }
        }
        catch (NumberFormatException ex)
        {
            throw new ConfigurationException(String.format("%s is not a parsable int (base10) for %s", size, SSTABLE_SIZE_OPTION), ex);
        }

        uncheckedOptions.remove(SSTABLE_SIZE_OPTION);

        return uncheckedOptions;
    }

    public int getNextLevel(Collection<SSTableReader> sstables, OperationType operationType)
    {
        return manifest.getNextLevel(sstables, operationType);
    }
}<|MERGE_RESOLUTION|>--- conflicted
+++ resolved
@@ -214,13 +214,9 @@
             totalLength = length;
             Collections.sort(this.sstables, SSTable.sstableComparator);
             sstableIterator = this.sstables.iterator();
-<<<<<<< HEAD
             assert sstableIterator.hasNext(); // caller should check intersecting first
-            currentScanner = sstableIterator.next().getDirectScanner(range);
-        }
-=======
             currentScanner = sstableIterator.next().getScanner(range);
->>>>>>> 27ed655f
+        }
 
         public static List<SSTableReader> intersecting(Collection<SSTableReader> sstables, Range<Token> range)
         {
