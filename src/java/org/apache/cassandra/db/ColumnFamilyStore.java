--- conflicted
+++ resolved
@@ -713,7 +713,10 @@
         if (oldMemtable.isPendingFlush())
             return null;
 
-        if (DatabaseDescriptor.getCFMetaData(metadata.cfId) == null)
+        boolean isDropped = isIndex()
+                          ? DatabaseDescriptor.getCFMetaData(table.name, getParentColumnfamily()) == null
+                          : DatabaseDescriptor.getCFMetaData(metadata.cfId) == null;
+        if (isDropped)
             return null; // column family was dropped. no point in flushing.
 
         // Only one thread will succeed in marking it as pending flush; the others can go back to processing writes
@@ -725,20 +728,6 @@
         Table.flusherLock.lock();
         try
         {
-<<<<<<< HEAD
-=======
-            if (oldMemtable.isFrozen())
-                return null;
-
-            boolean isDropped = isIndex()
-                              ? DatabaseDescriptor.getCFMetaData(table.name, getParentColumnfamily()) == null
-                              : DatabaseDescriptor.getCFMetaData(metadata.cfId) == null;
-            if (isDropped)
-                return null; // column family was dropped. no point in flushing.
-
-            assert memtable == oldMemtable;
-            memtable.freeze();
->>>>>>> 77b4e088
             final CommitLogSegment.CommitLogContext ctx = writeCommitLog ? CommitLog.instance.getContext() : null;
             logger.info("switching in a fresh Memtable for " + columnFamily + " at " + ctx);
 
