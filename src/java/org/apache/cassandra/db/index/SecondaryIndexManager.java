/*
 * Licensed to the Apache Software Foundation (ASF) under one
 * or more contributor license agreements.  See the NOTICE file
 * distributed with this work for additional information
 * regarding copyright ownership.  The ASF licenses this file
 * to you under the Apache License, Version 2.0 (the
 * "License"); you may not use this file except in compliance
 * with the License.  You may obtain a copy of the License at
 *
 *     http://www.apache.org/licenses/LICENSE-2.0
 *
 * Unless required by applicable law or agreed to in writing, software
 * distributed under the License is distributed on an "AS IS" BASIS,
 * WITHOUT WARRANTIES OR CONDITIONS OF ANY KIND, either express or implied.
 * See the License for the specific language governing permissions and
 * limitations under the License.
 */
package org.apache.cassandra.db.index;

import java.nio.ByteBuffer;
import java.util.*;
import java.util.concurrent.*;

import org.apache.cassandra.utils.concurrent.OpOrder;

import org.apache.commons.lang3.StringUtils;
import org.slf4j.Logger;
import org.slf4j.LoggerFactory;

import org.apache.cassandra.config.ColumnDefinition;
import org.apache.cassandra.config.IndexType;
import org.apache.cassandra.db.*;
import org.apache.cassandra.db.compaction.CompactionManager;
import org.apache.cassandra.db.composites.CellName;
import org.apache.cassandra.db.filter.ExtendedFilter;
import org.apache.cassandra.exceptions.ConfigurationException;
import org.apache.cassandra.io.sstable.ReducingKeyIterator;
import org.apache.cassandra.io.sstable.SSTableReader;
import org.apache.cassandra.utils.FBUtilities;

/**
 * Manages all the indexes associated with a given CFS
 * Different types of indexes can be created across the same CF
 */
public class SecondaryIndexManager
{
    private static final Logger logger = LoggerFactory.getLogger(SecondaryIndexManager.class);

    public static final Updater nullUpdater = new Updater()
    {
        public void insert(Cell cell) { }

        public void update(Cell oldCell, Cell cell) { }

        public void remove(Cell current) { }

        public void updateRowLevelIndexes() {}
    };

    /**
     * Organizes the indexes by column name
     */
    private final ConcurrentNavigableMap<ByteBuffer, SecondaryIndex> indexesByColumn;


    /**
     * Keeps a single instance of a SecondaryIndex for many columns when the index type
     * has isRowLevelIndex() == true
     *
     * This allows updates to happen to an entire row at once
     */
    private final Map<Class<? extends SecondaryIndex>,SecondaryIndex> rowLevelIndexMap;


    /**
     * The underlying column family containing the source data for these indexes
     */
    public final ColumnFamilyStore baseCfs;

    public SecondaryIndexManager(ColumnFamilyStore baseCfs)
    {
        indexesByColumn = new ConcurrentSkipListMap<>();
        rowLevelIndexMap = new HashMap<>();

        this.baseCfs = baseCfs;
    }

    /**
     * Drops and adds new indexes associated with the underlying CF
     */
    public void reload()
    {
        // figure out what needs to be added and dropped.
        // future: if/when we have modifiable settings for secondary indexes,
        // they'll need to be handled here.
        Collection<ByteBuffer> indexedColumnNames = indexesByColumn.keySet();
        for (ByteBuffer indexedColumn : indexedColumnNames)
        {
            ColumnDefinition def = baseCfs.metadata.getColumnDefinition(indexedColumn);
            if (def == null || def.getIndexType() == null)
                removeIndexedColumn(indexedColumn);
        }

        // TODO: allow all ColumnDefinition type
        for (ColumnDefinition cdef : baseCfs.metadata.allColumns())
            if (cdef.getIndexType() != null && !indexedColumnNames.contains(cdef.name.bytes))
                addIndexedColumn(cdef);

        Set<SecondaryIndex> reloadedIndexes = Collections.newSetFromMap(new IdentityHashMap<SecondaryIndex, Boolean>());
        for (SecondaryIndex index : indexesByColumn.values())
            if (reloadedIndexes.add(index))
                index.reload();
    }

    public Set<String> allIndexesNames()
    {
        Set<String> names = new HashSet<>(indexesByColumn.size());
        for (SecondaryIndex index : indexesByColumn.values())
            names.add(index.getIndexName());
        return names;
    }

    /**
     * Does a full, blocking rebuild of the indexes specified by columns from the sstables.
     * Does nothing if columns is empty.
     *
     * Caller must acquire and release references to the sstables used here.
     *
     * @param sstables the data to build from
     * @param idxNames the list of columns to index, ordered by comparator
     */
    public void maybeBuildSecondaryIndexes(Collection<SSTableReader> sstables, Set<String> idxNames)
    {
        if (idxNames.isEmpty())
            return;

        logger.info(String.format("Submitting index build of %s for data in %s",
                                  idxNames, StringUtils.join(sstables, ", ")));

        SecondaryIndexBuilder builder = new SecondaryIndexBuilder(baseCfs, idxNames, new ReducingKeyIterator(sstables));
        Future<?> future = CompactionManager.instance.submitIndexBuild(builder);
        FBUtilities.waitOnFuture(future);

        flushIndexesBlocking();

        logger.info("Index build of {} complete", idxNames);
    }

    public boolean indexes(CellName name, Collection<SecondaryIndex> indexes)
    {
        return !indexFor(name, indexes).isEmpty();
    }

    public List<SecondaryIndex> indexFor(CellName name, Collection<SecondaryIndex> indexes)
    {
        List<SecondaryIndex> matching = null;
        for (SecondaryIndex index : indexes)
        {
            if (index.indexes(name))
            {
                if (matching == null)
                    matching = new ArrayList<>();
                matching.add(index);
            }
        }
        return matching == null ? Collections.<SecondaryIndex>emptyList() : matching;
    }

    public boolean indexes(Cell cell)
    {
        return indexes(cell.name());
    }

    public boolean indexes(CellName name)
    {
        return indexes(name, indexesByColumn.values());
    }

    public List<SecondaryIndex> indexFor(CellName name)
    {
        return indexFor(name, indexesByColumn.values());
    }

    /**
     * @return true if the indexes can handle the clause.
     */
    public boolean hasIndexFor(List<IndexExpression> clause)
    {
        if (clause == null || clause.isEmpty())
            return false;

        // It doesn't seem a clause can have multiple searchers, but since
        // getIndexSearchersForQuery returns a list ...
        List<SecondaryIndexSearcher> searchers = getIndexSearchersForQuery(clause);
        if (searchers.isEmpty())
            return false;

        for (SecondaryIndexSearcher searcher : searchers)
            if (!searcher.isIndexing(clause))
                return false;

        return true;
    }

    /**
     * Removes a existing index
     * @param column the indexed column to remove
     */
    public void removeIndexedColumn(ByteBuffer column)
    {
        SecondaryIndex index = indexesByColumn.remove(column);

        if (index == null)
            return;

        // Remove this column from from row level index map
        if (index instanceof PerRowSecondaryIndex)
        {
            index.removeColumnDef(column);

            //If now columns left on this CF remove from row level lookup
            if (index.getColumnDefs().isEmpty())
                rowLevelIndexMap.remove(index.getClass());
        }

        index.removeIndex(column);
        SystemKeyspace.setIndexRemoved(baseCfs.metadata.ksName, index.getNameForSystemKeyspace(column));
    }

    /**
     * Adds and builds a index for a column
     * @param cdef the column definition holding the index data
     * @return a future which the caller can optionally block on signaling the index is built
     */
    public synchronized Future<?> addIndexedColumn(ColumnDefinition cdef)
    {
        if (indexesByColumn.containsKey(cdef.name.bytes))
            return null;

        assert cdef.getIndexType() != null;

        SecondaryIndex index;
        try
        {
            index = SecondaryIndex.createInstance(baseCfs, cdef);
        }
        catch (ConfigurationException e)
        {
            throw new RuntimeException(e);
        }

        // Keep a single instance of the index per-cf for row level indexes
        // since we want all columns to be under the index
        if (index instanceof PerRowSecondaryIndex)
        {
            SecondaryIndex currentIndex = rowLevelIndexMap.get(index.getClass());

            if (currentIndex == null)
            {
                rowLevelIndexMap.put(index.getClass(), index);
                index.init();
            }
            else
            {
                index = currentIndex;
                index.addColumnDef(cdef);
                logger.info("Creating new index : {}",cdef);
            }
        }
        else
        {
            // TODO: We sould do better than throw a RuntimeException
            if (cdef.getIndexType() == IndexType.CUSTOM && index instanceof AbstractSimplePerColumnSecondaryIndex)
                throw new RuntimeException("Cannot use a subclass of AbstractSimplePerColumnSecondaryIndex as a CUSTOM index, as they assume they are CFS backed");
            index.init();
        }

        // link in indexedColumns. this means that writes will add new data to
        // the index immediately,
        // so we don't have to lock everything while we do the build. it's up to
        // the operator to wait
        // until the index is actually built before using in queries.
        indexesByColumn.put(cdef.name.bytes, index);

        // if we're just linking in the index to indexedColumns on an
        // already-built index post-restart, we're done
        if (index.isIndexBuilt(cdef.name.bytes))
            return null;

        return index.buildIndexAsync();
    }

    /**
     *
     * @param column the name of indexes column
     * @return the index
     */
    public SecondaryIndex getIndexForColumn(ByteBuffer column)
    {
        return indexesByColumn.get(column);
    }

    /**
     * Remove the index
     */
    public void invalidate()
    {
        for (SecondaryIndex index : indexesByColumn.values())
            index.invalidate();
    }

    /**
     * Flush all indexes to disk
     */
    public void flushIndexesBlocking()
    {
        // despatch flushes for all CFS backed indexes
        List<Future<?>> wait = new ArrayList<>();
        synchronized (baseCfs.getDataTracker())
        {
            for (SecondaryIndex index : indexesByColumn.values())
                if (index.getIndexCfs() != null)
                    wait.add(index.getIndexCfs().forceFlush());
        }

        // blockingFlush any non-CFS-backed indexes
        for (SecondaryIndex index : indexesByColumn.values())
            if (index.getIndexCfs() == null)
                index.forceBlockingFlush();

        // wait for the CFS-backed index flushes to complete
        FBUtilities.waitOnFutures(wait);
    }

    /**
     * @return all built indexes (ready to use)
     */
    public List<String> getBuiltIndexes()
    {
        List<String> indexList = new ArrayList<>();

        for (Map.Entry<ByteBuffer, SecondaryIndex> entry : indexesByColumn.entrySet())
        {
            SecondaryIndex index = entry.getValue();

            if (index.isIndexBuilt(entry.getKey()))
                indexList.add(entry.getValue().getIndexName());
        }

        return indexList;
    }

    /**
     * @return all CFS from indexes which use a backing CFS internally (KEYS)
     */
    public Collection<ColumnFamilyStore> getIndexesBackedByCfs()
    {
        ArrayList<ColumnFamilyStore> cfsList = new ArrayList<>();

        for (SecondaryIndex index: indexesByColumn.values())
        {
            ColumnFamilyStore cfs = index.getIndexCfs();
            if (cfs != null)
                cfsList.add(cfs);
        }

        return cfsList;
    }

    /**
     * @return all indexes which do *not* use a backing CFS internally
     */
    public Collection<SecondaryIndex> getIndexesNotBackedByCfs()
    {
        // we use identity map because per row indexes use same instance across many columns
        Set<SecondaryIndex> indexes = Collections.newSetFromMap(new IdentityHashMap<SecondaryIndex, Boolean>());
        for (SecondaryIndex index: indexesByColumn.values())
            if (index.getIndexCfs() == null)
                indexes.add(index);
        return indexes;
    }

    /**
     * @return all of the secondary indexes without distinction to the (non-)backed by secondary ColumnFamilyStore.
     */
    public Collection<SecondaryIndex> getIndexes()
    {
        // we use identity map because per row indexes use same instance across many columns
        Set<SecondaryIndex> indexes = Collections.newSetFromMap(new IdentityHashMap<SecondaryIndex, Boolean>());
        indexes.addAll(indexesByColumn.values());
        return indexes;
    }

    /**
     * @return if there are ANY indexes for this table..
     */
    public boolean hasIndexes()
    {
        return !indexesByColumn.isEmpty();
    }

    /**
     * When building an index against existing data, add the given row to the index
     *
     * @param key the row key
     * @param cf the current rows data
     */
    public void indexRow(ByteBuffer key, ColumnFamily cf, OpOrder.Group opGroup)
    {
        // Update entire row only once per row level index
        Set<Class<? extends SecondaryIndex>> appliedRowLevelIndexes = null;

        for (SecondaryIndex index : indexesByColumn.values())
        {
            if (index instanceof PerRowSecondaryIndex)
            {
                if (appliedRowLevelIndexes == null)
                    appliedRowLevelIndexes = new HashSet<>();

                if (appliedRowLevelIndexes.add(index.getClass()))
                    ((PerRowSecondaryIndex)index).index(key, cf);
            }
            else
            {
                for (Cell cell : cf)
                    if (index.indexes(cell.name()))
                        ((PerColumnSecondaryIndex) index).insert(key, cell, opGroup);
            }
        }
    }

    /**
     * Delete all columns from all indexes for this row.  For when cleanup rips a row out entirely.
     *
     * @param key the row key
     * @param indexedColumnsInRow all column names in row
     */
    public void deleteFromIndexes(DecoratedKey key, List<Cell> indexedColumnsInRow, OpOrder.Group opGroup)
    {
        // Update entire row only once per row level index
        Set<Class<? extends SecondaryIndex>> cleanedRowLevelIndexes = null;

        for (Cell cell : indexedColumnsInRow)
        {
<<<<<<< HEAD
            // TODO: this is probably incorrect, we should pull all indexes
            SecondaryIndex index = indexesByColumn.get(cell.name().toByteBuffer());
=======
            ColumnDefinition cDef = baseCfs.metadata.getColumnDefinitionFromColumnName(column.name());
            SecondaryIndex index = indexesByColumn.get(cDef.name);
>>>>>>> 15fd82cb
            if (index == null)
                continue;

            if (index instanceof PerRowSecondaryIndex)
            {
                if (cleanedRowLevelIndexes == null)
                    cleanedRowLevelIndexes = new HashSet<>();

                if (cleanedRowLevelIndexes.add(index.getClass()))
                    ((PerRowSecondaryIndex)index).delete(key, opGroup);
            }
            else
            {
                ((PerColumnSecondaryIndex) index).delete(key.key, cell, opGroup);
            }
        }
    }

    /**
     * This helper acts as a closure around the indexManager
     * and updated cf data to ensure that down in
     * Memtable's ColumnFamily implementation, the index
     * can get updated. Note: only a CF backed by AtomicSortedColumns implements
     * this behaviour fully, other types simply ignore the index updater.
     */
    public Updater updaterFor(DecoratedKey key, ColumnFamily cf, OpOrder.Group opGroup)
    {
        return (indexesByColumn.isEmpty() && rowLevelIndexMap.isEmpty())
                ? nullUpdater
                : new StandardUpdater(key, cf, opGroup);
    }

    /**
     * Updated closure with only the modified row key.
     */
    public Updater updaterFor(DecoratedKey key, OpOrder.Group opGroup)
    {
        return updaterFor(key, null, opGroup);
    }

    /**
     * Updated closure with only the modified row key.
     */
    public Updater gcUpdaterFor(DecoratedKey key)
    {
        return new GCUpdater(key);
    }

    /**
     * Get a list of IndexSearchers from the union of expression index types
     * @param clause the query clause
     * @return the searchers needed to query the index
     */
    public List<SecondaryIndexSearcher> getIndexSearchersForQuery(List<IndexExpression> clause)
    {
        Map<String, Set<ByteBuffer>> groupByIndexType = new HashMap<>();

        //Group columns by type
        for (IndexExpression ix : clause)
        {
            SecondaryIndex index = getIndexForColumn(ix.column);

            if (index == null)
                continue;

            Set<ByteBuffer> columns = groupByIndexType.get(index.getClass().getCanonicalName());

            if (columns == null)
            {
                columns = new HashSet<>();
                groupByIndexType.put(index.getClass().getCanonicalName(), columns);
            }

            columns.add(ix.column);
        }

        List<SecondaryIndexSearcher> indexSearchers = new ArrayList<>(groupByIndexType.size());

        //create searcher per type
        for (Set<ByteBuffer> column : groupByIndexType.values())
            indexSearchers.add(getIndexForColumn(column.iterator().next()).createSecondaryIndexSearcher(column));

        return indexSearchers;
    }

    /**
     * Performs a search across a number of column indexes
     * TODO: add support for querying across index types
     *
     * @param filter the column range to restrict to
     * @return found indexed rows
     */
    public List<Row> search(ExtendedFilter filter)
    {
        List<SecondaryIndexSearcher> indexSearchers = getIndexSearchersForQuery(filter.getClause());

        if (indexSearchers.isEmpty())
            return Collections.emptyList();

        //We currently don't support searching across multiple index types
        if (indexSearchers.size() > 1)
            throw new RuntimeException("Unable to search across multiple secondary index types");

        return indexSearchers.get(0).search(filter);
    }

    public Collection<SecondaryIndex> getIndexesByNames(Set<String> idxNames)
    {
        List<SecondaryIndex> result = new ArrayList<>();
        for (SecondaryIndex index : indexesByColumn.values())
            if (idxNames.contains(index.getIndexName()))
                result.add(index);
        return result;
    }

    public void setIndexBuilt(Set<String> idxNames)
    {
        for (SecondaryIndex index : getIndexesByNames(idxNames))
            index.setIndexBuilt();
    }

    public void setIndexRemoved(Set<String> idxNames)
    {
        for (SecondaryIndex index : getIndexesByNames(idxNames))
            index.setIndexRemoved();
    }

    public boolean validate(Cell cell)
    {
        for (SecondaryIndex index : indexFor(cell.name()))
        {
            if (!index.validate(cell))
                return false;
        }
        return true;
    }

    public static interface Updater
    {
        /** called when constructing the index against pre-existing data */
        public void insert(Cell cell);

        /** called when updating the index from a memtable */
        public void update(Cell oldCell, Cell cell);

        /** called when lazy-updating the index during compaction (CASSANDRA-2897) */
        public void remove(Cell current);

        /** called after memtable updates are complete (CASSANDRA-5397) */
        public void updateRowLevelIndexes();
    }

    private final class GCUpdater implements Updater
    {
        private final DecoratedKey key;

        public GCUpdater(DecoratedKey key)
        {
            this.key = key;
        }

        public void insert(Cell cell)
        {
            throw new UnsupportedOperationException();
        }

        public void update(Cell oldCell, Cell newCell)
        {
            throw new UnsupportedOperationException();
        }

        public void remove(Cell cell)
        {
            if (cell.isMarkedForDelete(System.currentTimeMillis()))
                return;

            for (SecondaryIndex index : indexFor(cell.name()))
            {
                if (index instanceof PerColumnSecondaryIndex)
                {
                    OpOrder.Group opGroup = baseCfs.keyspace.writeOrder.start();
                    try
                    {
                        ((PerColumnSecondaryIndex) index).delete(key.key, cell, opGroup);
                    }
                    finally
                    {
                        opGroup.finishOne();
                    }
                }
            }
        }

        public void updateRowLevelIndexes()
        {
            for (SecondaryIndex index : rowLevelIndexMap.values())
                ((PerRowSecondaryIndex) index).index(key.key, null);
        }
    }

    private final class StandardUpdater implements Updater
    {
        private final DecoratedKey key;
        private final ColumnFamily cf;
        private final OpOrder.Group opGroup;

        public StandardUpdater(DecoratedKey key, ColumnFamily cf, OpOrder.Group opGroup)
        {
            this.key = key;
            this.cf = cf;
            this.opGroup = opGroup;
        }

        public void insert(Cell cell)
        {
            if (cell.isMarkedForDelete(System.currentTimeMillis()))
                return;

            for (SecondaryIndex index : indexFor(cell.name()))
                if (index instanceof PerColumnSecondaryIndex)
                    ((PerColumnSecondaryIndex) index).insert(key.key, cell, opGroup);
        }

        public void update(Cell oldCell, Cell cell)
        {
            if (oldCell.equals(cell))
                return;
            
            for (SecondaryIndex index : indexFor(cell.name()))
            {
                if (index instanceof PerColumnSecondaryIndex)
                {
                    if (!cell.isMarkedForDelete(System.currentTimeMillis()))
                        ((PerColumnSecondaryIndex) index).update(key.key, oldCell, cell, opGroup);
                    else
                        ((PerColumnSecondaryIndex) index).delete(key.key, oldCell, opGroup);
                }
            }
        }

        public void remove(Cell cell)
        {
            if (cell.isMarkedForDelete(System.currentTimeMillis()))
                return;

            for (SecondaryIndex index : indexFor(cell.name()))
                if (index instanceof PerColumnSecondaryIndex)
                   ((PerColumnSecondaryIndex) index).delete(key.key, cell, opGroup);
        }

        public void updateRowLevelIndexes()
        {
            for (SecondaryIndex index : rowLevelIndexMap.values())
                ((PerRowSecondaryIndex) index).index(key.key, cf);
        }
    }
}<|MERGE_RESOLUTION|>--- conflicted
+++ resolved
@@ -442,13 +442,9 @@
 
         for (Cell cell : indexedColumnsInRow)
         {
-<<<<<<< HEAD
             // TODO: this is probably incorrect, we should pull all indexes
-            SecondaryIndex index = indexesByColumn.get(cell.name().toByteBuffer());
-=======
-            ColumnDefinition cDef = baseCfs.metadata.getColumnDefinitionFromColumnName(column.name());
+            baseCfs.metadata.getColumnDefinition(cell.name());
             SecondaryIndex index = indexesByColumn.get(cDef.name);
->>>>>>> 15fd82cb
             if (index == null)
                 continue;
 
