--- conflicted
+++ resolved
@@ -391,16 +391,10 @@
         if (logger.isDebugEnabled())
             logger.debug("Indexing row {} ", cfs.metadata.getKeyValidator().getString(key.key));
 
-<<<<<<< HEAD
         final OpOrder.Group opGroup = cfs.keyspace.writeOrder.start();
-=======
-        Set<SecondaryIndex> indexes = cfs.indexManager.getIndexesByNames(idxNames);
-
-        switchLock.readLock().lock();
->>>>>>> 1f13efef
         try
         {
-            Collection<SecondaryIndex> indexes = cfs.indexManager.getIndexesByNames(idxNames);
+            Set<SecondaryIndex> indexes = cfs.indexManager.getIndexesByNames(idxNames);
 
             Iterator<ColumnFamily> pager = QueryPagers.pageRowLocally(cfs, key.key, DEFAULT_PAGE_SIZE);
             while (pager.hasNext())
