--- conflicted
+++ resolved
@@ -119,7 +119,7 @@
      * Returns a mutation representing a Hint to be sent to <code>targetId</code>
      * as soon as it becomes available again.
      */
-    public RowMutation hintFor(RowMutation mutation, int ttl, UUID targetId)
+    public RowMutation hintFor(RowMutation mutation, long now, int ttl, UUID targetId)
     {
         assert ttl > 0;
 
@@ -135,7 +135,7 @@
         ByteBuffer name = comparator.decompose(hintId, MessagingService.current_version);
         ByteBuffer value = ByteBuffer.wrap(FBUtilities.serialize(mutation, RowMutation.serializer, MessagingService.current_version));
         ColumnFamily cf = ArrayBackedSortedColumns.factory.create(Schema.instance.getCFMetaData(Keyspace.SYSTEM_KS, SystemKeyspace.HINTS_CF));
-        cf.addColumn(name, value, System.currentTimeMillis(), ttl);
+        cf.addColumn(name, value, now, ttl);
         return new RowMutation(Keyspace.SYSTEM_KS, UUIDType.instance.decompose(targetId), cf);
     }
 
@@ -387,7 +387,6 @@
             }
 
             List<WriteResponseHandler> responseHandlers = Lists.newArrayList();
-            Map<UUID, Long> truncationTimesCache = new HashMap<UUID, Long>();
             for (final Column hint : hintsPage)
             {
                 // check if hints delivery has been paused during the process
@@ -426,27 +425,11 @@
                     throw new AssertionError(e);
                 }
 
-<<<<<<< HEAD
-                truncationTimesCache.clear();
-                for (UUID cfId : ImmutableSet.copyOf((rm.getColumnFamilyIds())))
-=======
                 for (UUID cfId : rm.getColumnFamilyIds())
->>>>>>> 87097066
-                {
-                    if (hint.maxTimestamp() <= SystemTable.getTruncatedAt(cfId))
+                {
+                    if (hint.maxTimestamp() <= SystemKeyspace.getTruncatedAt(cfId))
                     {
-<<<<<<< HEAD
-                        ColumnFamilyStore cfs = Keyspace.open(rm.getKeyspaceName()).getColumnFamilyStore(cfId);
-                        truncatedAt = cfs.getTruncationTime();
-                        truncationTimesCache.put(cfId, truncatedAt);
-                    }
-
-                    if (hint.maxTimestamp() < truncatedAt)
-                    {
-                        logger.debug("Skipping delivery of hint for truncated columnfamily {}" + cfId);
-=======
                         logger.debug("Skipping delivery of hint for truncated columnfamily {}", cfId);
->>>>>>> 87097066
                         rm = rm.without(cfId);
                     }
                 }
