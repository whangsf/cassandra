/*
 * Licensed to the Apache Software Foundation (ASF) under one
 * or more contributor license agreements.  See the NOTICE file
 * distributed with this work for additional information
 * regarding copyright ownership.  The ASF licenses this file
 * to you under the Apache License, Version 2.0 (the
 * "License"); you may not use this file except in compliance
 * with the License.  You may obtain a copy of the License at
 *
 *     http://www.apache.org/licenses/LICENSE-2.0
 *
 * Unless required by applicable law or agreed to in writing, software
 * distributed under the License is distributed on an "AS IS" BASIS,
 * WITHOUT WARRANTIES OR CONDITIONS OF ANY KIND, either express or implied.
 * See the License for the specific language governing permissions and
 * limitations under the License.
 */
package org.apache.cassandra.service;

import java.net.InetAddress;
import java.util.*;
import java.util.concurrent.TimeoutException;

import com.google.common.annotations.VisibleForTesting;
import com.google.common.base.Joiner;
import com.google.common.collect.Iterables;

import org.apache.cassandra.concurrent.Stage;
import org.apache.cassandra.concurrent.StageManager;
import org.apache.cassandra.config.*;
import org.apache.cassandra.db.*;
import org.apache.cassandra.db.filter.*;
import org.apache.cassandra.db.filter.DataLimits.Counter;
import org.apache.cassandra.db.partitions.*;
import org.apache.cassandra.db.rows.*;
import org.apache.cassandra.db.transform.*;
import org.apache.cassandra.exceptions.ReadTimeoutException;
import org.apache.cassandra.net.*;
import org.apache.cassandra.tracing.Tracing;
import org.apache.cassandra.utils.FBUtilities;

public class DataResolver extends ResponseResolver
{
    @VisibleForTesting
    final List<AsyncOneResponse> repairResults = Collections.synchronizedList(new ArrayList<>());
    private final long queryStartNanoTime;

<<<<<<< HEAD
    public DataResolver(Keyspace keyspace, ReadCommand command, ConsistencyLevel consistency, int maxResponseCount, long queryStartNanoTime)
=======
    DataResolver(Keyspace keyspace, ReadCommand command, ConsistencyLevel consistency, int maxResponseCount)
>>>>>>> f93e6e34
    {
        super(keyspace, command, consistency, maxResponseCount);
        this.queryStartNanoTime = queryStartNanoTime;
    }

    public PartitionIterator getData()
    {
        ReadResponse response = responses.iterator().next().payload;
        return UnfilteredPartitionIterators.filter(response.makeIterator(command), command.nowInSec());
    }

    public boolean isDataPresent()
    {
        return !responses.isEmpty();
    }

    public void compareResponses()
    {
        // We need to fully consume the results to trigger read repairs if appropriate
        try (PartitionIterator iterator = resolve())
        {
            PartitionIterators.consume(iterator);
        }
    }

    public PartitionIterator resolve()
    {
        // We could get more responses while this method runs, which is ok (we're happy to ignore any response not here
        // at the beginning of this method), so grab the response count once and use that through the method.
        int count = responses.size();
        List<UnfilteredPartitionIterator> iters = new ArrayList<>(count);
        InetAddress[] sources = new InetAddress[count];
        for (int i = 0; i < count; i++)
        {
            MessageIn<ReadResponse> msg = responses.get(i);
            iters.add(msg.payload.makeIterator(command));
            sources[i] = msg.from;
        }

        /*
         * Even though every response, individually, will honor the limit, it is possible that we will, after the merge,
         * have more rows than the client requested. To make sure that we still conform to the original limit,
         * we apply a top-level post-reconciliation counter to the merged partition iterator.
         *
         * Short read protection logic (ShortReadRowProtection.moreContents()) relies on this counter to be applied
         * to the current partition to work. For this reason we have to apply the counter transformation before
         * empty partition discard logic kicks in - for it will eagerly consume the iterator.
         *
         * That's why the order here is: 1) merge; 2) filter rows; 3) count; 4) discard empty partitions
         *
         * See CASSANDRA-13747 for more details.
         */

        DataLimits.Counter mergedResultCounter =
            command.limits().newCounter(command.nowInSec(), true, command.selectsFullPartition());

        UnfilteredPartitionIterator merged = mergeWithShortReadProtection(iters, sources, mergedResultCounter);
        FilteredPartitions filtered =
            FilteredPartitions.filter(merged, new Filter(command.nowInSec(), command.metadata().enforceStrictLiveness()));
        PartitionIterator counted = Transformation.apply(filtered, mergedResultCounter);

        return command.isForThrift()
             ? counted
             : Transformation.apply(counted, new EmptyPartitionsDiscarder());
    }

    private UnfilteredPartitionIterator mergeWithShortReadProtection(List<UnfilteredPartitionIterator> results,
                                                                     InetAddress[] sources,
                                                                     DataLimits.Counter mergedResultCounter)
    {
        // If we have only one results, there is no read repair to do and we can't get short reads
        if (results.size() == 1)
            return results.get(0);

        // So-called "short reads" stems from nodes returning only a subset of the results they have for a partition due to the limit,
        // but that subset not being enough post-reconciliation. So if we don't have limit, don't bother.
        if (!command.limits().isUnlimited())
        {
            for (int i = 0; i < results.size(); i++)
<<<<<<< HEAD
                results.set(i, Transformation.apply(results.get(i), new ShortReadProtection(sources[i], resultCounter, queryStartNanoTime)));
=======
            {
                DataLimits.Counter singleResultCounter =
                    command.limits().newCounter(command.nowInSec(), false, command.selectsFullPartition()).onlyCount();

                ShortReadResponseProtection protection =
                    new ShortReadResponseProtection(sources[i], singleResultCounter, mergedResultCounter);

                /*
                 * The order of transformations is important here. See ShortReadResponseProtection.applyToPartition()
                 * comments for details. We want singleResultCounter.applyToPartition() to be called after SRRP applies
                 * its transformations, so that this order is preserved when calling applyToRows() too.
                 */
                results.set(i, Transformation.apply(Transformation.apply(results.get(i), protection), singleResultCounter));
            }
>>>>>>> f93e6e34
        }

        return UnfilteredPartitionIterators.merge(results, command.nowInSec(), new RepairMergeListener(sources));
    }

    private class RepairMergeListener implements UnfilteredPartitionIterators.MergeListener
    {
        private final InetAddress[] sources;

        private RepairMergeListener(InetAddress[] sources)
        {
            this.sources = sources;
        }

        public UnfilteredRowIterators.MergeListener getRowMergeListener(DecoratedKey partitionKey, List<UnfilteredRowIterator> versions)
        {
            return new MergeListener(partitionKey, columns(versions), isReversed(versions));
        }

        private PartitionColumns columns(List<UnfilteredRowIterator> versions)
        {
            Columns statics = Columns.NONE;
            Columns regulars = Columns.NONE;
            for (UnfilteredRowIterator iter : versions)
            {
                if (iter == null)
                    continue;

                PartitionColumns cols = iter.columns();
                statics = statics.mergeTo(cols.statics);
                regulars = regulars.mergeTo(cols.regulars);
            }
            return new PartitionColumns(statics, regulars);
        }

        private boolean isReversed(List<UnfilteredRowIterator> versions)
        {
            for (UnfilteredRowIterator iter : versions)
            {
                if (iter == null)
                    continue;

                // Everything will be in the same order
                return iter.isReverseOrder();
            }

            assert false : "Expected at least one iterator";
            return false;
        }

        public void close()
        {
            try
            {
                FBUtilities.waitOnFutures(repairResults, DatabaseDescriptor.getWriteRpcTimeout());
            }
            catch (TimeoutException ex)
            {
                // We got all responses, but timed out while repairing
                int blockFor = consistency.blockFor(keyspace);
                if (Tracing.isTracing())
                    Tracing.trace("Timed out while read-repairing after receiving all {} data and digest responses", blockFor);
                else
                    logger.debug("Timeout while read-repairing after receiving all {} data and digest responses", blockFor);

                throw new ReadTimeoutException(consistency, blockFor-1, blockFor, true);
            }
        }

        private class MergeListener implements UnfilteredRowIterators.MergeListener
        {
            private final DecoratedKey partitionKey;
            private final PartitionColumns columns;
            private final boolean isReversed;
            private final PartitionUpdate[] repairs = new PartitionUpdate[sources.length];

            private final Row.Builder[] currentRows = new Row.Builder[sources.length];
            private final RowDiffListener diffListener;

            // The partition level deletion for the merge row.
            private DeletionTime partitionLevelDeletion;
            // When merged has a currently open marker, its time. null otherwise.
            private DeletionTime mergedDeletionTime;
            // For each source, the time of the current deletion as known by the source.
            private final DeletionTime[] sourceDeletionTime = new DeletionTime[sources.length];
            // For each source, record if there is an open range to send as repair, and from where.
            private final ClusteringBound[] markerToRepair = new ClusteringBound[sources.length];

            private MergeListener(DecoratedKey partitionKey, PartitionColumns columns, boolean isReversed)
            {
                this.partitionKey = partitionKey;
                this.columns = columns;
                this.isReversed = isReversed;

                this.diffListener = new RowDiffListener()
                {
                    public void onPrimaryKeyLivenessInfo(int i, Clustering clustering, LivenessInfo merged, LivenessInfo original)
                    {
                        if (merged != null && !merged.equals(original))
                            currentRow(i, clustering).addPrimaryKeyLivenessInfo(merged);
                    }

                    public void onDeletion(int i, Clustering clustering, Row.Deletion merged, Row.Deletion original)
                    {
                        if (merged != null && !merged.equals(original))
                            currentRow(i, clustering).addRowDeletion(merged);
                    }

                    public void onComplexDeletion(int i, Clustering clustering, ColumnDefinition column, DeletionTime merged, DeletionTime original)
                    {
                        if (merged != null && !merged.equals(original))
                            currentRow(i, clustering).addComplexDeletion(column, merged);
                    }

                    public void onCell(int i, Clustering clustering, Cell merged, Cell original)
                    {
                        if (merged != null && !merged.equals(original) && isQueried(merged))
                            currentRow(i, clustering).addCell(merged);
                    }

                    private boolean isQueried(Cell cell)
                    {
                        // When we read, we may have some cell that have been fetched but are not selected by the user. Those cells may
                        // have empty values as optimization (see CASSANDRA-10655) and hence they should not be included in the read-repair.
                        // This is fine since those columns are not actually requested by the user and are only present for the sake of CQL
                        // semantic (making sure we can always distinguish between a row that doesn't exist from one that do exist but has
                        /// no value for the column requested by the user) and so it won't be unexpected by the user that those columns are
                        // not repaired.
                        ColumnDefinition column = cell.column();
                        ColumnFilter filter = command.columnFilter();
                        return column.isComplex() ? filter.fetchedCellIsQueried(column, cell.path()) : filter.fetchedColumnIsQueried(column);
                    }
                };
            }

            private PartitionUpdate update(int i)
            {
                if (repairs[i] == null)
                    repairs[i] = new PartitionUpdate(command.metadata(), partitionKey, columns, 1);
                return repairs[i];
            }

            /**
             * The partition level deletion with with which source {@code i} is currently repaired, or
             * {@code DeletionTime.LIVE} if the source is not repaired on the partition level deletion (meaning it was
             * up to date on it). The output* of this method is only valid after the call to
             * {@link #onMergedPartitionLevelDeletion}.
             */
            private DeletionTime partitionLevelRepairDeletion(int i)
            {
                return repairs[i] == null ? DeletionTime.LIVE : repairs[i].partitionLevelDeletion();
            }

            private Row.Builder currentRow(int i, Clustering clustering)
            {
                if (currentRows[i] == null)
                {
                    currentRows[i] = BTreeRow.sortedBuilder();
                    currentRows[i].newRow(clustering);
                }
                return currentRows[i];
            }

            public void onMergedPartitionLevelDeletion(DeletionTime mergedDeletion, DeletionTime[] versions)
            {
                this.partitionLevelDeletion = mergedDeletion;
                for (int i = 0; i < versions.length; i++)
                {
                    if (mergedDeletion.supersedes(versions[i]))
                        update(i).addPartitionDeletion(mergedDeletion);
                }
            }

            public void onMergedRows(Row merged, Row[] versions)
            {
                // If a row was shadowed post merged, it must be by a partition level or range tombstone, and we handle
                // those case directly in their respective methods (in other words, it would be inefficient to send a row
                // deletion as repair when we know we've already send a partition level or range tombstone that covers it).
                if (merged.isEmpty())
                    return;

                Rows.diff(diffListener, merged, versions);
                for (int i = 0; i < currentRows.length; i++)
                {
                    if (currentRows[i] != null)
                        update(i).add(currentRows[i].build());
                }
                Arrays.fill(currentRows, null);
            }

            private DeletionTime currentDeletion()
            {
                return mergedDeletionTime == null ? partitionLevelDeletion : mergedDeletionTime;
            }

            public void onMergedRangeTombstoneMarkers(RangeTombstoneMarker merged, RangeTombstoneMarker[] versions)
            {
                try
                {
                    // The code for merging range tombstones is a tad complex and we had the assertions there triggered
                    // unexpectedly in a few occasions (CASSANDRA-13237, CASSANDRA-13719). It's hard to get insights
                    // when that happen without more context that what the assertion errors give us however, hence the
                    // catch here that basically gather as much as context as reasonable.
                    internalOnMergedRangeTombstoneMarkers(merged, versions);
                }
                catch (AssertionError e)
                {
                    // The following can be pretty verbose, but it's really only triggered if a bug happen, so we'd
                    // rather get more info to debug than not.
                    CFMetaData table = command.metadata();
                    String details = String.format("Error merging RTs on %s.%s: merged=%s, versions=%s, sources={%s}, responses:%n %s",
                                                   table.ksName, table.cfName,
                                                   merged == null ? "null" : merged.toString(table),
                                                   '[' + Joiner.on(", ").join(Iterables.transform(Arrays.asList(versions), rt -> rt == null ? "null" : rt.toString(table))) + ']',
                                                   Arrays.toString(sources),
                                                   makeResponsesDebugString());
                    throw new AssertionError(details, e);
                }
            }

            private String makeResponsesDebugString()
            {
                return Joiner.on(",\n")
                             .join(Iterables.transform(getMessages(), m -> m.from + " => " + m.payload.toDebugString(command, partitionKey)));
            }

            private void internalOnMergedRangeTombstoneMarkers(RangeTombstoneMarker merged, RangeTombstoneMarker[] versions)
            {
                // The current deletion as of dealing with this marker.
                DeletionTime currentDeletion = currentDeletion();

                for (int i = 0; i < versions.length; i++)
                {
                    RangeTombstoneMarker marker = versions[i];

                    // Update what the source now thinks is the current deletion
                    if (marker != null)
                        sourceDeletionTime[i] = marker.isOpen(isReversed) ? marker.openDeletionTime(isReversed) : null;

                    // If merged == null, some of the source is opening or closing a marker
                    if (merged == null)
                    {
                        // but if it's not this source, move to the next one
                        if (marker == null)
                            continue;

                        // We have a close and/or open marker for a source, with nothing corresponding in merged.
                        // Because merged is a superset, this imply that we have a current deletion (being it due to an
                        // early opening in merged or a partition level deletion) and that this deletion will still be
                        // active after that point. Further whatever deletion was open or is open by this marker on the
                        // source, that deletion cannot supersedes the current one.
                        //
                        // But while the marker deletion (before and/or after this point) cannot supersede the current
                        // deletion, we want to know if it's equal to it (both before and after), because in that case
                        // the source is up to date and we don't want to include repair.
                        //
                        // So in practice we have 2 possible case:
                        //  1) the source was up-to-date on deletion up to that point: then it won't be from that point
                        //     on unless it's a boundary and the new opened deletion time is also equal to the current
                        //     deletion (note that this implies the boundary has the same closing and opening deletion
                        //     time, which should generally not happen, but can due to legacy reading code not avoiding
                        //     this for a while, see CASSANDRA-13237).
                        //  2) the source wasn't up-to-date on deletion up to that point and it may now be (if it isn't
                        //     we just have nothing to do for that marker).
                        assert !currentDeletion.isLive() : currentDeletion.toString();

                        // Is the source up to date on deletion? It's up to date if it doesn't have an open RT repair
                        // nor an "active" partition level deletion (where "active" means that it's greater or equal
                        // to the current deletion: if the source has a repaired partition deletion lower than the
                        // current deletion, this means the current deletion is due to a previously open range tombstone,
                        // and if the source isn't currently repaired for that RT, then it means it's up to date on it).
                        DeletionTime partitionRepairDeletion = partitionLevelRepairDeletion(i);
                        if (markerToRepair[i] == null && currentDeletion.supersedes(partitionRepairDeletion))
                        {
                            // Since there is an ongoing merged deletion, the only way we don't have an open repair for
                            // this source is that it had a range open with the same deletion as current and it's
                            // closing it.
                            assert marker.isClose(isReversed) && currentDeletion.equals(marker.closeDeletionTime(isReversed))
                                 : String.format("currentDeletion=%s, marker=%s", currentDeletion, marker.toString(command.metadata()));

                            // and so unless it's a boundary whose opening deletion time is still equal to the current
                            // deletion (see comment above for why this can actually happen), we have to repair the source
                            // from that point on.
                            if (!(marker.isOpen(isReversed) && currentDeletion.equals(marker.openDeletionTime(isReversed))))
                                markerToRepair[i] = marker.closeBound(isReversed).invert();
                        }
                        // In case 2) above, we only have something to do if the source is up-to-date after that point
                        // (which, since the source isn't up-to-date before that point, means we're opening a new deletion
                        // that is equal to the current one).
                        else if (marker.isOpen(isReversed) && currentDeletion.equals(marker.openDeletionTime(isReversed)))
                        {
                            closeOpenMarker(i, marker.openBound(isReversed).invert());
                        }
                    }
                    else
                    {
                        // We have a change of current deletion in merged (potentially to/from no deletion at all).

                        if (merged.isClose(isReversed))
                        {
                            // We're closing the merged range. If we're recorded that this should be repaird for the
                            // source, close and add said range to the repair to send.
                            if (markerToRepair[i] != null)
                                closeOpenMarker(i, merged.closeBound(isReversed));

                        }

                        if (merged.isOpen(isReversed))
                        {
                            // If we're opening a new merged range (or just switching deletion), then unless the source
                            // is up to date on that deletion (note that we've updated what the source deleteion is
                            // above), we'll have to sent the range to the source.
                            DeletionTime newDeletion = merged.openDeletionTime(isReversed);
                            DeletionTime sourceDeletion = sourceDeletionTime[i];
                            if (!newDeletion.equals(sourceDeletion))
                                markerToRepair[i] = merged.openBound(isReversed);
                        }
                    }
                }

                if (merged != null)
                    mergedDeletionTime = merged.isOpen(isReversed) ? merged.openDeletionTime(isReversed) : null;
            }

            private void closeOpenMarker(int i, ClusteringBound close)
            {
                ClusteringBound open = markerToRepair[i];
                update(i).add(new RangeTombstone(Slice.make(isReversed ? close : open, isReversed ? open : close), currentDeletion()));
                markerToRepair[i] = null;
            }

            public void close()
            {
                for (int i = 0; i < repairs.length; i++)
                {
                    if (repairs[i] == null)
                        continue;

                    // use a separate verb here because we don't want these to be get the white glove hint-
                    // on-timeout behavior that a "real" mutation gets
                    Tracing.trace("Sending read-repair-mutation to {}", sources[i]);
                    MessageOut<Mutation> msg = new Mutation(repairs[i]).createMessage(MessagingService.Verb.READ_REPAIR);
                    repairResults.add(MessagingService.instance().sendRR(msg, sources[i]));
                }
            }
        }
    }

    private class ShortReadResponseProtection extends Transformation<UnfilteredRowIterator>
    {
        private final InetAddress source;
<<<<<<< HEAD
        private final DataLimits.Counter counter;
        private final DataLimits.Counter postReconciliationCounter;
        private final long queryStartNanoTime;

        private ShortReadProtection(InetAddress source, DataLimits.Counter postReconciliationCounter, long queryStartNanoTime)
        {
            this.source = source;
            this.counter = command.limits().newCounter(command.nowInSec(), false, command.selectsFullPartition()).onlyCount();
            this.postReconciliationCounter = postReconciliationCounter;
            this.queryStartNanoTime = queryStartNanoTime;
=======

        private final DataLimits.Counter singleResultCounter; // unmerged per-source counter
        private final DataLimits.Counter mergedResultCounter; // merged end-result counter

        private ShortReadResponseProtection(InetAddress source, DataLimits.Counter singleResultCounter, DataLimits.Counter mergedResultCounter)
        {
            this.source = source;
            this.singleResultCounter = singleResultCounter;
            this.mergedResultCounter = mergedResultCounter;
>>>>>>> f93e6e34
        }

        @Override
        public UnfilteredRowIterator applyToPartition(UnfilteredRowIterator partition)
        {
            ShortReadRowProtection protection = new ShortReadRowProtection(partition.metadata(), partition.partitionKey());

            /*
             * Extend for moreContents() then apply protection to track lastClustering.
             *
             * If we don't apply the transformation *after* extending the partition with MoreRows,
             * applyToRow() method of protection will not be called on the first row of the new extension iterator.
             */
            return Transformation.apply(MoreRows.extend(partition, protection), protection);
        }

        private class ShortReadRowProtection extends Transformation implements MoreRows<UnfilteredRowIterator>
        {
            private final CFMetaData metadata;
            private final DecoratedKey partitionKey;

            private Clustering lastClustering;

            private int lastCounted = 0; // last seen recorded # before attempting to fetch more rows
            private int lastFetched = 0; // # rows returned by last attempt to get more (or by the original read command)
            private int lastQueried = 0; // # extra rows requested from the replica last time

            private ShortReadRowProtection(CFMetaData metadata, DecoratedKey partitionKey)
            {
                this.metadata = metadata;
                this.partitionKey = partitionKey;
            }

            @Override
            public Row applyToRow(Row row)
            {
                lastClustering = row.clustering();
                return row;
            }

            /*
             * We have a potential short read if the result from a given node contains the requested number of rows
             * for that partition (i.e. it has stopped returning results due to the limit), but some of them haven't
             * made it into the final post-reconciliation result due to other nodes' tombstones.
             *
             * If that is the case, then that node may have more rows that we should fetch, as otherwise we could
             * ultimately return fewer rows than required. Also, those additional rows may contain tombstones which
             * which we also need to fetch as they may shadow rows from other replicas' results, which we would
             * otherwise return incorrectly.
             *
             * Also note that we only get here once all the rows for this partition have been iterated over, and so
             * if the node had returned the requested number of rows but we still get here, then some results were
             * skipped during reconciliation.
             */
            public UnfilteredRowIterator moreContents()
            {
<<<<<<< HEAD
                assert !postReconciliationCounter.isDoneForPartition();

                // We have a short read if the node this is the result of has returned the requested number of
                // rows for that partition (i.e. it has stopped returning results due to the limit), but some of
                // those results haven't made it in the final result post-reconciliation due to other nodes
                // tombstones. If that is the case, then the node might have more results that we should fetch
                // as otherwise we might return less results than required, or results that shouldn't be returned
                // (because the node has tombstone that hides future results from other nodes but that haven't
                // been returned due to the limit).
                // Also note that we only get here once all the results for this node have been returned, and so
                // if the node had returned the requested number but we still get there, it imply some results were
                // skipped during reconciliation.
                if (lastCount == counted(counter) || !counter.isDoneForPartition())
=======
                // never try to request additional rows from replicas if our reconciled partition is already filled to the limit
                assert !mergedResultCounter.isDoneForPartition();

                // we do not apply short read protection when we have no limits at all
                assert !command.limits().isUnlimited();

                // if the returned partition doesn't have enough rows to satisfy even the original limit, don't ask for more
                if (!singleResultCounter.isDoneForPartition())
                    return null;

                /*
                 * If the replica has no live rows in the partition, don't try to fetch more.
                 *
                 * Note that the previous branch [if (!singleResultCounter.isDoneForPartition()) return null] doesn't
                 * always cover this scenario:
                 * isDoneForPartition() is defined as [isDone() || rowInCurrentPartition >= perPartitionLimit],
                 * and will return true if isDone() returns true, even if there are 0 rows counted in the current partition.
                 *
                 * This can happen with a range read if after 1+ rounds of short read protection requests we managed to fetch
                 * enough extra rows for other partitions to satisfy the singleResultCounter's total row limit, but only
                 * have tombstones in the current partition.
                 *
                 * One other way we can hit this condition is when the partition only has a live static row and no regular
                 * rows. In that scenario the counter will remain at 0 until the partition is closed - which happens after
                 * the moreContents() call.
                 */
                if (singleResultCounter.countedInCurrentPartition() == 0)
>>>>>>> f93e6e34
                    return null;

                /*
                 * This is a table with no clustering columns, and has at most one row per partition - with EMPTY clustering.
                 * We already have the row, so there is no point in asking for more from the partition.
                 */
                if (Clustering.EMPTY == lastClustering)
                    return null;

<<<<<<< HEAD
                lastCount = counted(counter);

                // We need to try to query enough additional results to fulfill our query, but because we could still
                // get short reads on that additional query, just querying the number of results we miss may not be
                // enough. But we know that when this node answered n rows (counter.countedInCurrentPartition), only
                // x rows (postReconciliationCounter.countedInCurrentPartition()) made it in the final result.
                // So our ratio of live rows to requested rows is x/n, so since we miss n-x rows, we estimate that
                // we should request m rows so that m * x/n = n-x, that is m = (n^2/x) - n.
                // Also note that it's ok if we retrieve more results that necessary since our top level iterator is a
                // counting iterator.
                int n = countedInCurrentPartition(postReconciliationCounter);
                int x = countedInCurrentPartition(counter);
                int toQuery = Math.max(((n * n) / Math.max(x, 1)) - n, 1);

                DataLimits retryLimits = command.limits().forShortReadRetry(toQuery);
=======
                lastFetched = singleResultCounter.countedInCurrentPartition() - lastCounted;
                lastCounted = singleResultCounter.countedInCurrentPartition();

                // getting back fewer rows than we asked for means the partition on the replica has been fully consumed
                if (lastQueried > 0 && lastFetched < lastQueried)
                    return null;

                /*
                 * At this point we know that:
                 *     1. the replica returned [repeatedly?] as many rows as we asked for and potentially has more
                 *        rows in the partition
                 *     2. at least one of those returned rows was shadowed by a tombstone returned from another
                 *        replica
                 *     3. we haven't satisfied the client's limits yet, and should attempt to query for more rows to
                 *        avoid a short read
                 *
                 * In the ideal scenario, we would get exactly min(a, b) or fewer rows from the next request, where a and b
                 * are defined as follows:
                 *     [a] limits.count() - mergedResultCounter.counted()
                 *     [b] limits.perPartitionCount() - mergedResultCounter.countedInCurrentPartition()
                 *
                 * It would be naive to query for exactly that many rows, as it's possible and not unlikely
                 * that some of the returned rows would also be shadowed by tombstones from other hosts.
                 *
                 * Note: we don't know, nor do we care, how many rows from the replica made it into the reconciled result;
                 * we can only tell how many in total we queried for, and that [0, mrc.countedInCurrentPartition()) made it.
                 *
                 * In general, our goal should be to minimise the number of extra requests - *not* to minimise the number
                 * of rows fetched: there is a high transactional cost for every individual request, but a relatively low
                 * marginal cost for each extra row requested.
                 *
                 * As such it's better to overfetch than to underfetch extra rows from a host; but at the same
                 * time we want to respect paging limits and not blow up spectacularly.
                 *
                 * Note: it's ok to retrieve more rows that necessary since singleResultCounter is not stopping and only
                 * counts.
                 *
                 * With that in mind, we'll just request the minimum of (count(), perPartitionCount()) limits,
                 * but no fewer than 8 rows (an arbitrary round lower bound), to ensure that we won't fetch row by row
                 * for SELECT DISTINCT queries (that set per partition limit to 1).
                 *
                 * See CASSANDRA-13794 for more details.
                 */
                lastQueried = Math.max(Math.min(command.limits().count(), command.limits().perPartitionCount()), 8);

                ColumnFamilyStore.metricsFor(metadata.cfId).shortReadProtectionRequests.mark();
                Tracing.trace("Requesting {} extra rows from {} for short read protection", lastQueried, source);

                return executeReadCommand(makeFetchAdditionalRowsReadCommand(lastQueried));
            }

            private SinglePartitionReadCommand makeFetchAdditionalRowsReadCommand(int toQuery)
            {
>>>>>>> f93e6e34
                ClusteringIndexFilter filter = command.clusteringIndexFilter(partitionKey);
                if (null != lastClustering)
                    filter = filter.forPaging(metadata.comparator, lastClustering, false);

                return SinglePartitionReadCommand.create(command.metadata(),
                                                         command.nowInSec(),
                                                         command.columnFilter(),
                                                         command.rowFilter(),
                                                         command.limits().forShortReadRetry(toQuery),
                                                         partitionKey,
                                                         filter);
            }

<<<<<<< HEAD
            /**
             * Returns the number of results counted by the counter.
             *
             * @param counter the counter.
             * @return the number of results counted by the counter
             */
            private int counted(Counter counter)
            {
                // We are interested by the number of rows but for GROUP BY queries 'counted' returns the number of
                // groups.
                if (command.limits().isGroupByLimit())
                    return counter.rowCounted();

                return counter.counted();
            }

            /**
             * Returns the number of results counted in the partition by the counter.
             *
             * @param counter the counter.
             * @return the number of results counted in the partition by the counter
             */
            private int countedInCurrentPartition(Counter counter)
            {
                // We are interested by the number of rows but for GROUP BY queries 'countedInCurrentPartition' returns
                // the number of groups in the current partition.
                if (command.limits().isGroupByLimit())
                    return counter.rowCountedInCurrentPartition();

                return counter.countedInCurrentPartition();
            }

            private UnfilteredRowIterator doShortReadRetry(SinglePartitionReadCommand retryCommand)
            {
                DataResolver resolver = new DataResolver(keyspace, retryCommand, ConsistencyLevel.ONE, 1, queryStartNanoTime);
                ReadCallback handler = new ReadCallback(resolver, ConsistencyLevel.ONE, retryCommand, Collections.singletonList(source), queryStartNanoTime);
=======
            private UnfilteredRowIterator executeReadCommand(SinglePartitionReadCommand cmd)
            {
                DataResolver resolver = new DataResolver(keyspace, cmd, ConsistencyLevel.ONE, 1);
                ReadCallback handler = new ReadCallback(resolver, ConsistencyLevel.ONE, cmd, Collections.singletonList(source));

>>>>>>> f93e6e34
                if (StorageProxy.canDoLocalRequest(source))
                    StageManager.getStage(Stage.READ).maybeExecuteImmediately(new StorageProxy.LocalReadRunnable(cmd, handler));
                else
                    MessagingService.instance().sendRRWithFailure(cmd.createMessage(MessagingService.current_version), source, handler);

                // We don't call handler.get() because we want to preserve tombstones since we're still in the middle of merging node results.
                handler.awaitResults();
                assert resolver.responses.size() == 1;
                return UnfilteredPartitionIterators.getOnlyElement(resolver.responses.get(0).payload.makeIterator(command), cmd);
            }
        }
    }
}<|MERGE_RESOLUTION|>--- conflicted
+++ resolved
@@ -45,11 +45,7 @@
     final List<AsyncOneResponse> repairResults = Collections.synchronizedList(new ArrayList<>());
     private final long queryStartNanoTime;
 
-<<<<<<< HEAD
-    public DataResolver(Keyspace keyspace, ReadCommand command, ConsistencyLevel consistency, int maxResponseCount, long queryStartNanoTime)
-=======
-    DataResolver(Keyspace keyspace, ReadCommand command, ConsistencyLevel consistency, int maxResponseCount)
->>>>>>> f93e6e34
+    DataResolver(Keyspace keyspace, ReadCommand command, ConsistencyLevel consistency, int maxResponseCount, long queryStartNanoTime)
     {
         super(keyspace, command, consistency, maxResponseCount);
         this.queryStartNanoTime = queryStartNanoTime;
@@ -129,15 +125,12 @@
         if (!command.limits().isUnlimited())
         {
             for (int i = 0; i < results.size(); i++)
-<<<<<<< HEAD
-                results.set(i, Transformation.apply(results.get(i), new ShortReadProtection(sources[i], resultCounter, queryStartNanoTime)));
-=======
             {
                 DataLimits.Counter singleResultCounter =
                     command.limits().newCounter(command.nowInSec(), false, command.selectsFullPartition()).onlyCount();
 
                 ShortReadResponseProtection protection =
-                    new ShortReadResponseProtection(sources[i], singleResultCounter, mergedResultCounter);
+                    new ShortReadResponseProtection(sources[i], singleResultCounter, mergedResultCounter, queryStartNanoTime);
 
                 /*
                  * The order of transformations is important here. See ShortReadResponseProtection.applyToPartition()
@@ -146,7 +139,6 @@
                  */
                 results.set(i, Transformation.apply(Transformation.apply(results.get(i), protection), singleResultCounter));
             }
->>>>>>> f93e6e34
         }
 
         return UnfilteredPartitionIterators.merge(results, command.nowInSec(), new RepairMergeListener(sources));
@@ -498,28 +490,21 @@
     private class ShortReadResponseProtection extends Transformation<UnfilteredRowIterator>
     {
         private final InetAddress source;
-<<<<<<< HEAD
-        private final DataLimits.Counter counter;
-        private final DataLimits.Counter postReconciliationCounter;
-        private final long queryStartNanoTime;
-
-        private ShortReadProtection(InetAddress source, DataLimits.Counter postReconciliationCounter, long queryStartNanoTime)
-        {
-            this.source = source;
-            this.counter = command.limits().newCounter(command.nowInSec(), false, command.selectsFullPartition()).onlyCount();
-            this.postReconciliationCounter = postReconciliationCounter;
-            this.queryStartNanoTime = queryStartNanoTime;
-=======
 
         private final DataLimits.Counter singleResultCounter; // unmerged per-source counter
         private final DataLimits.Counter mergedResultCounter; // merged end-result counter
 
-        private ShortReadResponseProtection(InetAddress source, DataLimits.Counter singleResultCounter, DataLimits.Counter mergedResultCounter)
+        private final long queryStartNanoTime;
+
+        private ShortReadResponseProtection(InetAddress source,
+                                            DataLimits.Counter singleResultCounter,
+                                            DataLimits.Counter mergedResultCounter,
+                                            long queryStartNanoTime)
         {
             this.source = source;
             this.singleResultCounter = singleResultCounter;
             this.mergedResultCounter = mergedResultCounter;
->>>>>>> f93e6e34
+            this.queryStartNanoTime = queryStartNanoTime;
         }
 
         @Override
@@ -576,21 +561,6 @@
              */
             public UnfilteredRowIterator moreContents()
             {
-<<<<<<< HEAD
-                assert !postReconciliationCounter.isDoneForPartition();
-
-                // We have a short read if the node this is the result of has returned the requested number of
-                // rows for that partition (i.e. it has stopped returning results due to the limit), but some of
-                // those results haven't made it in the final result post-reconciliation due to other nodes
-                // tombstones. If that is the case, then the node might have more results that we should fetch
-                // as otherwise we might return less results than required, or results that shouldn't be returned
-                // (because the node has tombstone that hides future results from other nodes but that haven't
-                // been returned due to the limit).
-                // Also note that we only get here once all the results for this node have been returned, and so
-                // if the node had returned the requested number but we still get there, it imply some results were
-                // skipped during reconciliation.
-                if (lastCount == counted(counter) || !counter.isDoneForPartition())
-=======
                 // never try to request additional rows from replicas if our reconciled partition is already filled to the limit
                 assert !mergedResultCounter.isDoneForPartition();
 
@@ -617,8 +587,7 @@
                  * rows. In that scenario the counter will remain at 0 until the partition is closed - which happens after
                  * the moreContents() call.
                  */
-                if (singleResultCounter.countedInCurrentPartition() == 0)
->>>>>>> f93e6e34
+                if (countedInCurrentPartition(singleResultCounter) == 0)
                     return null;
 
                 /*
@@ -628,25 +597,8 @@
                 if (Clustering.EMPTY == lastClustering)
                     return null;
 
-<<<<<<< HEAD
-                lastCount = counted(counter);
-
-                // We need to try to query enough additional results to fulfill our query, but because we could still
-                // get short reads on that additional query, just querying the number of results we miss may not be
-                // enough. But we know that when this node answered n rows (counter.countedInCurrentPartition), only
-                // x rows (postReconciliationCounter.countedInCurrentPartition()) made it in the final result.
-                // So our ratio of live rows to requested rows is x/n, so since we miss n-x rows, we estimate that
-                // we should request m rows so that m * x/n = n-x, that is m = (n^2/x) - n.
-                // Also note that it's ok if we retrieve more results that necessary since our top level iterator is a
-                // counting iterator.
-                int n = countedInCurrentPartition(postReconciliationCounter);
-                int x = countedInCurrentPartition(counter);
-                int toQuery = Math.max(((n * n) / Math.max(x, 1)) - n, 1);
-
-                DataLimits retryLimits = command.limits().forShortReadRetry(toQuery);
-=======
-                lastFetched = singleResultCounter.countedInCurrentPartition() - lastCounted;
-                lastCounted = singleResultCounter.countedInCurrentPartition();
+                lastFetched = countedInCurrentPartition(singleResultCounter) - lastCounted;
+                lastCounted = countedInCurrentPartition(singleResultCounter);
 
                 // getting back fewer rows than we asked for means the partition on the replica has been fully consumed
                 if (lastQueried > 0 && lastFetched < lastQueried)
@@ -696,9 +648,16 @@
                 return executeReadCommand(makeFetchAdditionalRowsReadCommand(lastQueried));
             }
 
+            // Counts the number of rows for regular queries and the number of groups for GROUP BY queries
+            private int countedInCurrentPartition(Counter counter)
+            {
+                return command.limits().isGroupByLimit()
+                     ? counter.rowCountedInCurrentPartition()
+                     : counter.countedInCurrentPartition();
+            }
+
             private SinglePartitionReadCommand makeFetchAdditionalRowsReadCommand(int toQuery)
             {
->>>>>>> f93e6e34
                 ClusteringIndexFilter filter = command.clusteringIndexFilter(partitionKey);
                 if (null != lastClustering)
                     filter = filter.forPaging(metadata.comparator, lastClustering, false);
@@ -712,50 +671,11 @@
                                                          filter);
             }
 
-<<<<<<< HEAD
-            /**
-             * Returns the number of results counted by the counter.
-             *
-             * @param counter the counter.
-             * @return the number of results counted by the counter
-             */
-            private int counted(Counter counter)
-            {
-                // We are interested by the number of rows but for GROUP BY queries 'counted' returns the number of
-                // groups.
-                if (command.limits().isGroupByLimit())
-                    return counter.rowCounted();
-
-                return counter.counted();
-            }
-
-            /**
-             * Returns the number of results counted in the partition by the counter.
-             *
-             * @param counter the counter.
-             * @return the number of results counted in the partition by the counter
-             */
-            private int countedInCurrentPartition(Counter counter)
-            {
-                // We are interested by the number of rows but for GROUP BY queries 'countedInCurrentPartition' returns
-                // the number of groups in the current partition.
-                if (command.limits().isGroupByLimit())
-                    return counter.rowCountedInCurrentPartition();
-
-                return counter.countedInCurrentPartition();
-            }
-
-            private UnfilteredRowIterator doShortReadRetry(SinglePartitionReadCommand retryCommand)
-            {
-                DataResolver resolver = new DataResolver(keyspace, retryCommand, ConsistencyLevel.ONE, 1, queryStartNanoTime);
-                ReadCallback handler = new ReadCallback(resolver, ConsistencyLevel.ONE, retryCommand, Collections.singletonList(source), queryStartNanoTime);
-=======
             private UnfilteredRowIterator executeReadCommand(SinglePartitionReadCommand cmd)
             {
-                DataResolver resolver = new DataResolver(keyspace, cmd, ConsistencyLevel.ONE, 1);
-                ReadCallback handler = new ReadCallback(resolver, ConsistencyLevel.ONE, cmd, Collections.singletonList(source));
-
->>>>>>> f93e6e34
+                DataResolver resolver = new DataResolver(keyspace, cmd, ConsistencyLevel.ONE, 1, queryStartNanoTime);
+                ReadCallback handler = new ReadCallback(resolver, ConsistencyLevel.ONE, cmd, Collections.singletonList(source), queryStartNanoTime);
+
                 if (StorageProxy.canDoLocalRequest(source))
                     StageManager.getStage(Stage.READ).maybeExecuteImmediately(new StorageProxy.LocalReadRunnable(cmd, handler));
                 else
