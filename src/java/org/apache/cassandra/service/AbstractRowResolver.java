--- conflicted
+++ resolved
@@ -61,13 +61,7 @@
         ByteArrayInputStream bufIn = new ByteArrayInputStream(body);
         try
         {
-<<<<<<< HEAD
             ReadResponse result = ReadResponse.serializer().deserialize(new DataInputStream(bufIn), message.getVersion());
-            if (logger.isDebugEnabled())
-                logger.debug("Preprocessed {} response", result.isDigestQuery() ? "digest" : "data");
-=======
-            ReadResponse result = ReadResponse.serializer().deserialize(new DataInputStream(bufIn));
->>>>>>> 50b490e0
             replies.put(message, result);
             return result;
         }
