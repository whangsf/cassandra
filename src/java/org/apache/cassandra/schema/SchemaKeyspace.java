/*
 * Licensed to the Apache Software Foundation (ASF) under one
 * or more contributor license agreements.  See the NOTICE file
 * distributed with this work for additional information
 * regarding copyright ownership.  The ASF licenses this file
 * to you under the Apache License, Version 2.0 (the
 * "License"); you may not use this file except in compliance
 * with the License.  You may obtain a copy of the License at
 *
 *     http://www.apache.org/licenses/LICENSE-2.0
 *
 * Unless required by applicable law or agreed to in writing, software
 * distributed under the License is distributed on an "AS IS" BASIS,
 * WITHOUT WARRANTIES OR CONDITIONS OF ANY KIND, either express or implied.
 * See the License for the specific language governing permissions and
 * limitations under the License.
 */
package org.apache.cassandra.schema;

import java.nio.ByteBuffer;
import java.nio.charset.CharacterCodingException;
import java.security.MessageDigest;
import java.security.NoSuchAlgorithmException;
import java.util.*;
import java.util.concurrent.TimeUnit;
import java.util.stream.Collectors;

import com.google.common.collect.*;
import com.google.common.collect.Maps;
import org.slf4j.Logger;
import org.slf4j.LoggerFactory;

import org.apache.cassandra.config.*;
import org.apache.cassandra.config.ColumnDefinition.ClusteringOrder;
import org.apache.cassandra.cql3.*;
import org.apache.cassandra.cql3.functions.*;
import org.apache.cassandra.cql3.statements.SelectStatement;
import org.apache.cassandra.db.*;
import org.apache.cassandra.db.marshal.*;
import org.apache.cassandra.db.partitions.*;
import org.apache.cassandra.db.rows.*;
import org.apache.cassandra.db.filter.ColumnFilter;
import org.apache.cassandra.db.view.View;
import org.apache.cassandra.exceptions.ConfigurationException;
import org.apache.cassandra.exceptions.InvalidRequestException;
import org.apache.cassandra.transport.ProtocolVersion;
import org.apache.cassandra.utils.ByteBufferUtil;
import org.apache.cassandra.utils.FBUtilities;
import org.apache.cassandra.utils.Pair;

import static java.lang.String.format;

import static java.util.stream.Collectors.toList;
import static org.apache.cassandra.cql3.QueryProcessor.executeInternal;
import static org.apache.cassandra.cql3.QueryProcessor.executeOnceInternal;
import static org.apache.cassandra.schema.CQLTypeParser.parse;

/**
 * system_schema.* tables and methods for manipulating them.
 */
public final class SchemaKeyspace
{
    private SchemaKeyspace()
    {
    }

    private static final Logger logger = LoggerFactory.getLogger(SchemaKeyspace.class);

    private static final boolean FLUSH_SCHEMA_TABLES = Boolean.parseBoolean(System.getProperty("cassandra.test.flush_local_schema_changes", "true"));
    private static final boolean IGNORE_CORRUPTED_SCHEMA_TABLES = Boolean.parseBoolean(System.getProperty("cassandra.ignore_corrupted_schema_tables", "false"));

    public static final String KEYSPACES = "keyspaces";
    public static final String TABLES = "tables";
    public static final String COLUMNS = "columns";
    public static final String DROPPED_COLUMNS = "dropped_columns";
    public static final String TRIGGERS = "triggers";
    public static final String VIEWS = "views";
    public static final String TYPES = "types";
    public static final String FUNCTIONS = "functions";
    public static final String AGGREGATES = "aggregates";
    public static final String INDEXES = "indexes";

    /**
     * The order in this list matters.
     *
     * When flushing schema tables, we want to flush them in a way that mitigates the effects of an abrupt shutdown whilst
     * the tables are being flushed. On startup, we load the schema from disk before replaying the CL, so we need to
     * try to avoid problems like reading a table without columns or types, for example. So columns and types should be
     * flushed before tables, which should be flushed before keyspaces.
     *
     * When truncating, the order should be reversed. For immutable lists this is an efficient operation that simply
     * iterates in reverse order.
     *
     * See CASSANDRA-12213 for more details.
     */
    public static final ImmutableList<String> ALL =
        ImmutableList.of(COLUMNS, DROPPED_COLUMNS, TRIGGERS, TYPES, FUNCTIONS, AGGREGATES, INDEXES, TABLES, VIEWS, KEYSPACES);

    /**
<<<<<<< HEAD
     * The tables to which we added the cdc column. This is used in {@link #makeUpdateForSchema} below to make sure we skip that
     * column is cdc is disabled as the columns breaks pre-cdc to post-cdc upgrades (typically, 3.0 -> 3.X).
     */
    private static final Set<String> TABLES_WITH_CDC_ADDED = ImmutableSet.of(TABLES, VIEWS);
=======
     * Until we upgrade the messaging service version, that is version 4.0, we must preserve the old order (before CASSANDRA-12213)
     * for digest calculations, otherwise the nodes will never agree on the schema during a rolling upgrade, see CASSANDRA-13559.
     */
    public static final ImmutableList<String> ALL_FOR_DIGEST =
        ImmutableList.of(KEYSPACES, TABLES, COLUMNS, DROPPED_COLUMNS, TRIGGERS, VIEWS, TYPES, FUNCTIONS, AGGREGATES, INDEXES);
>>>>>>> f96a5dc5

    private static final CFMetaData Keyspaces =
        compile(KEYSPACES,
                "keyspace definitions",
                "CREATE TABLE %s ("
                + "keyspace_name text,"
                + "durable_writes boolean,"
                + "replication frozen<map<text, text>>,"
                + "PRIMARY KEY ((keyspace_name)))");

    private static final CFMetaData Tables =
        compile(TABLES,
                "table definitions",
                "CREATE TABLE %s ("
                + "keyspace_name text,"
                + "table_name text,"
                + "bloom_filter_fp_chance double,"
                + "caching frozen<map<text, text>>,"
                + "comment text,"
                + "compaction frozen<map<text, text>>,"
                + "compression frozen<map<text, text>>,"
                + "crc_check_chance double,"
                + "dclocal_read_repair_chance double,"
                + "default_time_to_live int,"
                + "extensions frozen<map<text, blob>>,"
                + "flags frozen<set<text>>," // SUPER, COUNTER, DENSE, COMPOUND
                + "gc_grace_seconds int,"
                + "id uuid,"
                + "max_index_interval int,"
                + "memtable_flush_period_in_ms int,"
                + "min_index_interval int,"
                + "read_repair_chance double,"
                + "speculative_retry text,"
                + "cdc boolean,"
                + "PRIMARY KEY ((keyspace_name), table_name))");

    private static final CFMetaData Columns =
        compile(COLUMNS,
                "column definitions",
                "CREATE TABLE %s ("
                + "keyspace_name text,"
                + "table_name text,"
                + "column_name text,"
                + "clustering_order text,"
                + "column_name_bytes blob,"
                + "kind text,"
                + "position int,"
                + "type text,"
                + "PRIMARY KEY ((keyspace_name), table_name, column_name))");

    private static final CFMetaData DroppedColumns =
        compile(DROPPED_COLUMNS,
                "dropped column registry",
                "CREATE TABLE %s ("
                + "keyspace_name text,"
                + "table_name text,"
                + "column_name text,"
                + "dropped_time timestamp,"
                + "type text,"
                + "PRIMARY KEY ((keyspace_name), table_name, column_name))");

    private static final CFMetaData Triggers =
        compile(TRIGGERS,
                "trigger definitions",
                "CREATE TABLE %s ("
                + "keyspace_name text,"
                + "table_name text,"
                + "trigger_name text,"
                + "options frozen<map<text, text>>,"
                + "PRIMARY KEY ((keyspace_name), table_name, trigger_name))");

    private static final CFMetaData Views =
        compile(VIEWS,
                "view definitions",
                "CREATE TABLE %s ("
                + "keyspace_name text,"
                + "view_name text,"
                + "base_table_id uuid,"
                + "base_table_name text,"
                + "where_clause text,"
                + "bloom_filter_fp_chance double,"
                + "caching frozen<map<text, text>>,"
                + "comment text,"
                + "compaction frozen<map<text, text>>,"
                + "compression frozen<map<text, text>>,"
                + "crc_check_chance double,"
                + "dclocal_read_repair_chance double,"
                + "default_time_to_live int,"
                + "extensions frozen<map<text, blob>>,"
                + "gc_grace_seconds int,"
                + "id uuid,"
                + "include_all_columns boolean,"
                + "max_index_interval int,"
                + "memtable_flush_period_in_ms int,"
                + "min_index_interval int,"
                + "read_repair_chance double,"
                + "speculative_retry text,"
                + "cdc boolean,"
                + "PRIMARY KEY ((keyspace_name), view_name))");

    private static final CFMetaData Indexes =
        compile(INDEXES,
                "secondary index definitions",
                "CREATE TABLE %s ("
                + "keyspace_name text,"
                + "table_name text,"
                + "index_name text,"
                + "kind text,"
                + "options frozen<map<text, text>>,"
                + "PRIMARY KEY ((keyspace_name), table_name, index_name))");

    private static final CFMetaData Types =
        compile(TYPES,
                "user defined type definitions",
                "CREATE TABLE %s ("
                + "keyspace_name text,"
                + "type_name text,"
                + "field_names frozen<list<text>>,"
                + "field_types frozen<list<text>>,"
                + "PRIMARY KEY ((keyspace_name), type_name))");

    private static final CFMetaData Functions =
        compile(FUNCTIONS,
                "user defined function definitions",
                "CREATE TABLE %s ("
                + "keyspace_name text,"
                + "function_name text,"
                + "argument_types frozen<list<text>>,"
                + "argument_names frozen<list<text>>,"
                + "body text,"
                + "language text,"
                + "return_type text,"
                + "called_on_null_input boolean,"
                + "PRIMARY KEY ((keyspace_name), function_name, argument_types))");

    private static final CFMetaData Aggregates =
        compile(AGGREGATES,
                "user defined aggregate definitions",
                "CREATE TABLE %s ("
                + "keyspace_name text,"
                + "aggregate_name text,"
                + "argument_types frozen<list<text>>,"
                + "final_func text,"
                + "initcond text,"
                + "return_type text,"
                + "state_func text,"
                + "state_type text,"
                + "PRIMARY KEY ((keyspace_name), aggregate_name, argument_types))");

    public static final List<CFMetaData> ALL_TABLE_METADATA =
        ImmutableList.of(Keyspaces, Tables, Columns, Triggers, DroppedColumns, Views, Types, Functions, Aggregates, Indexes);

    private static CFMetaData compile(String name, String description, String schema)
    {
        return CFMetaData.compile(String.format(schema, name), SchemaConstants.SCHEMA_KEYSPACE_NAME)
                         .comment(description)
                         .gcGraceSeconds((int) TimeUnit.DAYS.toSeconds(7));
    }

    public static KeyspaceMetadata metadata()
    {
        return KeyspaceMetadata.create(SchemaConstants.SCHEMA_KEYSPACE_NAME, KeyspaceParams.local(), org.apache.cassandra.schema.Tables.of(ALL_TABLE_METADATA));
    }

    /**
     * Add entries to system_schema.* for the hardcoded system keyspaces
     */
    public static void saveSystemKeyspacesSchema()
    {
        KeyspaceMetadata system = Schema.instance.getKSMetaData(SchemaConstants.SYSTEM_KEYSPACE_NAME);
        KeyspaceMetadata schema = Schema.instance.getKSMetaData(SchemaConstants.SCHEMA_KEYSPACE_NAME);

        long timestamp = FBUtilities.timestampMicros();

        // delete old, possibly obsolete entries in schema tables
        for (String schemaTable : ALL)
        {
            String query = String.format("DELETE FROM %s.%s USING TIMESTAMP ? WHERE keyspace_name = ?", SchemaConstants.SCHEMA_KEYSPACE_NAME, schemaTable);
            for (String systemKeyspace : SchemaConstants.SYSTEM_KEYSPACE_NAMES)
                executeOnceInternal(query, timestamp, systemKeyspace);
        }

        // (+1 to timestamp to make sure we don't get shadowed by the tombstones we just added)
        makeCreateKeyspaceMutation(system, timestamp + 1).build().apply();
        makeCreateKeyspaceMutation(schema, timestamp + 1).build().apply();
    }

    public static void truncate()
    {
        ALL.reverse().forEach(table -> getSchemaCFS(table).truncateBlocking());
    }

    static void flush()
    {
        if (!DatabaseDescriptor.isUnsafeSystem())
            ALL.forEach(table -> FBUtilities.waitOnFuture(getSchemaCFS(table).forceFlush()));
    }

    /**
     * Read schema from system keyspace and calculate MD5 digest of every row, resulting digest
     * will be converted into UUID which would act as content-based version of the schema.
     */
    public static UUID calculateSchemaDigest()
    {
        MessageDigest digest;
        try
        {
            digest = MessageDigest.getInstance("MD5");
        }
        catch (NoSuchAlgorithmException e)
        {
            throw new RuntimeException(e);
        }

        for (String table : ALL_FOR_DIGEST)
        {
            // Due to CASSANDRA-11050 we want to exclude DROPPED_COLUMNS for schema digest computation. We can and
            // should remove that in the next major release (so C* 4.0).
            if (table.equals(DROPPED_COLUMNS))
                continue;

            ReadCommand cmd = getReadCommandForTableSchema(table);
            try (ReadExecutionController executionController = cmd.executionController();
                 PartitionIterator schema = cmd.executeInternal(executionController))
            {
                while (schema.hasNext())
                {
                    try (RowIterator partition = schema.next())
                    {
                        if (!isSystemKeyspaceSchemaPartition(partition.partitionKey()))
                            RowIterators.digest(partition, digest);
                    }
                }
            }
        }
        return UUID.nameUUIDFromBytes(digest.digest());
    }

    /**
     * @param schemaTableName The name of the table responsible for part of the schema
     * @return CFS responsible to hold low-level serialized schema
     */
    private static ColumnFamilyStore getSchemaCFS(String schemaTableName)
    {
        return Keyspace.open(SchemaConstants.SCHEMA_KEYSPACE_NAME).getColumnFamilyStore(schemaTableName);
    }

    /**
     * @param schemaTableName The name of the table responsible for part of the schema.
     * @return low-level schema representation
     */
    private static ReadCommand getReadCommandForTableSchema(String schemaTableName)
    {
        ColumnFamilyStore cfs = getSchemaCFS(schemaTableName);
        return PartitionRangeReadCommand.allDataRead(cfs.metadata, FBUtilities.nowInSeconds());
    }

    public static Collection<Mutation> convertSchemaToMutations()
    {
        Map<DecoratedKey, Mutation> mutationMap = new HashMap<>();

        for (String table : ALL)
            convertSchemaToMutations(mutationMap, table);

        return mutationMap.values();
    }

    private static void convertSchemaToMutations(Map<DecoratedKey, Mutation> mutationMap, String schemaTableName)
    {
        ReadCommand cmd = getReadCommandForTableSchema(schemaTableName);
        try (ReadExecutionController executionController = cmd.executionController();
             UnfilteredPartitionIterator iter = cmd.executeLocally(executionController))
        {
            while (iter.hasNext())
            {
                try (UnfilteredRowIterator partition = iter.next())
                {
                    if (isSystemKeyspaceSchemaPartition(partition.partitionKey()))
                        continue;

                    DecoratedKey key = partition.partitionKey();
                    Mutation mutation = mutationMap.get(key);
                    if (mutation == null)
                    {
                        mutation = new Mutation(SchemaConstants.SCHEMA_KEYSPACE_NAME, key);
                        mutationMap.put(key, mutation);
                    }

                    mutation.add(makeUpdateForSchema(partition, cmd.columnFilter()));
                }
            }
        }
    }

    /**
     * Creates a PartitionUpdate from a partition containing some schema table content.
     * This is mainly calling {@code PartitionUpdate.fromIterator} except for the fact that it deals with
     * the problem described in #12236.
     */
    private static PartitionUpdate makeUpdateForSchema(UnfilteredRowIterator partition, ColumnFilter filter)
    {
        // This method is used during schema migration tasks, and if cdc is disabled, we want to force excluding the
        // 'cdc' column from the TABLES/VIEWS schema table because it is problematic if received by older nodes (see #12236
        // and #12697). Otherwise though, we just simply "buffer" the content of the partition into a PartitionUpdate.
        if (DatabaseDescriptor.isCDCEnabled() || !TABLES_WITH_CDC_ADDED.contains(partition.metadata().cfName))
            return PartitionUpdate.fromIterator(partition, filter);

        // We want to skip the 'cdc' column. A simple solution for that is based on the fact that
        // 'PartitionUpdate.fromIterator()' will ignore any columns that are marked as 'fetched' but not 'queried'.
        ColumnFilter.Builder builder = ColumnFilter.allColumnsBuilder(partition.metadata());
        for (ColumnDefinition column : filter.fetchedColumns())
        {
            if (!column.name.toString().equals("cdc"))
                builder.add(column);
        }

        return PartitionUpdate.fromIterator(partition, builder.build());
    }

    private static boolean isSystemKeyspaceSchemaPartition(DecoratedKey partitionKey)
    {
        return SchemaConstants.isSystemKeyspace(UTF8Type.instance.compose(partitionKey.getKey()));
    }

    /*
     * Schema entities to mutations
     */

    private static DecoratedKey decorate(CFMetaData metadata, Object value)
    {
        return metadata.decorateKey(((AbstractType)metadata.getKeyValidator()).decompose(value));
    }

    public static Mutation.SimpleBuilder makeCreateKeyspaceMutation(String name, KeyspaceParams params, long timestamp)
    {
        Mutation.SimpleBuilder builder = Mutation.simpleBuilder(Keyspaces.ksName, decorate(Keyspaces, name))
                                                 .timestamp(timestamp);

        builder.update(Keyspaces)
               .row()
               .add(KeyspaceParams.Option.DURABLE_WRITES.toString(), params.durableWrites)
               .add(KeyspaceParams.Option.REPLICATION.toString(), params.replication.asMap());

        return builder;
    }

    public static Mutation.SimpleBuilder makeCreateKeyspaceMutation(KeyspaceMetadata keyspace, long timestamp)
    {
        Mutation.SimpleBuilder builder = makeCreateKeyspaceMutation(keyspace.name, keyspace.params, timestamp);

        keyspace.tables.forEach(table -> addTableToSchemaMutation(table, true, builder));
        keyspace.views.forEach(view -> addViewToSchemaMutation(view, true, builder));
        keyspace.types.forEach(type -> addTypeToSchemaMutation(type, builder));
        keyspace.functions.udfs().forEach(udf -> addFunctionToSchemaMutation(udf, builder));
        keyspace.functions.udas().forEach(uda -> addAggregateToSchemaMutation(uda, builder));

        return builder;
    }

    public static Mutation.SimpleBuilder makeDropKeyspaceMutation(KeyspaceMetadata keyspace, long timestamp)
    {
        Mutation.SimpleBuilder builder = Mutation.simpleBuilder(SchemaConstants.SCHEMA_KEYSPACE_NAME, decorate(Keyspaces, keyspace.name))
                                                 .timestamp(timestamp);

        for (CFMetaData schemaTable : ALL_TABLE_METADATA)
            builder.update(schemaTable).delete();

        return builder;
    }

    public static Mutation.SimpleBuilder makeCreateTypeMutation(KeyspaceMetadata keyspace, UserType type, long timestamp)
    {
        // Include the serialized keyspace in case the target node missed a CREATE KEYSPACE migration (see CASSANDRA-5631).
        Mutation.SimpleBuilder builder = makeCreateKeyspaceMutation(keyspace.name, keyspace.params, timestamp);
        addTypeToSchemaMutation(type, builder);
        return builder;
    }

    static void addTypeToSchemaMutation(UserType type, Mutation.SimpleBuilder mutation)
    {
        mutation.update(Types)
                .row(type.getNameAsString())
                .add("field_names", type.fieldNames().stream().map(FieldIdentifier::toString).collect(toList()))
                .add("field_types", type.fieldTypes().stream().map(AbstractType::asCQL3Type).map(CQL3Type::toString).collect(toList()));
    }

    public static Mutation.SimpleBuilder dropTypeFromSchemaMutation(KeyspaceMetadata keyspace, UserType type, long timestamp)
    {
        // Include the serialized keyspace in case the target node missed a CREATE KEYSPACE migration (see CASSANDRA-5631).
        Mutation.SimpleBuilder builder = makeCreateKeyspaceMutation(keyspace.name, keyspace.params, timestamp);
        builder.update(Types).row(type.name).delete();
        return builder;
    }

    public static Mutation.SimpleBuilder makeCreateTableMutation(KeyspaceMetadata keyspace, CFMetaData table, long timestamp)
    {
        // Include the serialized keyspace in case the target node missed a CREATE KEYSPACE migration (see CASSANDRA-5631).
        Mutation.SimpleBuilder builder = makeCreateKeyspaceMutation(keyspace.name, keyspace.params, timestamp);
        addTableToSchemaMutation(table, true, builder);
        return builder;
    }

    static void addTableToSchemaMutation(CFMetaData table, boolean withColumnsAndTriggers, Mutation.SimpleBuilder builder)
    {
        Row.SimpleBuilder rowBuilder = builder.update(Tables)
                                              .row(table.cfName)
                                              .add("id", table.cfId)
                                              .add("flags", CFMetaData.flagsToStrings(table.flags()));

        addTableParamsToRowBuilder(table.params, rowBuilder);

        if (withColumnsAndTriggers)
        {
            for (ColumnDefinition column : table.allColumns())
                addColumnToSchemaMutation(table, column, builder);

            for (CFMetaData.DroppedColumn column : table.getDroppedColumns().values())
                addDroppedColumnToSchemaMutation(table, column, builder);

            for (TriggerMetadata trigger : table.getTriggers())
                addTriggerToSchemaMutation(table, trigger, builder);

            for (IndexMetadata index : table.getIndexes())
                addIndexToSchemaMutation(table, index, builder);
        }
    }

    private static void addTableParamsToRowBuilder(TableParams params, Row.SimpleBuilder builder)
    {
        builder.add("bloom_filter_fp_chance", params.bloomFilterFpChance)
               .add("comment", params.comment)
               .add("dclocal_read_repair_chance", params.dcLocalReadRepairChance)
               .add("default_time_to_live", params.defaultTimeToLive)
               .add("gc_grace_seconds", params.gcGraceSeconds)
               .add("max_index_interval", params.maxIndexInterval)
               .add("memtable_flush_period_in_ms", params.memtableFlushPeriodInMs)
               .add("min_index_interval", params.minIndexInterval)
               .add("read_repair_chance", params.readRepairChance)
               .add("speculative_retry", params.speculativeRetry.toString())
               .add("crc_check_chance", params.crcCheckChance)
               .add("caching", params.caching.asMap())
               .add("compaction", params.compaction.asMap())
               .add("compression", params.compression.asMap())
               .add("extensions", params.extensions);

        // Only add CDC-enabled flag to schema if it's enabled on the node. This is to work around RTE's post-8099 if a 3.8+
        // node sends table schema to a < 3.8 versioned node with an unknown column.
        if (DatabaseDescriptor.isCDCEnabled())
            builder.add("cdc", params.cdc);
    }

    public static Mutation.SimpleBuilder makeUpdateTableMutation(KeyspaceMetadata keyspace,
                                                                 CFMetaData oldTable,
                                                                 CFMetaData newTable,
                                                                 long timestamp)
    {
        Mutation.SimpleBuilder builder = makeCreateKeyspaceMutation(keyspace.name, keyspace.params, timestamp);

        addTableToSchemaMutation(newTable, false, builder);

        MapDifference<ByteBuffer, ColumnDefinition> columnDiff = Maps.difference(oldTable.getColumnMetadata(),
                                                                                 newTable.getColumnMetadata());

        // columns that are no longer needed
        for (ColumnDefinition column : columnDiff.entriesOnlyOnLeft().values())
            dropColumnFromSchemaMutation(oldTable, column, builder);

        // newly added columns
        for (ColumnDefinition column : columnDiff.entriesOnlyOnRight().values())
            addColumnToSchemaMutation(newTable, column, builder);

        // old columns with updated attributes
        for (ByteBuffer name : columnDiff.entriesDiffering().keySet())
            addColumnToSchemaMutation(newTable, newTable.getColumnDefinition(name), builder);

        // dropped columns
        MapDifference<ByteBuffer, CFMetaData.DroppedColumn> droppedColumnDiff =
            Maps.difference(oldTable.getDroppedColumns(), newTable.getDroppedColumns());

        // newly dropped columns
        for (CFMetaData.DroppedColumn column : droppedColumnDiff.entriesOnlyOnRight().values())
            addDroppedColumnToSchemaMutation(newTable, column, builder);

        // columns added then dropped again
        for (ByteBuffer name : droppedColumnDiff.entriesDiffering().keySet())
            addDroppedColumnToSchemaMutation(newTable, newTable.getDroppedColumns().get(name), builder);

        MapDifference<String, TriggerMetadata> triggerDiff = triggersDiff(oldTable.getTriggers(), newTable.getTriggers());

        // dropped triggers
        for (TriggerMetadata trigger : triggerDiff.entriesOnlyOnLeft().values())
            dropTriggerFromSchemaMutation(oldTable, trigger, builder);

        // newly created triggers
        for (TriggerMetadata trigger : triggerDiff.entriesOnlyOnRight().values())
            addTriggerToSchemaMutation(newTable, trigger, builder);

        MapDifference<String, IndexMetadata> indexesDiff = indexesDiff(oldTable.getIndexes(),
                                                                       newTable.getIndexes());

        // dropped indexes
        for (IndexMetadata index : indexesDiff.entriesOnlyOnLeft().values())
            dropIndexFromSchemaMutation(oldTable, index, builder);

        // newly created indexes
        for (IndexMetadata index : indexesDiff.entriesOnlyOnRight().values())
            addIndexToSchemaMutation(newTable, index, builder);

        // updated indexes need to be updated
        for (MapDifference.ValueDifference<IndexMetadata> diff : indexesDiff.entriesDiffering().values())
            addUpdatedIndexToSchemaMutation(newTable, diff.rightValue(), builder);

        return builder;
    }

    private static MapDifference<String, IndexMetadata> indexesDiff(Indexes before, Indexes after)
    {
        Map<String, IndexMetadata> beforeMap = new HashMap<>();
        before.forEach(i -> beforeMap.put(i.name, i));

        Map<String, IndexMetadata> afterMap = new HashMap<>();
        after.forEach(i -> afterMap.put(i.name, i));

        return Maps.difference(beforeMap, afterMap);
    }

    private static MapDifference<String, TriggerMetadata> triggersDiff(Triggers before, Triggers after)
    {
        Map<String, TriggerMetadata> beforeMap = new HashMap<>();
        before.forEach(t -> beforeMap.put(t.name, t));

        Map<String, TriggerMetadata> afterMap = new HashMap<>();
        after.forEach(t -> afterMap.put(t.name, t));

        return Maps.difference(beforeMap, afterMap);
    }

    public static Mutation.SimpleBuilder makeDropTableMutation(KeyspaceMetadata keyspace, CFMetaData table, long timestamp)
    {
        // Include the serialized keyspace in case the target node missed a CREATE KEYSPACE migration (see CASSANDRA-5631).
        Mutation.SimpleBuilder builder = makeCreateKeyspaceMutation(keyspace.name, keyspace.params, timestamp);

        builder.update(Tables).row(table.cfName).delete();

        for (ColumnDefinition column : table.allColumns())
            dropColumnFromSchemaMutation(table, column, builder);

        for (TriggerMetadata trigger : table.getTriggers())
            dropTriggerFromSchemaMutation(table, trigger, builder);

        for (IndexMetadata index : table.getIndexes())
            dropIndexFromSchemaMutation(table, index, builder);

        return builder;
    }

    private static void addColumnToSchemaMutation(CFMetaData table, ColumnDefinition column, Mutation.SimpleBuilder builder)
    {
        AbstractType<?> type = column.type;
        if (type instanceof ReversedType)
            type = ((ReversedType) type).baseType;

        builder.update(Columns)
               .row(table.cfName, column.name.toString())
               .add("column_name_bytes", column.name.bytes)
               .add("kind", column.kind.toString().toLowerCase())
               .add("position", column.position())
               .add("clustering_order", column.clusteringOrder().toString().toLowerCase())
               .add("type", type.asCQL3Type().toString());
    }

    private static void dropColumnFromSchemaMutation(CFMetaData table, ColumnDefinition column, Mutation.SimpleBuilder builder)
    {
        // Note: we do want to use name.toString(), not name.bytes directly for backward compatibility (For CQL3, this won't make a difference).
        builder.update(Columns).row(table.cfName, column.name.toString()).delete();
    }

    private static void addDroppedColumnToSchemaMutation(CFMetaData table, CFMetaData.DroppedColumn column, Mutation.SimpleBuilder builder)
    {
        builder.update(DroppedColumns)
               .row(table.cfName, column.name)
               .add("dropped_time", new Date(TimeUnit.MICROSECONDS.toMillis(column.droppedTime)))
               .add("type", expandUserTypes(column.type).asCQL3Type().toString());
    }

    private static void addTriggerToSchemaMutation(CFMetaData table, TriggerMetadata trigger, Mutation.SimpleBuilder builder)
    {
        builder.update(Triggers)
               .row(table.cfName, trigger.name)
               .add("options", Collections.singletonMap("class", trigger.classOption));
    }

    private static void dropTriggerFromSchemaMutation(CFMetaData table, TriggerMetadata trigger, Mutation.SimpleBuilder builder)
    {
        builder.update(Triggers).row(table.cfName, trigger.name).delete();
    }

    public static Mutation.SimpleBuilder makeCreateViewMutation(KeyspaceMetadata keyspace, ViewDefinition view, long timestamp)
    {
        // Include the serialized keyspace in case the target node missed a CREATE KEYSPACE migration (see CASSANDRA-5631).
        Mutation.SimpleBuilder builder = makeCreateKeyspaceMutation(keyspace.name, keyspace.params, timestamp);
        addViewToSchemaMutation(view, true, builder);
        return builder;
    }

    private static void addViewToSchemaMutation(ViewDefinition view, boolean includeColumns, Mutation.SimpleBuilder builder)
    {
        CFMetaData table = view.metadata;
        Row.SimpleBuilder rowBuilder = builder.update(Views)
                                              .row(view.viewName)
                                              .add("include_all_columns", view.includeAllColumns)
                                              .add("base_table_id", view.baseTableId)
                                              .add("base_table_name", view.baseTableMetadata().cfName)
                                              .add("where_clause", view.whereClause)
                                              .add("id", table.cfId);

        addTableParamsToRowBuilder(table.params, rowBuilder);

        if (includeColumns)
        {
            for (ColumnDefinition column : table.allColumns())
                addColumnToSchemaMutation(table, column, builder);

            for (CFMetaData.DroppedColumn column : table.getDroppedColumns().values())
                addDroppedColumnToSchemaMutation(table, column, builder);
        }
    }

    public static Mutation.SimpleBuilder makeDropViewMutation(KeyspaceMetadata keyspace, ViewDefinition view, long timestamp)
    {
        // Include the serialized keyspace in case the target node missed a CREATE KEYSPACE migration (see CASSANDRA-5631).
        Mutation.SimpleBuilder builder = makeCreateKeyspaceMutation(keyspace.name, keyspace.params, timestamp);

        builder.update(Views).row(view.viewName).delete();

        CFMetaData table = view.metadata;
        for (ColumnDefinition column : table.allColumns())
            dropColumnFromSchemaMutation(table, column, builder);

        for (IndexMetadata index : table.getIndexes())
            dropIndexFromSchemaMutation(table, index, builder);

        return builder;
    }

    public static Mutation.SimpleBuilder makeUpdateViewMutation(KeyspaceMetadata keyspace,
                                                                ViewDefinition oldView,
                                                                ViewDefinition newView,
                                                                long timestamp)
    {
        Mutation.SimpleBuilder builder = makeCreateKeyspaceMutation(keyspace.name, keyspace.params, timestamp);

        addViewToSchemaMutation(newView, false, builder);

        MapDifference<ByteBuffer, ColumnDefinition> columnDiff = Maps.difference(oldView.metadata.getColumnMetadata(),
                                                                                 newView.metadata.getColumnMetadata());

        // columns that are no longer needed
        for (ColumnDefinition column : columnDiff.entriesOnlyOnLeft().values())
            dropColumnFromSchemaMutation(oldView.metadata, column, builder);

        // newly added columns
        for (ColumnDefinition column : columnDiff.entriesOnlyOnRight().values())
            addColumnToSchemaMutation(newView.metadata, column, builder);

        // old columns with updated attributes
        for (ByteBuffer name : columnDiff.entriesDiffering().keySet())
            addColumnToSchemaMutation(newView.metadata, newView.metadata.getColumnDefinition(name), builder);

        // dropped columns
        MapDifference<ByteBuffer, CFMetaData.DroppedColumn> droppedColumnDiff =
        Maps.difference(oldView.metadata.getDroppedColumns(), oldView.metadata.getDroppedColumns());

        // newly dropped columns
        for (CFMetaData.DroppedColumn column : droppedColumnDiff.entriesOnlyOnRight().values())
            addDroppedColumnToSchemaMutation(oldView.metadata, column, builder);

        // columns added then dropped again
        for (ByteBuffer name : droppedColumnDiff.entriesDiffering().keySet())
            addDroppedColumnToSchemaMutation(newView.metadata, newView.metadata.getDroppedColumns().get(name), builder);

        return builder;
    }

    private static void addIndexToSchemaMutation(CFMetaData table,
                                                 IndexMetadata index,
                                                 Mutation.SimpleBuilder builder)
    {
        builder.update(Indexes)
               .row(table.cfName, index.name)
               .add("kind", index.kind.toString())
               .add("options", index.options);
    }

    private static void dropIndexFromSchemaMutation(CFMetaData table,
                                                    IndexMetadata index,
                                                    Mutation.SimpleBuilder builder)
    {
        builder.update(Indexes).row(table.cfName, index.name).delete();
    }

    private static void addUpdatedIndexToSchemaMutation(CFMetaData table,
                                                        IndexMetadata index,
                                                        Mutation.SimpleBuilder builder)
    {
        addIndexToSchemaMutation(table, index, builder);
    }

    public static Mutation.SimpleBuilder makeCreateFunctionMutation(KeyspaceMetadata keyspace, UDFunction function, long timestamp)
    {
        // Include the serialized keyspace in case the target node missed a CREATE KEYSPACE migration (see CASSANDRA-5631).
        Mutation.SimpleBuilder builder = makeCreateKeyspaceMutation(keyspace.name, keyspace.params, timestamp);
        addFunctionToSchemaMutation(function, builder);
        return builder;
    }

    static void addFunctionToSchemaMutation(UDFunction function, Mutation.SimpleBuilder builder)
    {
        builder.update(Functions)
               .row(function.name().name, functionArgumentsList(function))
               .add("body", function.body())
               .add("language", function.language())
               .add("return_type", function.returnType().asCQL3Type().toString())
               .add("called_on_null_input", function.isCalledOnNullInput())
               .add("argument_names", function.argNames().stream().map((c) -> bbToString(c.bytes)).collect(toList()));
    }

    private static String bbToString(ByteBuffer bb)
    {
        try
        {
            return ByteBufferUtil.string(bb);
        }
        catch (CharacterCodingException e)
        {
            throw new RuntimeException(e);
        }
    }

    private static List<String> functionArgumentsList(AbstractFunction fun)
    {
        return fun.argTypes()
                  .stream()
                  .map(AbstractType::asCQL3Type)
                  .map(CQL3Type::toString)
                  .collect(toList());
    }

    public static Mutation.SimpleBuilder makeDropFunctionMutation(KeyspaceMetadata keyspace, UDFunction function, long timestamp)
    {
        // Include the serialized keyspace in case the target node missed a CREATE KEYSPACE migration (see CASSANDRA-5631).
        Mutation.SimpleBuilder builder = makeCreateKeyspaceMutation(keyspace.name, keyspace.params, timestamp);
        builder.update(Functions).row(function.name().name, functionArgumentsList(function)).delete();
        return builder;
    }

    public static Mutation.SimpleBuilder makeCreateAggregateMutation(KeyspaceMetadata keyspace, UDAggregate aggregate, long timestamp)
    {
        // Include the serialized keyspace in case the target node missed a CREATE KEYSPACE migration (see CASSANDRA-5631).
        Mutation.SimpleBuilder builder = makeCreateKeyspaceMutation(keyspace.name, keyspace.params, timestamp);
        addAggregateToSchemaMutation(aggregate, builder);
        return builder;
    }

    static void addAggregateToSchemaMutation(UDAggregate aggregate, Mutation.SimpleBuilder builder)
    {
        builder.update(Aggregates)
               .row(aggregate.name().name, functionArgumentsList(aggregate))
               .add("return_type", aggregate.returnType().asCQL3Type().toString())
               .add("state_func", aggregate.stateFunction().name().name)
               .add("state_type", aggregate.stateType().asCQL3Type().toString())
               .add("final_func", aggregate.finalFunction() != null ? aggregate.finalFunction().name().name : null)
               .add("initcond", aggregate.initialCondition() != null
                                // must use the frozen state type here, as 'null' for unfrozen collections may mean 'empty'
                                ? aggregate.stateType().freeze().asCQL3Type().toCQLLiteral(aggregate.initialCondition(), ProtocolVersion.CURRENT)
                                : null);
    }

    public static Mutation.SimpleBuilder makeDropAggregateMutation(KeyspaceMetadata keyspace, UDAggregate aggregate, long timestamp)
    {
        // Include the serialized keyspace in case the target node missed a CREATE KEYSPACE migration (see CASSANDRA-5631).
        Mutation.SimpleBuilder builder = makeCreateKeyspaceMutation(keyspace.name, keyspace.params, timestamp);
        builder.update(Aggregates).row(aggregate.name().name, functionArgumentsList(aggregate)).delete();
        return builder;
    }

    /*
     * Fetching schema
     */

    public static Keyspaces fetchNonSystemKeyspaces()
    {
        return fetchKeyspacesWithout(SchemaConstants.SYSTEM_KEYSPACE_NAMES);
    }

    private static Keyspaces fetchKeyspacesWithout(Set<String> excludedKeyspaceNames)
    {
        String query = format("SELECT keyspace_name FROM %s.%s", SchemaConstants.SCHEMA_KEYSPACE_NAME, KEYSPACES);

        Keyspaces.Builder keyspaces = org.apache.cassandra.schema.Keyspaces.builder();
        for (UntypedResultSet.Row row : query(query))
        {
            String keyspaceName = row.getString("keyspace_name");
            if (!excludedKeyspaceNames.contains(keyspaceName))
                keyspaces.add(fetchKeyspace(keyspaceName));
        }
        return keyspaces.build();
    }

    private static Keyspaces fetchKeyspacesOnly(Set<String> includedKeyspaceNames)
    {
        /*
         * We know the keyspace names we are going to query, but we still want to run the SELECT IN
         * query, to filter out the keyspaces that had been dropped by the applied mutation set.
         */
        String query = format("SELECT keyspace_name FROM %s.%s WHERE keyspace_name IN ?", SchemaConstants.SCHEMA_KEYSPACE_NAME, KEYSPACES);

        Keyspaces.Builder keyspaces = org.apache.cassandra.schema.Keyspaces.builder();
        for (UntypedResultSet.Row row : query(query, new ArrayList<>(includedKeyspaceNames)))
            keyspaces.add(fetchKeyspace(row.getString("keyspace_name")));
        return keyspaces.build();
    }

    private static KeyspaceMetadata fetchKeyspace(String keyspaceName)
    {
        KeyspaceParams params = fetchKeyspaceParams(keyspaceName);
        Types types = fetchTypes(keyspaceName);
        Tables tables = fetchTables(keyspaceName, types);
        Views views = fetchViews(keyspaceName, types);
        Functions functions = fetchFunctions(keyspaceName, types);
        return KeyspaceMetadata.create(keyspaceName, params, tables, views, types, functions);
    }

    private static KeyspaceParams fetchKeyspaceParams(String keyspaceName)
    {
        String query = format("SELECT * FROM %s.%s WHERE keyspace_name = ?", SchemaConstants.SCHEMA_KEYSPACE_NAME, KEYSPACES);

        UntypedResultSet.Row row = query(query, keyspaceName).one();
        boolean durableWrites = row.getBoolean(KeyspaceParams.Option.DURABLE_WRITES.toString());
        Map<String, String> replication = row.getFrozenTextMap(KeyspaceParams.Option.REPLICATION.toString());
        return KeyspaceParams.create(durableWrites, replication);
    }

    private static Types fetchTypes(String keyspaceName)
    {
        String query = format("SELECT * FROM %s.%s WHERE keyspace_name = ?", SchemaConstants.SCHEMA_KEYSPACE_NAME, TYPES);

        Types.RawBuilder types = org.apache.cassandra.schema.Types.rawBuilder(keyspaceName);
        for (UntypedResultSet.Row row : query(query, keyspaceName))
        {
            String name = row.getString("type_name");
            List<String> fieldNames = row.getFrozenList("field_names", UTF8Type.instance);
            List<String> fieldTypes = row.getFrozenList("field_types", UTF8Type.instance);
            types.add(name, fieldNames, fieldTypes);
        }
        return types.build();
    }

    private static Tables fetchTables(String keyspaceName, Types types)
    {
        String query = format("SELECT table_name FROM %s.%s WHERE keyspace_name = ?", SchemaConstants.SCHEMA_KEYSPACE_NAME, TABLES);

        Tables.Builder tables = org.apache.cassandra.schema.Tables.builder();
        for (UntypedResultSet.Row row : query(query, keyspaceName))
        {
            String tableName = row.getString("table_name");
            try
            {
                tables.add(fetchTable(keyspaceName, tableName, types));
            }
            catch (MissingColumns exc)
            {
                if (!IGNORE_CORRUPTED_SCHEMA_TABLES)
                {
                    logger.error("No columns found for table {}.{} in {}.{}.  This may be due to " +
                                 "corruption or concurrent dropping and altering of a table.  If this table " +
                                 "is supposed to be dropped, restart cassandra with -Dcassandra.ignore_corrupted_schema_tables=true " +
                                 "and run the following query: \"DELETE FROM {}.{} WHERE keyspace_name = '{}' AND table_name = '{}';\"." +
                                 "If the table is not supposed to be dropped, restore {}.{} sstables from backups.",
                                 keyspaceName, tableName,
                                 SchemaConstants.SCHEMA_KEYSPACE_NAME, COLUMNS,
                                 SchemaConstants.SCHEMA_KEYSPACE_NAME, TABLES,
                                 keyspaceName, tableName,
                                 SchemaConstants.SCHEMA_KEYSPACE_NAME, COLUMNS);
                    throw exc;
                }
            }
        }
        return tables.build();
    }

    private static CFMetaData fetchTable(String keyspaceName, String tableName, Types types)
    {
        String query = String.format("SELECT * FROM %s.%s WHERE keyspace_name = ? AND table_name = ?", SchemaConstants.SCHEMA_KEYSPACE_NAME, TABLES);
        UntypedResultSet rows = query(query, keyspaceName, tableName);
        if (rows.isEmpty())
            throw new RuntimeException(String.format("%s:%s not found in the schema definitions keyspace.", keyspaceName, tableName));
        UntypedResultSet.Row row = rows.one();

        UUID id = row.getUUID("id");

        Set<CFMetaData.Flag> flags = CFMetaData.flagsFromStrings(row.getFrozenSet("flags", UTF8Type.instance));

        boolean isSuper = flags.contains(CFMetaData.Flag.SUPER);
        boolean isCounter = flags.contains(CFMetaData.Flag.COUNTER);
        boolean isDense = flags.contains(CFMetaData.Flag.DENSE);
        boolean isCompound = flags.contains(CFMetaData.Flag.COMPOUND);

        List<ColumnDefinition> columns = fetchColumns(keyspaceName, tableName, types);
        if (!columns.stream().anyMatch(ColumnDefinition::isPartitionKey))
        {
            String msg = String.format("Table %s.%s did not have any partition key columns in the schema tables", keyspaceName, tableName);
            throw new AssertionError(msg);
        }

        Map<ByteBuffer, CFMetaData.DroppedColumn> droppedColumns = fetchDroppedColumns(keyspaceName, tableName);
        Indexes indexes = fetchIndexes(keyspaceName, tableName);
        Triggers triggers = fetchTriggers(keyspaceName, tableName);

        return CFMetaData.create(keyspaceName,
                                 tableName,
                                 id,
                                 isDense,
                                 isCompound,
                                 isSuper,
                                 isCounter,
                                 false,
                                 columns,
                                 DatabaseDescriptor.getPartitioner())
                         .params(createTableParamsFromRow(row))
                         .droppedColumns(droppedColumns)
                         .indexes(indexes)
                         .triggers(triggers);
    }

    public static TableParams createTableParamsFromRow(UntypedResultSet.Row row)
    {
        return TableParams.builder()
                          .bloomFilterFpChance(row.getDouble("bloom_filter_fp_chance"))
                          .caching(CachingParams.fromMap(row.getFrozenTextMap("caching")))
                          .comment(row.getString("comment"))
                          .compaction(CompactionParams.fromMap(row.getFrozenTextMap("compaction")))
                          .compression(CompressionParams.fromMap(row.getFrozenTextMap("compression")))
                          .dcLocalReadRepairChance(row.getDouble("dclocal_read_repair_chance"))
                          .defaultTimeToLive(row.getInt("default_time_to_live"))
                          .extensions(row.getFrozenMap("extensions", UTF8Type.instance, BytesType.instance))
                          .gcGraceSeconds(row.getInt("gc_grace_seconds"))
                          .maxIndexInterval(row.getInt("max_index_interval"))
                          .memtableFlushPeriodInMs(row.getInt("memtable_flush_period_in_ms"))
                          .minIndexInterval(row.getInt("min_index_interval"))
                          .readRepairChance(row.getDouble("read_repair_chance"))
                          .crcCheckChance(row.getDouble("crc_check_chance"))
                          .speculativeRetry(SpeculativeRetryParam.fromString(row.getString("speculative_retry")))
                          .cdc(row.has("cdc") ? row.getBoolean("cdc") : false)
                          .build();
    }

    private static List<ColumnDefinition> fetchColumns(String keyspace, String table, Types types)
    {
        String query = format("SELECT * FROM %s.%s WHERE keyspace_name = ? AND table_name = ?", SchemaConstants.SCHEMA_KEYSPACE_NAME, COLUMNS);
        UntypedResultSet columnRows = query(query, keyspace, table);
        if (columnRows.isEmpty())
            throw new MissingColumns("Columns not found in schema table for " + keyspace + "." + table);

        List<ColumnDefinition> columns = new ArrayList<>();
        columnRows.forEach(row -> columns.add(createColumnFromRow(row, types)));
        return columns;
    }

    public static ColumnDefinition createColumnFromRow(UntypedResultSet.Row row, Types types)
    {
        String keyspace = row.getString("keyspace_name");
        String table = row.getString("table_name");

        ColumnDefinition.Kind kind = ColumnDefinition.Kind.valueOf(row.getString("kind").toUpperCase());

        int position = row.getInt("position");
        ClusteringOrder order = ClusteringOrder.valueOf(row.getString("clustering_order").toUpperCase());

        AbstractType<?> type = parse(keyspace, row.getString("type"), types);
        if (order == ClusteringOrder.DESC)
            type = ReversedType.getInstance(type);

        ColumnIdentifier name = ColumnIdentifier.getInterned(type,
                                                             row.getBytes("column_name_bytes"),
                                                             row.getString("column_name"));

        return new ColumnDefinition(keyspace, table, name, type, position, kind);
    }

    private static Map<ByteBuffer, CFMetaData.DroppedColumn> fetchDroppedColumns(String keyspace, String table)
    {
        String query = format("SELECT * FROM %s.%s WHERE keyspace_name = ? AND table_name = ?", SchemaConstants.SCHEMA_KEYSPACE_NAME, DROPPED_COLUMNS);
        Map<ByteBuffer, CFMetaData.DroppedColumn> columns = new HashMap<>();
        for (UntypedResultSet.Row row : query(query, keyspace, table))
        {
            CFMetaData.DroppedColumn column = createDroppedColumnFromRow(row);
            columns.put(UTF8Type.instance.decompose(column.name), column);
        }
        return columns;
    }

    private static CFMetaData.DroppedColumn createDroppedColumnFromRow(UntypedResultSet.Row row)
    {
        String keyspace = row.getString("keyspace_name");
        String name = row.getString("column_name");
        /*
         * we never store actual UDT names in dropped column types (so that we can safely drop types if nothing refers to
         * them anymore), so before storing dropped columns in schema we expand UDTs to tuples. See expandUserTypes method.
         * Because of that, we can safely pass Types.none() to parse()
         */
        AbstractType<?> type = parse(keyspace, row.getString("type"), org.apache.cassandra.schema.Types.none());
        long droppedTime = TimeUnit.MILLISECONDS.toMicros(row.getLong("dropped_time"));
        return new CFMetaData.DroppedColumn(name, type, droppedTime);
    }

    private static Indexes fetchIndexes(String keyspace, String table)
    {
        String query = String.format("SELECT * FROM %s.%s WHERE keyspace_name = ? AND table_name = ?", SchemaConstants.SCHEMA_KEYSPACE_NAME, INDEXES);
        Indexes.Builder indexes = org.apache.cassandra.schema.Indexes.builder();
        query(query, keyspace, table).forEach(row -> indexes.add(createIndexMetadataFromRow(row)));
        return indexes.build();
    }

    private static IndexMetadata createIndexMetadataFromRow(UntypedResultSet.Row row)
    {
        String name = row.getString("index_name");
        IndexMetadata.Kind type = IndexMetadata.Kind.valueOf(row.getString("kind"));
        Map<String, String> options = row.getFrozenTextMap("options");
        return IndexMetadata.fromSchemaMetadata(name, type, options);
    }

    private static Triggers fetchTriggers(String keyspace, String table)
    {
        String query = String.format("SELECT * FROM %s.%s WHERE keyspace_name = ? AND table_name = ?", SchemaConstants.SCHEMA_KEYSPACE_NAME, TRIGGERS);
        Triggers.Builder triggers = org.apache.cassandra.schema.Triggers.builder();
        query(query, keyspace, table).forEach(row -> triggers.add(createTriggerFromRow(row)));
        return triggers.build();
    }

    private static TriggerMetadata createTriggerFromRow(UntypedResultSet.Row row)
    {
        String name = row.getString("trigger_name");
        String classOption = row.getFrozenTextMap("options").get("class");
        return new TriggerMetadata(name, classOption);
    }

    private static Views fetchViews(String keyspaceName, Types types)
    {
        String query = format("SELECT view_name FROM %s.%s WHERE keyspace_name = ?", SchemaConstants.SCHEMA_KEYSPACE_NAME, VIEWS);

        Views.Builder views = org.apache.cassandra.schema.Views.builder();
        for (UntypedResultSet.Row row : query(query, keyspaceName))
            views.add(fetchView(keyspaceName, row.getString("view_name"), types));
        return views.build();
    }

    private static ViewDefinition fetchView(String keyspaceName, String viewName, Types types)
    {
        String query = String.format("SELECT * FROM %s.%s WHERE keyspace_name = ? AND view_name = ?", SchemaConstants.SCHEMA_KEYSPACE_NAME, VIEWS);
        UntypedResultSet rows = query(query, keyspaceName, viewName);
        if (rows.isEmpty())
            throw new RuntimeException(String.format("%s:%s not found in the schema definitions keyspace.", keyspaceName, viewName));
        UntypedResultSet.Row row = rows.one();

        UUID id = row.getUUID("id");
        UUID baseTableId = row.getUUID("base_table_id");
        String baseTableName = row.getString("base_table_name");
        boolean includeAll = row.getBoolean("include_all_columns");
        String whereClause = row.getString("where_clause");

        List<ColumnDefinition> columns = fetchColumns(keyspaceName, viewName, types);

        Map<ByteBuffer, CFMetaData.DroppedColumn> droppedColumns = fetchDroppedColumns(keyspaceName, viewName);

        CFMetaData cfm = CFMetaData.create(keyspaceName,
                                           viewName,
                                           id,
                                           false,
                                           true,
                                           false,
                                           false,
                                           true,
                                           columns,
                                           DatabaseDescriptor.getPartitioner())
                                   .params(createTableParamsFromRow(row))
                                   .droppedColumns(droppedColumns);

            String rawSelect = View.buildSelectStatement(baseTableName, columns, whereClause);
            SelectStatement.RawStatement rawStatement = (SelectStatement.RawStatement) QueryProcessor.parseStatement(rawSelect);

            return new ViewDefinition(keyspaceName, viewName, baseTableId, baseTableName, includeAll, rawStatement, whereClause, cfm);
    }

    private static Functions fetchFunctions(String keyspaceName, Types types)
    {
        Functions udfs = fetchUDFs(keyspaceName, types);
        Functions udas = fetchUDAs(keyspaceName, udfs, types);

        return org.apache.cassandra.schema.Functions.builder()
                                                    .add(udfs)
                                                    .add(udas)
                                                    .build();
    }

    private static Functions fetchUDFs(String keyspaceName, Types types)
    {
        String query = format("SELECT * FROM %s.%s WHERE keyspace_name = ?", SchemaConstants.SCHEMA_KEYSPACE_NAME, FUNCTIONS);

        Functions.Builder functions = org.apache.cassandra.schema.Functions.builder();
        for (UntypedResultSet.Row row : query(query, keyspaceName))
            functions.add(createUDFFromRow(row, types));
        return functions.build();
    }

    private static UDFunction createUDFFromRow(UntypedResultSet.Row row, Types types)
    {
        String ksName = row.getString("keyspace_name");
        String functionName = row.getString("function_name");
        FunctionName name = new FunctionName(ksName, functionName);

        List<ColumnIdentifier> argNames = new ArrayList<>();
        for (String arg : row.getFrozenList("argument_names", UTF8Type.instance))
            argNames.add(new ColumnIdentifier(arg, true));

        List<AbstractType<?>> argTypes = new ArrayList<>();
        for (String type : row.getFrozenList("argument_types", UTF8Type.instance))
            argTypes.add(parse(ksName, type, types));

        AbstractType<?> returnType = parse(ksName, row.getString("return_type"), types);

        String language = row.getString("language");
        String body = row.getString("body");
        boolean calledOnNullInput = row.getBoolean("called_on_null_input");

        org.apache.cassandra.cql3.functions.Function existing = Schema.instance.findFunction(name, argTypes).orElse(null);
        if (existing instanceof UDFunction)
        {
            // This check prevents duplicate compilation of effectively the same UDF.
            // Duplicate compilation attempts can occur on the coordinator node handling the CREATE FUNCTION
            // statement, since CreateFunctionStatement needs to execute UDFunction.create but schema migration
            // also needs that (since it needs to handle its own change).
            UDFunction udf = (UDFunction) existing;
            if (udf.argNames().equals(argNames) && // arg types checked in Functions.find call
                udf.returnType().equals(returnType) &&
                !udf.isAggregate() &&
                udf.language().equals(language) &&
                udf.body().equals(body) &&
                udf.isCalledOnNullInput() == calledOnNullInput)
            {
                logger.trace("Skipping duplicate compilation of already existing UDF {}", name);
                return udf;
            }
        }

        try
        {
            return UDFunction.create(name, argNames, argTypes, returnType, calledOnNullInput, language, body);
        }
        catch (InvalidRequestException e)
        {
            logger.error(String.format("Cannot load function '%s' from schema: this function won't be available (on this node)", name), e);
            return UDFunction.createBrokenFunction(name, argNames, argTypes, returnType, calledOnNullInput, language, body, e);
        }
    }

    private static Functions fetchUDAs(String keyspaceName, Functions udfs, Types types)
    {
        String query = format("SELECT * FROM %s.%s WHERE keyspace_name = ?", SchemaConstants.SCHEMA_KEYSPACE_NAME, AGGREGATES);

        Functions.Builder aggregates = org.apache.cassandra.schema.Functions.builder();
        for (UntypedResultSet.Row row : query(query, keyspaceName))
            aggregates.add(createUDAFromRow(row, udfs, types));
        return aggregates.build();
    }

    private static UDAggregate createUDAFromRow(UntypedResultSet.Row row, Functions functions, Types types)
    {
        String ksName = row.getString("keyspace_name");
        String functionName = row.getString("aggregate_name");
        FunctionName name = new FunctionName(ksName, functionName);

        List<AbstractType<?>> argTypes =
            row.getFrozenList("argument_types", UTF8Type.instance)
               .stream()
               .map(t -> parse(ksName, t, types))
               .collect(toList());

        AbstractType<?> returnType = parse(ksName, row.getString("return_type"), types);

        FunctionName stateFunc = new FunctionName(ksName, (row.getString("state_func")));
        FunctionName finalFunc = row.has("final_func") ? new FunctionName(ksName, row.getString("final_func")) : null;
        AbstractType<?> stateType = row.has("state_type") ? parse(ksName, row.getString("state_type"), types) : null;
        ByteBuffer initcond = row.has("initcond") ? Terms.asBytes(ksName, row.getString("initcond"), stateType) : null;

        try
        {
            return UDAggregate.create(functions, name, argTypes, returnType, stateFunc, finalFunc, stateType, initcond);
        }
        catch (InvalidRequestException reason)
        {
            return UDAggregate.createBroken(name, argTypes, returnType, initcond, reason);
        }
    }

    private static UntypedResultSet query(String query, Object... variables)
    {
        return executeInternal(query, variables);
    }

    /*
     * Merging schema
     */

    /**
     * Merge remote schema in form of mutations with local and mutate ks/cf metadata objects
     * (which also involves fs operations on add/drop ks/cf)
     *
     * @param mutations the schema changes to apply
     *
     * @throws ConfigurationException If one of metadata attributes has invalid value
     */
    public static synchronized void mergeSchemaAndAnnounceVersion(Collection<Mutation> mutations) throws ConfigurationException
    {
        mergeSchema(mutations);
        Schema.instance.updateVersionAndAnnounce();
    }

    public static synchronized void mergeSchema(Collection<Mutation> mutations)
    {
        // only compare the keyspaces affected by this set of schema mutations
        Set<String> affectedKeyspaces =
        mutations.stream()
                 .map(m -> UTF8Type.instance.compose(m.key().getKey()))
                 .collect(Collectors.toSet());

        // fetch the current state of schema for the affected keyspaces only
        Keyspaces before = Schema.instance.getKeyspaces(affectedKeyspaces);

        // apply the schema mutations and flush
        mutations.forEach(Mutation::apply);
        if (FLUSH_SCHEMA_TABLES)
            flush();

        // fetch the new state of schema from schema tables (not applied to Schema.instance yet)
        Keyspaces after = fetchKeyspacesOnly(affectedKeyspaces);

        // deal with the diff
        MapDifference<String, KeyspaceMetadata> keyspacesDiff = before.diff(after);

        // dropped keyspaces
        for (KeyspaceMetadata keyspace : keyspacesDiff.entriesOnlyOnLeft().values())
        {
            keyspace.functions.udas().forEach(Schema.instance::dropAggregate);
            keyspace.functions.udfs().forEach(Schema.instance::dropFunction);
            keyspace.views.forEach(v -> Schema.instance.dropView(v.ksName, v.viewName));
            keyspace.tables.forEach(t -> Schema.instance.dropTable(t.ksName, t.cfName));
            keyspace.types.forEach(Schema.instance::dropType);
            Schema.instance.dropKeyspace(keyspace.name);
        }

        // new keyspaces
        for (KeyspaceMetadata keyspace : keyspacesDiff.entriesOnlyOnRight().values())
        {
            Schema.instance.addKeyspace(KeyspaceMetadata.create(keyspace.name, keyspace.params));
            keyspace.types.forEach(Schema.instance::addType);
            keyspace.tables.forEach(Schema.instance::addTable);
            keyspace.views.forEach(Schema.instance::addView);
            keyspace.functions.udfs().forEach(Schema.instance::addFunction);
            keyspace.functions.udas().forEach(Schema.instance::addAggregate);
        }

        // updated keyspaces
        for (Map.Entry<String, MapDifference.ValueDifference<KeyspaceMetadata>> diff : keyspacesDiff.entriesDiffering().entrySet())
            updateKeyspace(diff.getKey(), diff.getValue().leftValue(), diff.getValue().rightValue());
    }

    private static void updateKeyspace(String keyspaceName, KeyspaceMetadata keyspaceBefore, KeyspaceMetadata keyspaceAfter)
    {
        // calculate the deltas
        MapDifference<String, CFMetaData> tablesDiff = keyspaceBefore.tables.diff(keyspaceAfter.tables);
        MapDifference<String, ViewDefinition> viewsDiff = keyspaceBefore.views.diff(keyspaceAfter.views);
        MapDifference<ByteBuffer, UserType> typesDiff = keyspaceBefore.types.diff(keyspaceAfter.types);

        Map<Pair<FunctionName, List<String>>, UDFunction> udfsBefore = new HashMap<>();
        keyspaceBefore.functions.udfs().forEach(f -> udfsBefore.put(Pair.create(f.name(), functionArgumentsList(f)), f));
        Map<Pair<FunctionName, List<String>>, UDFunction> udfsAfter = new HashMap<>();
        keyspaceAfter.functions.udfs().forEach(f -> udfsAfter.put(Pair.create(f.name(), functionArgumentsList(f)), f));
        MapDifference<Pair<FunctionName, List<String>>, UDFunction> udfsDiff = Maps.difference(udfsBefore, udfsAfter);

        Map<Pair<FunctionName, List<String>>, UDAggregate> udasBefore = new HashMap<>();
        keyspaceBefore.functions.udas().forEach(f -> udasBefore.put(Pair.create(f.name(), functionArgumentsList(f)), f));
        Map<Pair<FunctionName, List<String>>, UDAggregate> udasAfter = new HashMap<>();
        keyspaceAfter.functions.udas().forEach(f -> udasAfter.put(Pair.create(f.name(), functionArgumentsList(f)), f));
        MapDifference<Pair<FunctionName, List<String>>, UDAggregate> udasDiff = Maps.difference(udasBefore, udasAfter);

        // update keyspace params, if changed
        if (!keyspaceBefore.params.equals(keyspaceAfter.params))
            Schema.instance.updateKeyspace(keyspaceName, keyspaceAfter.params);

        // drop everything removed
        udasDiff.entriesOnlyOnLeft().values().forEach(Schema.instance::dropAggregate);
        udfsDiff.entriesOnlyOnLeft().values().forEach(Schema.instance::dropFunction);
        viewsDiff.entriesOnlyOnLeft().values().forEach(v -> Schema.instance.dropView(v.ksName, v.viewName));
        tablesDiff.entriesOnlyOnLeft().values().forEach(t -> Schema.instance.dropTable(t.ksName, t.cfName));
        typesDiff.entriesOnlyOnLeft().values().forEach(Schema.instance::dropType);

        // add everything created
        typesDiff.entriesOnlyOnRight().values().forEach(Schema.instance::addType);
        tablesDiff.entriesOnlyOnRight().values().forEach(Schema.instance::addTable);
        viewsDiff.entriesOnlyOnRight().values().forEach(Schema.instance::addView);
        udfsDiff.entriesOnlyOnRight().values().forEach(Schema.instance::addFunction);
        udasDiff.entriesOnlyOnRight().values().forEach(Schema.instance::addAggregate);

        // update everything altered
        for (MapDifference.ValueDifference<UserType> diff : typesDiff.entriesDiffering().values())
            Schema.instance.updateType(diff.rightValue());
        for (MapDifference.ValueDifference<CFMetaData> diff : tablesDiff.entriesDiffering().values())
            Schema.instance.updateTable(diff.rightValue());
        for (MapDifference.ValueDifference<ViewDefinition> diff : viewsDiff.entriesDiffering().values())
            Schema.instance.updateView(diff.rightValue());
        for (MapDifference.ValueDifference<UDFunction> diff : udfsDiff.entriesDiffering().values())
            Schema.instance.updateFunction(diff.rightValue());
        for (MapDifference.ValueDifference<UDAggregate> diff : udasDiff.entriesDiffering().values())
            Schema.instance.updateAggregate(diff.rightValue());
    }

    /*
     * Type parsing and transformation
     */

    /*
     * Recursively replaces any instances of UserType with an equivalent TupleType.
     * We do it for dropped_columns, to allow safely dropping unused user types without retaining any references
     * in dropped_columns.
     */
    private static AbstractType<?> expandUserTypes(AbstractType<?> original)
    {
        if (original instanceof UserType)
            return new TupleType(expandUserTypes(((UserType) original).fieldTypes()));

        if (original instanceof TupleType)
            return new TupleType(expandUserTypes(((TupleType) original).allTypes()));

        if (original instanceof ListType<?>)
            return ListType.getInstance(expandUserTypes(((ListType<?>) original).getElementsType()), original.isMultiCell());

        if (original instanceof MapType<?,?>)
        {
            MapType<?, ?> mt = (MapType<?, ?>) original;
            return MapType.getInstance(expandUserTypes(mt.getKeysType()), expandUserTypes(mt.getValuesType()), mt.isMultiCell());
        }

        if (original instanceof SetType<?>)
            return SetType.getInstance(expandUserTypes(((SetType<?>) original).getElementsType()), original.isMultiCell());

        // this is very unlikely to ever happen, but it's better to be safe than sorry
        if (original instanceof ReversedType<?>)
            return ReversedType.getInstance(expandUserTypes(((ReversedType) original).baseType));

        if (original instanceof CompositeType)
            return CompositeType.getInstance(expandUserTypes(original.getComponents()));

        return original;
    }

    private static List<AbstractType<?>> expandUserTypes(List<AbstractType<?>> types)
    {
        return types.stream()
                    .map(SchemaKeyspace::expandUserTypes)
                    .collect(toList());
    }

    private static class MissingColumns extends RuntimeException
    {
        MissingColumns(String message)
        {
            super(message);
        }
    }
}<|MERGE_RESOLUTION|>--- conflicted
+++ resolved
@@ -97,18 +97,18 @@
         ImmutableList.of(COLUMNS, DROPPED_COLUMNS, TRIGGERS, TYPES, FUNCTIONS, AGGREGATES, INDEXES, TABLES, VIEWS, KEYSPACES);
 
     /**
-<<<<<<< HEAD
      * The tables to which we added the cdc column. This is used in {@link #makeUpdateForSchema} below to make sure we skip that
      * column is cdc is disabled as the columns breaks pre-cdc to post-cdc upgrades (typically, 3.0 -> 3.X).
      */
     private static final Set<String> TABLES_WITH_CDC_ADDED = ImmutableSet.of(TABLES, VIEWS);
-=======
+
+
+    /**
      * Until we upgrade the messaging service version, that is version 4.0, we must preserve the old order (before CASSANDRA-12213)
      * for digest calculations, otherwise the nodes will never agree on the schema during a rolling upgrade, see CASSANDRA-13559.
      */
     public static final ImmutableList<String> ALL_FOR_DIGEST =
         ImmutableList.of(KEYSPACES, TABLES, COLUMNS, DROPPED_COLUMNS, TRIGGERS, VIEWS, TYPES, FUNCTIONS, AGGREGATES, INDEXES);
->>>>>>> f96a5dc5
 
     private static final CFMetaData Keyspaces =
         compile(KEYSPACES,
